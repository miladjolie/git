/*
 * Builtin "git commit"
 *
 * Copyright (c) 2007 Kristian Høgsberg <krh@redhat.com>
 * Based on git-commit.sh by Junio C Hamano and Linus Torvalds
 */

#include "cache.h"
#include "cache-tree.h"
#include "color.h"
#include "dir.h"
#include "builtin.h"
#include "diff.h"
#include "diffcore.h"
#include "commit.h"
#include "revision.h"
#include "wt-status.h"
#include "run-command.h"
#include "refs.h"
#include "log-tree.h"
#include "strbuf.h"
#include "utf8.h"
#include "parse-options.h"
#include "string-list.h"
#include "rerere.h"
#include "unpack-trees.h"
#include "quote.h"
#include "submodule.h"

static const char * const builtin_commit_usage[] = {
	"git commit [options] [--] <filepattern>...",
	NULL
};

static const char * const builtin_status_usage[] = {
	"git status [options] [--] <filepattern>...",
	NULL
};

static const char implicit_ident_advice[] =
N_("Your name and email address were configured automatically based\n"
"on your username and hostname. Please check that they are accurate.\n"
"You can suppress this message by setting them explicitly:\n"
"\n"
"    git config --global user.name \"Your Name\"\n"
"    git config --global user.email you@example.com\n"
"\n"
"After doing this, you may fix the identity used for this commit with:\n"
"\n"
"    git commit --amend --reset-author\n");

static const char empty_amend_advice[] =
N_("You asked to amend the most recent commit, but doing so would make\n"
"it empty. You can repeat your command with --allow-empty, or you can\n"
"remove the commit entirely with \"git reset HEAD^\".\n");

static const char empty_cherry_pick_advice[] =
"The previous cherry-pick is now empty, possibly due to conflict resolution.\n"
"If you wish to commit it anyway, use:\n"
"\n"
"    git commit --allow-empty\n"
"\n"
"Otherwise, please use 'git reset'\n";

static unsigned char head_sha1[20];

static const char *use_message_buffer;
static const char commit_editmsg[] = "COMMIT_EDITMSG";
static struct lock_file index_lock; /* real index */
static struct lock_file false_lock; /* used only for partial commits */
static enum {
	COMMIT_AS_IS = 1,
	COMMIT_NORMAL,
	COMMIT_PARTIAL
} commit_style;

static const char *logfile, *force_author;
static const char *template_file;
/*
 * The _message variables are commit names from which to take
 * the commit message and/or authorship.
 */
static const char *author_message, *author_message_buffer;
static char *edit_message, *use_message;
static char *fixup_message, *squash_message;
static int all, edit_flag, also, interactive, only, amend, signoff;
static int quiet, verbose, no_verify, allow_empty, dry_run, renew_authorship;
static int no_post_rewrite, allow_empty_message;
static char *untracked_files_arg, *force_date, *ignore_submodule_arg;
/*
 * The default commit message cleanup mode will remove the lines
 * beginning with # (shell comments) and leading and trailing
 * whitespaces (empty lines or containing only whitespaces)
 * if editor is used, and only the whitespaces if the message
 * is specified explicitly.
 */
static enum {
	CLEANUP_SPACE,
	CLEANUP_NONE,
	CLEANUP_ALL
} cleanup_mode;
static char *cleanup_arg;

static enum commit_whence whence;
static int use_editor = 1, initial_commit, include_status = 1;
static int show_ignored_in_status;
static const char *only_include_assumed;
static struct strbuf message;

static int null_termination;
static enum {
	STATUS_FORMAT_LONG,
	STATUS_FORMAT_SHORT,
	STATUS_FORMAT_PORCELAIN
} status_format = STATUS_FORMAT_LONG;
static int status_show_branch;

static int opt_parse_m(const struct option *opt, const char *arg, int unset)
{
	struct strbuf *buf = opt->value;
	if (unset)
		strbuf_setlen(buf, 0);
	else {
		strbuf_addstr(buf, arg);
		strbuf_addstr(buf, "\n\n");
	}
	return 0;
}

static struct option builtin_commit_options[] = {
	OPT__QUIET(&quiet, "suppress summary after successful commit"),
	OPT__VERBOSE(&verbose, "show diff in commit message template"),

	OPT_GROUP("Commit message options"),
	OPT_FILENAME('F', "file", &logfile, "read message from file"),
	OPT_STRING(0, "author", &force_author, "author", "override author for commit"),
	OPT_STRING(0, "date", &force_date, "date", "override date for commit"),
	OPT_CALLBACK('m', "message", &message, "message", "commit message", opt_parse_m),
	OPT_STRING('c', "reedit-message", &edit_message, "commit", "reuse and edit message from specified commit"),
	OPT_STRING('C', "reuse-message", &use_message, "commit", "reuse message from specified commit"),
	OPT_STRING(0, "fixup", &fixup_message, "commit", "use autosquash formatted message to fixup specified commit"),
	OPT_STRING(0, "squash", &squash_message, "commit", "use autosquash formatted message to squash specified commit"),
	OPT_BOOLEAN(0, "reset-author", &renew_authorship, "the commit is authored by me now (used with -C-c/--amend)"),
	OPT_BOOLEAN('s', "signoff", &signoff, "add Signed-off-by:"),
	OPT_FILENAME('t', "template", &template_file, "use specified template file"),
	OPT_BOOLEAN('e', "edit", &edit_flag, "force edit of commit"),
	OPT_STRING(0, "cleanup", &cleanup_arg, "default", "how to strip spaces and #comments from message"),
	OPT_BOOLEAN(0, "status", &include_status, "include status in commit message template"),
	/* end commit message options */

	OPT_GROUP("Commit contents options"),
	OPT_BOOLEAN('a', "all", &all, "commit all changed files"),
	OPT_BOOLEAN('i', "include", &also, "add specified files to index for commit"),
	OPT_BOOLEAN(0, "interactive", &interactive, "interactively add files"),
	OPT_BOOLEAN('o', "only", &only, "commit only specified files"),
	OPT_BOOLEAN('n', "no-verify", &no_verify, "bypass pre-commit hook"),
	OPT_BOOLEAN(0, "dry-run", &dry_run, "show what would be committed"),
	OPT_SET_INT(0, "short", &status_format, "show status concisely",
		    STATUS_FORMAT_SHORT),
	OPT_BOOLEAN(0, "branch", &status_show_branch, "show branch information"),
	OPT_SET_INT(0, "porcelain", &status_format,
		    "machine-readable output", STATUS_FORMAT_PORCELAIN),
	OPT_BOOLEAN('z', "null", &null_termination,
		    "terminate entries with NUL"),
	OPT_BOOLEAN(0, "amend", &amend, "amend previous commit"),
	OPT_BOOLEAN(0, "no-post-rewrite", &no_post_rewrite, "bypass post-rewrite hook"),
	{ OPTION_STRING, 'u', "untracked-files", &untracked_files_arg, "mode", "show untracked files, optional modes: all, normal, no. (Default: all)", PARSE_OPT_OPTARG, NULL, (intptr_t)"all" },
	/* end commit contents options */

	{ OPTION_BOOLEAN, 0, "allow-empty", &allow_empty, NULL,
	  "ok to record an empty change",
	  PARSE_OPT_NOARG | PARSE_OPT_HIDDEN },
	{ OPTION_BOOLEAN, 0, "allow-empty-message", &allow_empty_message, NULL,
	  "ok to record a change with an empty message",
	  PARSE_OPT_NOARG | PARSE_OPT_HIDDEN },

	OPT_END()
};

static void determine_whence(struct wt_status *s)
{
	if (file_exists(git_path("MERGE_HEAD")))
		whence = FROM_MERGE;
	else if (file_exists(git_path("CHERRY_PICK_HEAD")))
		whence = FROM_CHERRY_PICK;
	else
		whence = FROM_COMMIT;
	if (s)
		s->whence = whence;
}

static const char *whence_s(void)
{
	char *s = "";

	switch (whence) {
	case FROM_COMMIT:
		break;
	case FROM_MERGE:
		s = "merge";
		break;
	case FROM_CHERRY_PICK:
		s = "cherry-pick";
		break;
	}

	return s;
}

static void rollback_index_files(void)
{
	switch (commit_style) {
	case COMMIT_AS_IS:
		break; /* nothing to do */
	case COMMIT_NORMAL:
		rollback_lock_file(&index_lock);
		break;
	case COMMIT_PARTIAL:
		rollback_lock_file(&index_lock);
		rollback_lock_file(&false_lock);
		break;
	}
}

static int commit_index_files(void)
{
	int err = 0;

	switch (commit_style) {
	case COMMIT_AS_IS:
		break; /* nothing to do */
	case COMMIT_NORMAL:
		err = commit_lock_file(&index_lock);
		break;
	case COMMIT_PARTIAL:
		err = commit_lock_file(&index_lock);
		rollback_lock_file(&false_lock);
		break;
	}

	return err;
}

/*
 * Take a union of paths in the index and the named tree (typically, "HEAD"),
 * and return the paths that match the given pattern in list.
 */
static int list_paths(struct string_list *list, const char *with_tree,
		      const char *prefix, const char **pattern)
{
	int i;
	char *m;

	for (i = 0; pattern[i]; i++)
		;
	m = xcalloc(1, i);

	if (with_tree)
		overlay_tree_on_cache(with_tree, prefix);

	for (i = 0; i < active_nr; i++) {
		struct cache_entry *ce = active_cache[i];
		struct string_list_item *item;

		if (ce->ce_flags & CE_UPDATE)
			continue;
		if (!match_pathspec(pattern, ce->name, ce_namelen(ce), 0, m))
			continue;
		item = string_list_insert(list, ce->name);
		if (ce_skip_worktree(ce))
			item->util = item; /* better a valid pointer than a fake one */
	}

	return report_path_error(m, pattern, prefix ? strlen(prefix) : 0);
}

static void add_remove_files(struct string_list *list)
{
	int i;
	for (i = 0; i < list->nr; i++) {
		struct stat st;
		struct string_list_item *p = &(list->items[i]);

		/* p->util is skip-worktree */
		if (p->util)
			continue;

		if (!lstat(p->string, &st)) {
			if (add_to_cache(p->string, &st, 0))
				die(_("updating files failed"));
		} else
			remove_file_from_cache(p->string);
	}
}

static void create_base_index(void)
{
	struct tree *tree;
	struct unpack_trees_options opts;
	struct tree_desc t;

	if (initial_commit) {
		discard_cache();
		return;
	}

	memset(&opts, 0, sizeof(opts));
	opts.head_idx = 1;
	opts.index_only = 1;
	opts.merge = 1;
	opts.src_index = &the_index;
	opts.dst_index = &the_index;

	opts.fn = oneway_merge;
	tree = parse_tree_indirect(head_sha1);
	if (!tree)
		die(_("failed to unpack HEAD tree object"));
	parse_tree(tree);
	init_tree_desc(&t, tree->buffer, tree->size);
	if (unpack_trees(1, &t, &opts))
		exit(128); /* We've already reported the error, finish dying */
}

static void refresh_cache_or_die(int refresh_flags)
{
	/*
	 * refresh_flags contains REFRESH_QUIET, so the only errors
	 * are for unmerged entries.
	 */
	if (refresh_cache(refresh_flags | REFRESH_IN_PORCELAIN))
		die_resolve_conflict("commit");
}

static char *prepare_index(int argc, const char **argv, const char *prefix, int is_status)
{
	int fd;
	struct string_list partial;
	const char **pathspec = NULL;
	int refresh_flags = REFRESH_QUIET;

	if (is_status)
		refresh_flags |= REFRESH_UNMERGED;
	if (interactive) {
		if (interactive_add(argc, argv, prefix) != 0)
			die(_("interactive add failed"));
		if (read_cache_preload(NULL) < 0)
			die(_("index file corrupt"));
		commit_style = COMMIT_AS_IS;
		return get_index_file();
	}

	if (*argv)
		pathspec = get_pathspec(prefix, argv);

	if (read_cache_preload(pathspec) < 0)
		die(_("index file corrupt"));

	/*
	 * Non partial, non as-is commit.
	 *
	 * (1) get the real index;
	 * (2) update the_index as necessary;
	 * (3) write the_index out to the real index (still locked);
	 * (4) return the name of the locked index file.
	 *
	 * The caller should run hooks on the locked real index, and
	 * (A) if all goes well, commit the real index;
	 * (B) on failure, rollback the real index.
	 */
	if (all || (also && pathspec && *pathspec)) {
		fd = hold_locked_index(&index_lock, 1);
		add_files_to_cache(also ? prefix : NULL, pathspec, 0);
		refresh_cache_or_die(refresh_flags);
		if (write_cache(fd, active_cache, active_nr) ||
		    close_lock_file(&index_lock))
			die(_("unable to write new_index file"));
		commit_style = COMMIT_NORMAL;
		return index_lock.filename;
	}

	/*
	 * As-is commit.
	 *
	 * (1) return the name of the real index file.
	 *
	 * The caller should run hooks on the real index,
	 * and create commit from the_index.
	 * We still need to refresh the index here.
	 */
	if (!pathspec || !*pathspec) {
		fd = hold_locked_index(&index_lock, 1);
		refresh_cache_or_die(refresh_flags);
		if (active_cache_changed) {
			if (write_cache(fd, active_cache, active_nr) ||
			    commit_locked_index(&index_lock))
				die(_("unable to write new_index file"));
		} else {
			rollback_lock_file(&index_lock);
		}
		commit_style = COMMIT_AS_IS;
		return get_index_file();
	}

	/*
	 * A partial commit.
	 *
	 * (0) find the set of affected paths;
	 * (1) get lock on the real index file;
	 * (2) update the_index with the given paths;
	 * (3) write the_index out to the real index (still locked);
	 * (4) get lock on the false index file;
	 * (5) reset the_index from HEAD;
	 * (6) update the_index the same way as (2);
	 * (7) write the_index out to the false index file;
	 * (8) return the name of the false index file (still locked);
	 *
	 * The caller should run hooks on the locked false index, and
	 * create commit from it.  Then
	 * (A) if all goes well, commit the real index;
	 * (B) on failure, rollback the real index;
	 * In either case, rollback the false index.
	 */
	commit_style = COMMIT_PARTIAL;

<<<<<<< HEAD
	if (whence != FROM_COMMIT)
		die("cannot do a partial commit during a %s.", whence_s());
=======
	if (in_merge)
		die(_("cannot do a partial commit during a merge."));
>>>>>>> ab8b53bb

	memset(&partial, 0, sizeof(partial));
	partial.strdup_strings = 1;
	if (list_paths(&partial, initial_commit ? NULL : "HEAD", prefix, pathspec))
		exit(1);

	discard_cache();
	if (read_cache() < 0)
		die(_("cannot read the index"));

	fd = hold_locked_index(&index_lock, 1);
	add_remove_files(&partial);
	refresh_cache(REFRESH_QUIET);
	if (write_cache(fd, active_cache, active_nr) ||
	    close_lock_file(&index_lock))
		die(_("unable to write new_index file"));

	fd = hold_lock_file_for_update(&false_lock,
				       git_path("next-index-%"PRIuMAX,
						(uintmax_t) getpid()),
				       LOCK_DIE_ON_ERROR);

	create_base_index();
	add_remove_files(&partial);
	refresh_cache(REFRESH_QUIET);

	if (write_cache(fd, active_cache, active_nr) ||
	    close_lock_file(&false_lock))
		die(_("unable to write temporary index file"));

	discard_cache();
	read_cache_from(false_lock.filename);

	return false_lock.filename;
}

static int run_status(FILE *fp, const char *index_file, const char *prefix, int nowarn,
		      struct wt_status *s)
{
	unsigned char sha1[20];

	if (s->relative_paths)
		s->prefix = prefix;

	if (amend) {
		s->amend = 1;
		s->reference = "HEAD^1";
	}
	s->verbose = verbose;
	s->index_file = index_file;
	s->fp = fp;
	s->nowarn = nowarn;
	s->is_initial = get_sha1(s->reference, sha1) ? 1 : 0;

	wt_status_collect(s);

	switch (status_format) {
	case STATUS_FORMAT_SHORT:
		wt_shortstatus_print(s, null_termination, status_show_branch);
		break;
	case STATUS_FORMAT_PORCELAIN:
		wt_porcelain_print(s, null_termination);
		break;
	case STATUS_FORMAT_LONG:
		wt_status_print(s);
		break;
	}

	return s->commitable;
}

static int is_a_merge(const unsigned char *sha1)
{
	struct commit *commit = lookup_commit(sha1);
	if (!commit || parse_commit(commit))
		die(_("could not parse HEAD commit"));
	return !!(commit->parents && commit->parents->next);
}

static const char sign_off_header[] = "Signed-off-by: ";

static void determine_author_info(struct strbuf *author_ident)
{
	char *name, *email, *date;

	name = getenv("GIT_AUTHOR_NAME");
	email = getenv("GIT_AUTHOR_EMAIL");
	date = getenv("GIT_AUTHOR_DATE");

	if (author_message) {
		const char *a, *lb, *rb, *eol;

		a = strstr(author_message_buffer, "\nauthor ");
		if (!a)
<<<<<<< HEAD
			die("invalid commit: %s", author_message);
=======
			die(_("invalid commit: %s"), use_message);
>>>>>>> ab8b53bb

		lb = strchrnul(a + strlen("\nauthor "), '<');
		rb = strchrnul(lb, '>');
		eol = strchrnul(rb, '\n');
		if (!*lb || !*rb || !*eol)
<<<<<<< HEAD
			die("invalid commit: %s", author_message);
=======
			die(_("invalid commit: %s"), use_message);
>>>>>>> ab8b53bb

		if (lb == a + strlen("\nauthor "))
			/* \nauthor <foo@example.com> */
			name = xcalloc(1, 1);
		else
			name = xmemdupz(a + strlen("\nauthor "),
					(lb - strlen(" ") -
					 (a + strlen("\nauthor "))));
		email = xmemdupz(lb + strlen("<"), rb - (lb + strlen("<")));
		date = xmemdupz(rb + strlen("> "), eol - (rb + strlen("> ")));
	}

	if (force_author) {
		const char *lb = strstr(force_author, " <");
		const char *rb = strchr(force_author, '>');

		if (!lb || !rb)
			die(_("malformed --author parameter"));
		name = xstrndup(force_author, lb - force_author);
		email = xstrndup(lb + 2, rb - (lb + 2));
	}

	if (force_date)
		date = force_date;
	strbuf_addstr(author_ident, fmt_ident(name, email, date,
					      IDENT_ERROR_ON_NO_NAME));
}

static int ends_rfc2822_footer(struct strbuf *sb)
{
	int ch;
	int hit = 0;
	int i, j, k;
	int len = sb->len;
	int first = 1;
	const char *buf = sb->buf;

	for (i = len - 1; i > 0; i--) {
		if (hit && buf[i] == '\n')
			break;
		hit = (buf[i] == '\n');
	}

	while (i < len - 1 && buf[i] == '\n')
		i++;

	for (; i < len; i = k) {
		for (k = i; k < len && buf[k] != '\n'; k++)
			; /* do nothing */
		k++;

		if ((buf[k] == ' ' || buf[k] == '\t') && !first)
			continue;

		first = 0;

		for (j = 0; i + j < len; j++) {
			ch = buf[i + j];
			if (ch == ':')
				break;
			if (isalnum(ch) ||
			    (ch == '-'))
				continue;
			return 0;
		}
	}
	return 1;
}

static char *cut_ident_timestamp_part(char *string)
{
	char *ket = strrchr(string, '>');
	if (!ket || ket[1] != ' ')
		die(_("Malformed ident string: '%s'"), string);
	*++ket = '\0';
	return ket;
}

static int prepare_to_commit(const char *index_file, const char *prefix,
			     struct wt_status *s,
			     struct strbuf *author_ident)
{
	struct stat statbuf;
	struct strbuf committer_ident = STRBUF_INIT;
	int commitable, saved_color_setting;
	struct strbuf sb = STRBUF_INIT;
	char *buffer;
	const char *hook_arg1 = NULL;
	const char *hook_arg2 = NULL;
	int ident_shown = 0;

	if (!no_verify && run_hook(index_file, "pre-commit", NULL))
		return 0;

	if (squash_message) {
		/*
		 * Insert the proper subject line before other commit
		 * message options add their content.
		 */
		if (use_message && !strcmp(use_message, squash_message))
			strbuf_addstr(&sb, "squash! ");
		else {
			struct pretty_print_context ctx = {0};
			struct commit *c;
			c = lookup_commit_reference_by_name(squash_message);
			if (!c)
				die(_("could not lookup commit %s"), squash_message);
			ctx.output_encoding = get_commit_output_encoding();
			format_commit_message(c, "squash! %s\n\n", &sb,
					      &ctx);
		}
	}

	if (message.len) {
		strbuf_addbuf(&sb, &message);
		hook_arg1 = "message";
	} else if (logfile && !strcmp(logfile, "-")) {
		if (isatty(0))
			fprintf(stderr, _("(reading log message from standard input)\n"));
		if (strbuf_read(&sb, 0, 0) < 0)
			die_errno(_("could not read log from standard input"));
		hook_arg1 = "message";
	} else if (logfile) {
		if (strbuf_read_file(&sb, logfile, 0) < 0)
			die_errno(_("could not read log file '%s'"),
				  logfile);
		hook_arg1 = "message";
	} else if (use_message) {
		buffer = strstr(use_message_buffer, "\n\n");
		if (!buffer || buffer[2] == '\0')
			die(_("commit has empty message"));
		strbuf_add(&sb, buffer + 2, strlen(buffer + 2));
		hook_arg1 = "commit";
		hook_arg2 = use_message;
	} else if (fixup_message) {
		struct pretty_print_context ctx = {0};
		struct commit *commit;
		commit = lookup_commit_reference_by_name(fixup_message);
		if (!commit)
			die(_("could not lookup commit %s"), fixup_message);
		ctx.output_encoding = get_commit_output_encoding();
		format_commit_message(commit, "fixup! %s\n\n",
				      &sb, &ctx);
		hook_arg1 = "message";
	} else if (!stat(git_path("MERGE_MSG"), &statbuf)) {
		if (strbuf_read_file(&sb, git_path("MERGE_MSG"), 0) < 0)
			die_errno(_("could not read MERGE_MSG"));
		hook_arg1 = "merge";
	} else if (!stat(git_path("SQUASH_MSG"), &statbuf)) {
		if (strbuf_read_file(&sb, git_path("SQUASH_MSG"), 0) < 0)
			die_errno(_("could not read SQUASH_MSG"));
		hook_arg1 = "squash";
	} else if (template_file) {
		if (strbuf_read_file(&sb, template_file, 0) < 0)
			die_errno(_("could not read '%s'"), template_file);
		hook_arg1 = "template";
	}

	/*
	 * The remaining cases don't modify the template message, but
	 * just set the argument(s) to the prepare-commit-msg hook.
	 */
	else if (whence == FROM_MERGE)
		hook_arg1 = "merge";
	else if (whence == FROM_CHERRY_PICK) {
		hook_arg1 = "commit";
		hook_arg2 = "CHERRY_PICK_HEAD";
	}

	if (squash_message) {
		/*
		 * If squash_commit was used for the commit subject,
		 * then we're possibly hijacking other commit log options.
		 * Reset the hook args to tell the real story.
		 */
		hook_arg1 = "message";
		hook_arg2 = "";
	}

	s->fp = fopen(git_path(commit_editmsg), "w");
	if (s->fp == NULL)
		die_errno(_("could not open '%s'"), git_path(commit_editmsg));

	if (cleanup_mode != CLEANUP_NONE)
		stripspace(&sb, 0);

	if (signoff) {
		struct strbuf sob = STRBUF_INIT;
		int i;

		strbuf_addstr(&sob, sign_off_header);
		strbuf_addstr(&sob, fmt_name(getenv("GIT_COMMITTER_NAME"),
					     getenv("GIT_COMMITTER_EMAIL")));
		strbuf_addch(&sob, '\n');
		for (i = sb.len - 1; i > 0 && sb.buf[i - 1] != '\n'; i--)
			; /* do nothing */
		if (prefixcmp(sb.buf + i, sob.buf)) {
			if (!i || !ends_rfc2822_footer(&sb))
				strbuf_addch(&sb, '\n');
			strbuf_addbuf(&sb, &sob);
		}
		strbuf_release(&sob);
	}

	if (fwrite(sb.buf, 1, sb.len, s->fp) < sb.len)
		die_errno(_("could not write commit template"));

	strbuf_release(&sb);

	/* This checks and barfs if author is badly specified */
	determine_author_info(author_ident);

	/* This checks if committer ident is explicitly given */
	strbuf_addstr(&committer_ident, git_committer_info(0));
	if (use_editor && include_status) {
		char *ai_tmp, *ci_tmp;
		if (whence != FROM_COMMIT)
			status_printf_ln(s, GIT_COLOR_NORMAL,
<<<<<<< HEAD
				"\n"
				"It looks like you may be committing a %s.\n"
				"If this is not correct, please remove the file\n"
				"	%s\n"
				"and try again.\n"
				"",
				whence_s(),
				git_path(whence == FROM_MERGE
					 ? "MERGE_HEAD"
					 : "CHERRY_PICK_HEAD"));
=======
				_("\n"
				"It looks like you may be committing a MERGE.\n"
				"If this is not correct, please remove the file\n"
				"	%s\n"
				"and try again.\n"
				""),
				git_path("MERGE_HEAD"));
>>>>>>> ab8b53bb

		fprintf(s->fp, "\n");
		status_printf(s, GIT_COLOR_NORMAL,
			_("Please enter the commit message for your changes."));
		if (cleanup_mode == CLEANUP_ALL)
			status_printf_more(s, GIT_COLOR_NORMAL,
				_(" Lines starting\n"
				"with '#' will be ignored, and an empty"
				" message aborts the commit.\n"));
		else /* CLEANUP_SPACE, that is. */
			status_printf_more(s, GIT_COLOR_NORMAL,
				_(" Lines starting\n"
				"with '#' will be kept; you may remove them"
				" yourself if you want to.\n"
				"An empty message aborts the commit.\n"));
		if (only_include_assumed)
			status_printf_ln(s, GIT_COLOR_NORMAL,
					"%s", only_include_assumed);

		ai_tmp = cut_ident_timestamp_part(author_ident->buf);
		ci_tmp = cut_ident_timestamp_part(committer_ident.buf);
		if (strcmp(author_ident->buf, committer_ident.buf))
			status_printf_ln(s, GIT_COLOR_NORMAL,
				_("%s"
				"Author:    %s"),
				ident_shown++ ? "" : "\n",
				author_ident->buf);

		if (!user_ident_sufficiently_given())
			status_printf_ln(s, GIT_COLOR_NORMAL,
				_("%s"
				"Committer: %s"),
				ident_shown++ ? "" : "\n",
				committer_ident.buf);

		if (ident_shown)
			status_printf_ln(s, GIT_COLOR_NORMAL, "");

		saved_color_setting = s->use_color;
		s->use_color = 0;
		commitable = run_status(s->fp, index_file, prefix, 1, s);
		s->use_color = saved_color_setting;

		*ai_tmp = ' ';
		*ci_tmp = ' ';
	} else {
		unsigned char sha1[20];
		const char *parent = "HEAD";

		if (!active_nr && read_cache() < 0)
			die(_("Cannot read index"));

		if (amend)
			parent = "HEAD^1";

		if (get_sha1(parent, sha1))
			commitable = !!active_nr;
		else
			commitable = index_differs_from(parent, 0);
	}
	strbuf_release(&committer_ident);

	fclose(s->fp);

	/*
	 * Reject an attempt to record a non-merge empty commit without
	 * explicit --allow-empty. In the cherry-pick case, it may be
	 * empty due to conflict resolution, which the user should okay.
	 */
	if (!commitable && whence != FROM_MERGE && !allow_empty &&
	    !(amend && is_a_merge(head_sha1))) {
		run_status(stdout, index_file, prefix, 0, s);
		if (amend)
<<<<<<< HEAD
			fputs(empty_amend_advice, stderr);
		else if (whence == FROM_CHERRY_PICK)
			fputs(empty_cherry_pick_advice, stderr);
=======
			fputs(_(empty_amend_advice), stderr);
>>>>>>> ab8b53bb
		return 0;
	}

	/*
	 * Re-read the index as pre-commit hook could have updated it,
	 * and write it out as a tree.  We must do this before we invoke
	 * the editor and after we invoke run_status above.
	 */
	discard_cache();
	read_cache_from(index_file);
	if (!active_cache_tree)
		active_cache_tree = cache_tree();
	if (cache_tree_update(active_cache_tree,
			      active_cache, active_nr, 0, 0) < 0) {
		error(_("Error building trees"));
		return 0;
	}

	if (run_hook(index_file, "prepare-commit-msg",
		     git_path(commit_editmsg), hook_arg1, hook_arg2, NULL))
		return 0;

	if (use_editor) {
		char index[PATH_MAX];
		const char *env[2] = { NULL };
		env[0] =  index;
		snprintf(index, sizeof(index), "GIT_INDEX_FILE=%s", index_file);
		if (launch_editor(git_path(commit_editmsg), NULL, env)) {
			fprintf(stderr,
			_("Please supply the message using either -m or -F option.\n"));
			exit(1);
		}
	}

	if (!no_verify &&
	    run_hook(index_file, "commit-msg", git_path(commit_editmsg), NULL)) {
		return 0;
	}

	return 1;
}

/*
 * Find out if the message in the strbuf contains only whitespace and
 * Signed-off-by lines.
 */
static int message_is_empty(struct strbuf *sb)
{
	struct strbuf tmpl = STRBUF_INIT;
	const char *nl;
	int eol, i, start = 0;

	if (cleanup_mode == CLEANUP_NONE && sb->len)
		return 0;

	/* See if the template is just a prefix of the message. */
	if (template_file && strbuf_read_file(&tmpl, template_file, 0) > 0) {
		stripspace(&tmpl, cleanup_mode == CLEANUP_ALL);
		if (start + tmpl.len <= sb->len &&
		    memcmp(tmpl.buf, sb->buf + start, tmpl.len) == 0)
			start += tmpl.len;
	}
	strbuf_release(&tmpl);

	/* Check if the rest is just whitespace and Signed-of-by's. */
	for (i = start; i < sb->len; i++) {
		nl = memchr(sb->buf + i, '\n', sb->len - i);
		if (nl)
			eol = nl - sb->buf;
		else
			eol = sb->len;

		if (strlen(sign_off_header) <= eol - i &&
		    !prefixcmp(sb->buf + i, sign_off_header)) {
			i = eol;
			continue;
		}
		while (i < eol)
			if (!isspace(sb->buf[i++]))
				return 0;
	}

	return 1;
}

static const char *find_author_by_nickname(const char *name)
{
	struct rev_info revs;
	struct commit *commit;
	struct strbuf buf = STRBUF_INIT;
	const char *av[20];
	int ac = 0;

	init_revisions(&revs, NULL);
	strbuf_addf(&buf, "--author=%s", name);
	av[++ac] = "--all";
	av[++ac] = "-i";
	av[++ac] = buf.buf;
	av[++ac] = NULL;
	setup_revisions(ac, av, &revs, NULL);
	prepare_revision_walk(&revs);
	commit = get_revision(&revs);
	if (commit) {
		struct pretty_print_context ctx = {0};
		ctx.date_mode = DATE_NORMAL;
		strbuf_release(&buf);
		format_commit_message(commit, "%an <%ae>", &buf, &ctx);
		return strbuf_detach(&buf, NULL);
	}
	die(_("No existing author found with '%s'"), name);
}


static void handle_untracked_files_arg(struct wt_status *s)
{
	if (!untracked_files_arg)
		; /* default already initialized */
	else if (!strcmp(untracked_files_arg, "no"))
		s->show_untracked_files = SHOW_NO_UNTRACKED_FILES;
	else if (!strcmp(untracked_files_arg, "normal"))
		s->show_untracked_files = SHOW_NORMAL_UNTRACKED_FILES;
	else if (!strcmp(untracked_files_arg, "all"))
		s->show_untracked_files = SHOW_ALL_UNTRACKED_FILES;
	else
		die(_("Invalid untracked files mode '%s'"), untracked_files_arg);
}

static const char *read_commit_message(const char *name)
{
	const char *out_enc, *out;
	struct commit *commit;

	commit = lookup_commit_reference_by_name(name);
	if (!commit)
		die("could not lookup commit %s", name);
	out_enc = get_commit_output_encoding();
	out = logmsg_reencode(commit, out_enc);

	/*
	 * If we failed to reencode the buffer, just copy it
	 * byte for byte so the user can try to fix it up.
	 * This also handles the case where input and output
	 * encodings are identical.
	 */
	if (out == NULL)
		out = xstrdup(commit->buffer);
	return out;
}

static int parse_and_validate_options(int argc, const char *argv[],
				      const char * const usage[],
				      const char *prefix,
				      struct wt_status *s)
{
	int f = 0;

	argc = parse_options(argc, argv, prefix, builtin_commit_options, usage,
			     0);

	if (force_author && !strchr(force_author, '>'))
		force_author = find_author_by_nickname(force_author);

	if (force_author && renew_authorship)
		die(_("Using both --reset-author and --author does not make sense"));

	if (logfile || message.len || use_message || fixup_message)
		use_editor = 0;
	if (edit_flag)
		use_editor = 1;
	if (!use_editor)
		setenv("GIT_EDITOR", ":", 1);

	if (get_sha1("HEAD", head_sha1))
		initial_commit = 1;

	/* Sanity check options */
	if (amend && initial_commit)
<<<<<<< HEAD
		die("You have nothing to amend.");
	if (amend && whence != FROM_COMMIT)
		die("You are in the middle of a %s -- cannot amend.", whence_s());
=======
		die(_("You have nothing to amend."));
	if (amend && in_merge)
		die(_("You are in the middle of a merge -- cannot amend."));
>>>>>>> ab8b53bb
	if (fixup_message && squash_message)
		die(_("Options --squash and --fixup cannot be used together"));
	if (use_message)
		f++;
	if (edit_message)
		f++;
	if (fixup_message)
		f++;
	if (logfile)
		f++;
	if (f > 1)
		die(_("Only one of -c/-C/-F/--fixup can be used."));
	if (message.len && f > 0)
		die((_("Option -m cannot be combined with -c/-C/-F/--fixup.")));
	if (edit_message)
		use_message = edit_message;
	if (amend && !use_message && !fixup_message)
		use_message = "HEAD";
<<<<<<< HEAD
	if (!use_message && whence != FROM_CHERRY_PICK && renew_authorship)
		die("--reset-author can be used only with -C, -c or --amend.");
	if (use_message) {
		use_message_buffer = read_commit_message(use_message);
		if (!renew_authorship) {
			author_message = use_message;
			author_message_buffer = use_message_buffer;
		}
	}
	if (whence == FROM_CHERRY_PICK && !renew_authorship) {
		author_message = "CHERRY_PICK_HEAD";
		author_message_buffer = read_commit_message(author_message);
=======
	if (!use_message && renew_authorship)
		die(_("--reset-author can be used only with -C, -c or --amend."));
	if (use_message) {
		const char *out_enc;
		struct commit *commit;

		commit = lookup_commit_reference_by_name(use_message);
		if (!commit)
			die(_("could not lookup commit %s"), use_message);
		out_enc = get_commit_output_encoding();
		use_message_buffer = logmsg_reencode(commit, out_enc);

		/*
		 * If we failed to reencode the buffer, just copy it
		 * byte for byte so the user can try to fix it up.
		 * This also handles the case where input and output
		 * encodings are identical.
		 */
		if (use_message_buffer == NULL)
			use_message_buffer = xstrdup(commit->buffer);
>>>>>>> ab8b53bb
	}

	if (!!also + !!only + !!all + !!interactive > 1)
		die(_("Only one of --include/--only/--all/--interactive can be used."));
	if (argc == 0 && (also || (only && !amend)))
		die(_("No paths with --include/--only does not make sense."));
	if (argc == 0 && only && amend)
		only_include_assumed = _("Clever... amending the last one with dirty index.");
	if (argc > 0 && !also && !only)
		only_include_assumed = _("Explicit paths specified without -i nor -o; assuming --only paths...");
	if (!cleanup_arg || !strcmp(cleanup_arg, "default"))
		cleanup_mode = use_editor ? CLEANUP_ALL : CLEANUP_SPACE;
	else if (!strcmp(cleanup_arg, "verbatim"))
		cleanup_mode = CLEANUP_NONE;
	else if (!strcmp(cleanup_arg, "whitespace"))
		cleanup_mode = CLEANUP_SPACE;
	else if (!strcmp(cleanup_arg, "strip"))
		cleanup_mode = CLEANUP_ALL;
	else
		die(_("Invalid cleanup mode %s"), cleanup_arg);

	handle_untracked_files_arg(s);

	if (all && argc > 0)
		die(_("Paths with -a does not make sense."));
	else if (interactive && argc > 0)
		die(_("Paths with --interactive does not make sense."));

	if (null_termination && status_format == STATUS_FORMAT_LONG)
		status_format = STATUS_FORMAT_PORCELAIN;
	if (status_format != STATUS_FORMAT_LONG)
		dry_run = 1;

	return argc;
}

static int dry_run_commit(int argc, const char **argv, const char *prefix,
			  struct wt_status *s)
{
	int commitable;
	const char *index_file;

	index_file = prepare_index(argc, argv, prefix, 1);
	commitable = run_status(stdout, index_file, prefix, 0, s);
	rollback_index_files();

	return commitable ? 0 : 1;
}

static int parse_status_slot(const char *var, int offset)
{
	if (!strcasecmp(var+offset, "header"))
		return WT_STATUS_HEADER;
	if (!strcasecmp(var+offset, "branch"))
		return WT_STATUS_ONBRANCH;
	if (!strcasecmp(var+offset, "updated")
		|| !strcasecmp(var+offset, "added"))
		return WT_STATUS_UPDATED;
	if (!strcasecmp(var+offset, "changed"))
		return WT_STATUS_CHANGED;
	if (!strcasecmp(var+offset, "untracked"))
		return WT_STATUS_UNTRACKED;
	if (!strcasecmp(var+offset, "nobranch"))
		return WT_STATUS_NOBRANCH;
	if (!strcasecmp(var+offset, "unmerged"))
		return WT_STATUS_UNMERGED;
	return -1;
}

static int git_status_config(const char *k, const char *v, void *cb)
{
	struct wt_status *s = cb;

	if (!strcmp(k, "status.submodulesummary")) {
		int is_bool;
		s->submodule_summary = git_config_bool_or_int(k, v, &is_bool);
		if (is_bool && s->submodule_summary)
			s->submodule_summary = -1;
		return 0;
	}
	if (!strcmp(k, "status.color") || !strcmp(k, "color.status")) {
		s->use_color = git_config_colorbool(k, v, -1);
		return 0;
	}
	if (!prefixcmp(k, "status.color.") || !prefixcmp(k, "color.status.")) {
		int slot = parse_status_slot(k, 13);
		if (slot < 0)
			return 0;
		if (!v)
			return config_error_nonbool(k);
		color_parse(v, k, s->color_palette[slot]);
		return 0;
	}
	if (!strcmp(k, "status.relativepaths")) {
		s->relative_paths = git_config_bool(k, v);
		return 0;
	}
	if (!strcmp(k, "status.showuntrackedfiles")) {
		if (!v)
			return config_error_nonbool(k);
		else if (!strcmp(v, "no"))
			s->show_untracked_files = SHOW_NO_UNTRACKED_FILES;
		else if (!strcmp(v, "normal"))
			s->show_untracked_files = SHOW_NORMAL_UNTRACKED_FILES;
		else if (!strcmp(v, "all"))
			s->show_untracked_files = SHOW_ALL_UNTRACKED_FILES;
		else
			return error(_("Invalid untracked files mode '%s'"), v);
		return 0;
	}
	return git_diff_ui_config(k, v, NULL);
}

int cmd_status(int argc, const char **argv, const char *prefix)
{
	struct wt_status s;
	int fd;
	unsigned char sha1[20];
	static struct option builtin_status_options[] = {
		OPT__VERBOSE(&verbose, "be verbose"),
		OPT_SET_INT('s', "short", &status_format,
			    "show status concisely", STATUS_FORMAT_SHORT),
		OPT_BOOLEAN('b', "branch", &status_show_branch,
			    "show branch information"),
		OPT_SET_INT(0, "porcelain", &status_format,
			    "machine-readable output",
			    STATUS_FORMAT_PORCELAIN),
		OPT_BOOLEAN('z', "null", &null_termination,
			    "terminate entries with NUL"),
		{ OPTION_STRING, 'u', "untracked-files", &untracked_files_arg,
		  "mode",
		  "show untracked files, optional modes: all, normal, no. (Default: all)",
		  PARSE_OPT_OPTARG, NULL, (intptr_t)"all" },
		OPT_BOOLEAN(0, "ignored", &show_ignored_in_status,
			    "show ignored files"),
		{ OPTION_STRING, 0, "ignore-submodules", &ignore_submodule_arg, "when",
		  "ignore changes to submodules, optional when: all, dirty, untracked. (Default: all)",
		  PARSE_OPT_OPTARG, NULL, (intptr_t)"all" },
		OPT_END(),
	};

	if (argc == 2 && !strcmp(argv[1], "-h"))
		usage_with_options(builtin_status_usage, builtin_status_options);

	if (null_termination && status_format == STATUS_FORMAT_LONG)
		status_format = STATUS_FORMAT_PORCELAIN;

	wt_status_prepare(&s);
	gitmodules_config();
	git_config(git_status_config, &s);
	determine_whence(&s);
	argc = parse_options(argc, argv, prefix,
			     builtin_status_options,
			     builtin_status_usage, 0);
	handle_untracked_files_arg(&s);
	if (show_ignored_in_status)
		s.show_ignored_files = 1;
	if (*argv)
		s.pathspec = get_pathspec(prefix, argv);

	read_cache_preload(s.pathspec);
	refresh_index(&the_index, REFRESH_QUIET|REFRESH_UNMERGED, s.pathspec, NULL, NULL);

	fd = hold_locked_index(&index_lock, 0);
	if (0 <= fd)
		update_index_if_able(&the_index, &index_lock);

	s.is_initial = get_sha1(s.reference, sha1) ? 1 : 0;
	s.ignore_submodule_arg = ignore_submodule_arg;
	wt_status_collect(&s);

	if (s.relative_paths)
		s.prefix = prefix;
	if (s.use_color == -1)
		s.use_color = git_use_color_default;
	if (diff_use_color_default == -1)
		diff_use_color_default = git_use_color_default;

	switch (status_format) {
	case STATUS_FORMAT_SHORT:
		wt_shortstatus_print(&s, null_termination, status_show_branch);
		break;
	case STATUS_FORMAT_PORCELAIN:
		wt_porcelain_print(&s, null_termination);
		break;
	case STATUS_FORMAT_LONG:
		s.verbose = verbose;
		s.ignore_submodule_arg = ignore_submodule_arg;
		wt_status_print(&s);
		break;
	}
	return 0;
}

static void print_summary(const char *prefix, const unsigned char *sha1)
{
	struct rev_info rev;
	struct commit *commit;
	struct strbuf format = STRBUF_INIT;
	unsigned char junk_sha1[20];
	const char *head = resolve_ref("HEAD", junk_sha1, 0, NULL);
	struct pretty_print_context pctx = {0};
	struct strbuf author_ident = STRBUF_INIT;
	struct strbuf committer_ident = STRBUF_INIT;

	commit = lookup_commit(sha1);
	if (!commit)
		die(_("couldn't look up newly created commit"));
	if (!commit || parse_commit(commit))
		die(_("could not parse newly created commit"));

	strbuf_addstr(&format, "format:%h] %s");

	format_commit_message(commit, "%an <%ae>", &author_ident, &pctx);
	format_commit_message(commit, "%cn <%ce>", &committer_ident, &pctx);
	if (strbuf_cmp(&author_ident, &committer_ident)) {
		strbuf_addstr(&format, "\n Author: ");
		strbuf_addbuf_percentquote(&format, &author_ident);
	}
	if (!user_ident_sufficiently_given()) {
		strbuf_addstr(&format, "\n Committer: ");
		strbuf_addbuf_percentquote(&format, &committer_ident);
		if (advice_implicit_identity) {
			strbuf_addch(&format, '\n');
			strbuf_addstr(&format, _(implicit_ident_advice));
		}
	}
	strbuf_release(&author_ident);
	strbuf_release(&committer_ident);

	init_revisions(&rev, prefix);
	setup_revisions(0, NULL, &rev, NULL);

	rev.diff = 1;
	rev.diffopt.output_format =
		DIFF_FORMAT_SHORTSTAT | DIFF_FORMAT_SUMMARY;

	rev.verbose_header = 1;
	rev.show_root_diff = 1;
	get_commit_format(format.buf, &rev);
	rev.always_show_header = 0;
	rev.diffopt.detect_rename = 1;
	rev.diffopt.break_opt = 0;
	diff_setup_done(&rev.diffopt);

	printf("[%s%s ",
		!prefixcmp(head, "refs/heads/") ?
			head + 11 :
			!strcmp(head, "HEAD") ?
				_("detached HEAD") :
				head,
		initial_commit ? _(" (root-commit)") : "");

	if (!log_tree_commit(&rev, commit)) {
		rev.always_show_header = 1;
		rev.use_terminator = 1;
		log_tree_commit(&rev, commit);
	}

	strbuf_release(&format);
}

static int git_commit_config(const char *k, const char *v, void *cb)
{
	struct wt_status *s = cb;

	if (!strcmp(k, "commit.template"))
		return git_config_pathname(&template_file, k, v);
	if (!strcmp(k, "commit.status")) {
		include_status = git_config_bool(k, v);
		return 0;
	}

	return git_status_config(k, v, s);
}

static const char post_rewrite_hook[] = "hooks/post-rewrite";

static int run_rewrite_hook(const unsigned char *oldsha1,
			    const unsigned char *newsha1)
{
	/* oldsha1 SP newsha1 LF NUL */
	static char buf[2*40 + 3];
	struct child_process proc;
	const char *argv[3];
	int code;
	size_t n;

	if (access(git_path(post_rewrite_hook), X_OK) < 0)
		return 0;

	argv[0] = git_path(post_rewrite_hook);
	argv[1] = "amend";
	argv[2] = NULL;

	memset(&proc, 0, sizeof(proc));
	proc.argv = argv;
	proc.in = -1;
	proc.stdout_to_stderr = 1;

	code = start_command(&proc);
	if (code)
		return code;
	n = snprintf(buf, sizeof(buf), "%s %s\n",
		     sha1_to_hex(oldsha1), sha1_to_hex(newsha1));
	write_in_full(proc.in, buf, n);
	close(proc.in);
	return finish_command(&proc);
}

int cmd_commit(int argc, const char **argv, const char *prefix)
{
	struct strbuf sb = STRBUF_INIT;
	struct strbuf author_ident = STRBUF_INIT;
	const char *index_file, *reflog_msg;
	char *nl, *p;
	unsigned char commit_sha1[20];
	struct ref_lock *ref_lock;
	struct commit_list *parents = NULL, **pptr = &parents;
	struct stat statbuf;
	int allow_fast_forward = 1;
	struct wt_status s;

	if (argc == 2 && !strcmp(argv[1], "-h"))
		usage_with_options(builtin_commit_usage, builtin_commit_options);

	wt_status_prepare(&s);
	git_config(git_commit_config, &s);
	determine_whence(&s);

	if (s.use_color == -1)
		s.use_color = git_use_color_default;
	argc = parse_and_validate_options(argc, argv, builtin_commit_usage,
					  prefix, &s);
	if (dry_run) {
		if (diff_use_color_default == -1)
			diff_use_color_default = git_use_color_default;
		return dry_run_commit(argc, argv, prefix, &s);
	}
	index_file = prepare_index(argc, argv, prefix, 0);

	/* Set up everything for writing the commit object.  This includes
	   running hooks, writing the trees, and interacting with the user.  */
	if (!prepare_to_commit(index_file, prefix, &s, &author_ident)) {
		rollback_index_files();
		return 1;
	}

	/* Determine parents */
	reflog_msg = getenv("GIT_REFLOG_ACTION");
	if (initial_commit) {
		if (!reflog_msg)
			reflog_msg = "commit (initial)";
	} else if (amend) {
		struct commit_list *c;
		struct commit *commit;

		if (!reflog_msg)
			reflog_msg = "commit (amend)";
		commit = lookup_commit(head_sha1);
		if (!commit || parse_commit(commit))
			die(_("could not parse HEAD commit"));

		for (c = commit->parents; c; c = c->next)
			pptr = &commit_list_insert(c->item, pptr)->next;
	} else if (whence == FROM_MERGE) {
		struct strbuf m = STRBUF_INIT;
		FILE *fp;

		if (!reflog_msg)
			reflog_msg = "commit (merge)";
		pptr = &commit_list_insert(lookup_commit(head_sha1), pptr)->next;
		fp = fopen(git_path("MERGE_HEAD"), "r");
		if (fp == NULL)
			die_errno(_("could not open '%s' for reading"),
				  git_path("MERGE_HEAD"));
		while (strbuf_getline(&m, fp, '\n') != EOF) {
			unsigned char sha1[20];
			if (get_sha1_hex(m.buf, sha1) < 0)
				die(_("Corrupt MERGE_HEAD file (%s)"), m.buf);
			pptr = &commit_list_insert(lookup_commit(sha1), pptr)->next;
		}
		fclose(fp);
		strbuf_release(&m);
		if (!stat(git_path("MERGE_MODE"), &statbuf)) {
			if (strbuf_read_file(&sb, git_path("MERGE_MODE"), 0) < 0)
				die_errno(_("could not read MERGE_MODE"));
			if (!strcmp(sb.buf, "no-ff"))
				allow_fast_forward = 0;
		}
		if (allow_fast_forward)
			parents = reduce_heads(parents);
	} else {
		if (!reflog_msg)
			reflog_msg = (whence == FROM_CHERRY_PICK)
					? "commit (cherry-pick)"
					: "commit";
		pptr = &commit_list_insert(lookup_commit(head_sha1), pptr)->next;
	}

	/* Finally, get the commit message */
	strbuf_reset(&sb);
	if (strbuf_read_file(&sb, git_path(commit_editmsg), 0) < 0) {
		int saved_errno = errno;
		rollback_index_files();
		die(_("could not read commit message: %s"), strerror(saved_errno));
	}

	/* Truncate the message just before the diff, if any. */
	if (verbose) {
		p = strstr(sb.buf, "\ndiff --git ");
		if (p != NULL)
			strbuf_setlen(&sb, p - sb.buf + 1);
	}

	if (cleanup_mode != CLEANUP_NONE)
		stripspace(&sb, cleanup_mode == CLEANUP_ALL);
	if (message_is_empty(&sb) && !allow_empty_message) {
		rollback_index_files();
		fprintf(stderr, _("Aborting commit due to empty commit message.\n"));
		exit(1);
	}

	if (commit_tree(sb.buf, active_cache_tree->sha1, parents, commit_sha1,
			author_ident.buf)) {
		rollback_index_files();
		die(_("failed to write commit object"));
	}
	strbuf_release(&author_ident);

	ref_lock = lock_any_ref_for_update("HEAD",
					   initial_commit ? NULL : head_sha1,
					   0);

	nl = strchr(sb.buf, '\n');
	if (nl)
		strbuf_setlen(&sb, nl + 1 - sb.buf);
	else
		strbuf_addch(&sb, '\n');
	strbuf_insert(&sb, 0, reflog_msg, strlen(reflog_msg));
	strbuf_insert(&sb, strlen(reflog_msg), ": ", 2);

	if (!ref_lock) {
		rollback_index_files();
		die(_("cannot lock HEAD ref"));
	}
	if (write_ref_sha1(ref_lock, commit_sha1, sb.buf) < 0) {
		rollback_index_files();
		die(_("cannot update HEAD ref"));
	}

	unlink(git_path("CHERRY_PICK_HEAD"));
	unlink(git_path("MERGE_HEAD"));
	unlink(git_path("MERGE_MSG"));
	unlink(git_path("MERGE_MODE"));
	unlink(git_path("SQUASH_MSG"));

	if (commit_index_files())
		die (_("Repository has been updated, but unable to write\n"
		     "new_index file. Check that disk is not full or quota is\n"
		     "not exceeded, and then \"git reset HEAD\" to recover."));

	rerere(0);
	run_hook(get_index_file(), "post-commit", NULL);
	if (amend && !no_post_rewrite) {
		struct notes_rewrite_cfg *cfg;
		cfg = init_copy_notes_for_rewrite("amend");
		if (cfg) {
			copy_note_for_rewrite(cfg, head_sha1, commit_sha1);
			finish_copy_notes_for_rewrite(cfg);
		}
		run_rewrite_hook(head_sha1, commit_sha1);
	}
	if (!quiet)
		print_summary(prefix, commit_sha1);

	return 0;
}<|MERGE_RESOLUTION|>--- conflicted
+++ resolved
@@ -55,12 +55,12 @@
 "remove the commit entirely with \"git reset HEAD^\".\n");
 
 static const char empty_cherry_pick_advice[] =
-"The previous cherry-pick is now empty, possibly due to conflict resolution.\n"
+N_("The previous cherry-pick is now empty, possibly due to conflict resolution.\n"
 "If you wish to commit it anyway, use:\n"
 "\n"
 "    git commit --allow-empty\n"
 "\n"
-"Otherwise, please use 'git reset'\n";
+"Otherwise, please use 'git reset'\n");
 
 static unsigned char head_sha1[20];
 
@@ -422,13 +422,8 @@
 	 */
 	commit_style = COMMIT_PARTIAL;
 
-<<<<<<< HEAD
 	if (whence != FROM_COMMIT)
-		die("cannot do a partial commit during a %s.", whence_s());
-=======
-	if (in_merge)
-		die(_("cannot do a partial commit during a merge."));
->>>>>>> ab8b53bb
+		die(_("cannot do a partial commit during a %s."), whence_s());
 
 	memset(&partial, 0, sizeof(partial));
 	partial.strdup_strings = 1;
@@ -523,21 +518,13 @@
 
 		a = strstr(author_message_buffer, "\nauthor ");
 		if (!a)
-<<<<<<< HEAD
-			die("invalid commit: %s", author_message);
-=======
-			die(_("invalid commit: %s"), use_message);
->>>>>>> ab8b53bb
+			die(_("invalid commit: %s"), author_message);
 
 		lb = strchrnul(a + strlen("\nauthor "), '<');
 		rb = strchrnul(lb, '>');
 		eol = strchrnul(rb, '\n');
 		if (!*lb || !*rb || !*eol)
-<<<<<<< HEAD
-			die("invalid commit: %s", author_message);
-=======
-			die(_("invalid commit: %s"), use_message);
->>>>>>> ab8b53bb
+			die(_("invalid commit: %s"), author_message);
 
 		if (lb == a + strlen("\nauthor "))
 			/* \nauthor <foo@example.com> */
@@ -756,26 +743,16 @@
 		char *ai_tmp, *ci_tmp;
 		if (whence != FROM_COMMIT)
 			status_printf_ln(s, GIT_COLOR_NORMAL,
-<<<<<<< HEAD
-				"\n"
+				_("\n"
 				"It looks like you may be committing a %s.\n"
 				"If this is not correct, please remove the file\n"
 				"	%s\n"
 				"and try again.\n"
-				"",
+				""),
 				whence_s(),
 				git_path(whence == FROM_MERGE
 					 ? "MERGE_HEAD"
 					 : "CHERRY_PICK_HEAD"));
-=======
-				_("\n"
-				"It looks like you may be committing a MERGE.\n"
-				"If this is not correct, please remove the file\n"
-				"	%s\n"
-				"and try again.\n"
-				""),
-				git_path("MERGE_HEAD"));
->>>>>>> ab8b53bb
 
 		fprintf(s->fp, "\n");
 		status_printf(s, GIT_COLOR_NORMAL,
@@ -849,13 +826,9 @@
 	    !(amend && is_a_merge(head_sha1))) {
 		run_status(stdout, index_file, prefix, 0, s);
 		if (amend)
-<<<<<<< HEAD
-			fputs(empty_amend_advice, stderr);
+			fputs(_(empty_amend_advice), stderr);
 		else if (whence == FROM_CHERRY_PICK)
-			fputs(empty_cherry_pick_advice, stderr);
-=======
-			fputs(_(empty_amend_advice), stderr);
->>>>>>> ab8b53bb
+			fputs(_(empty_cherry_pick_advice), stderr);
 		return 0;
 	}
 
@@ -990,7 +963,7 @@
 
 	commit = lookup_commit_reference_by_name(name);
 	if (!commit)
-		die("could not lookup commit %s", name);
+		die(_("could not lookup commit %s"), name);
 	out_enc = get_commit_output_encoding();
 	out = logmsg_reencode(commit, out_enc);
 
@@ -1033,15 +1006,9 @@
 
 	/* Sanity check options */
 	if (amend && initial_commit)
-<<<<<<< HEAD
-		die("You have nothing to amend.");
+		die(_("You have nothing to amend."));
 	if (amend && whence != FROM_COMMIT)
-		die("You are in the middle of a %s -- cannot amend.", whence_s());
-=======
-		die(_("You have nothing to amend."));
-	if (amend && in_merge)
-		die(_("You are in the middle of a merge -- cannot amend."));
->>>>>>> ab8b53bb
+		die(_("You are in the middle of a %s -- cannot amend."), whence_s());
 	if (fixup_message && squash_message)
 		die(_("Options --squash and --fixup cannot be used together"));
 	if (use_message)
@@ -1060,9 +1027,8 @@
 		use_message = edit_message;
 	if (amend && !use_message && !fixup_message)
 		use_message = "HEAD";
-<<<<<<< HEAD
 	if (!use_message && whence != FROM_CHERRY_PICK && renew_authorship)
-		die("--reset-author can be used only with -C, -c or --amend.");
+		die(_("--reset-author can be used only with -C, -c or --amend."));
 	if (use_message) {
 		use_message_buffer = read_commit_message(use_message);
 		if (!renew_authorship) {
@@ -1073,28 +1039,6 @@
 	if (whence == FROM_CHERRY_PICK && !renew_authorship) {
 		author_message = "CHERRY_PICK_HEAD";
 		author_message_buffer = read_commit_message(author_message);
-=======
-	if (!use_message && renew_authorship)
-		die(_("--reset-author can be used only with -C, -c or --amend."));
-	if (use_message) {
-		const char *out_enc;
-		struct commit *commit;
-
-		commit = lookup_commit_reference_by_name(use_message);
-		if (!commit)
-			die(_("could not lookup commit %s"), use_message);
-		out_enc = get_commit_output_encoding();
-		use_message_buffer = logmsg_reencode(commit, out_enc);
-
-		/*
-		 * If we failed to reencode the buffer, just copy it
-		 * byte for byte so the user can try to fix it up.
-		 * This also handles the case where input and output
-		 * encodings are identical.
-		 */
-		if (use_message_buffer == NULL)
-			use_message_buffer = xstrdup(commit->buffer);
->>>>>>> ab8b53bb
 	}
 
 	if (!!also + !!only + !!all + !!interactive > 1)
