--- conflicted
+++ resolved
@@ -58,32 +58,7 @@
 		const char *path = p->one->path;
 		switch (fix_unmerged_status(p, data)) {
 		default:
-<<<<<<< HEAD
 			die(_("unexpected diff status %c"), p->status);
-		case DIFF_STATUS_UNMERGED:
-			/*
-			 * ADD_CACHE_IGNORE_REMOVAL is unset if "git
-			 * add -u" is calling us, In such a case, a
-			 * missing work tree file needs to be removed
-			 * if there is an unmerged entry at stage #2,
-			 * but such a diff record is followed by
-			 * another with DIFF_STATUS_DELETED (and if
-			 * there is no stage #2, we won't see DELETED
-			 * nor MODIFIED).  We can simply continue
-			 * either way.
-			 */
-			if (!(data->flags & ADD_CACHE_IGNORE_REMOVAL))
-				continue;
-			/*
-			 * Otherwise, it is "git add path" is asking
-			 * to explicitly add it; we fall through.  A
-			 * missing work tree file is an error and is
-			 * caught by add_file_to_index() in such a
-			 * case.
-			 */
-=======
-			die("unexpected diff status %c", p->status);
->>>>>>> 75973b2c
 		case DIFF_STATUS_MODIFIED:
 		case DIFF_STATUS_TYPE_CHANGED:
 			if (add_file_to_index(&the_index, path, data->flags)) {
