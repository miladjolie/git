#include "cache.h"
#include "checkout.h"
#include "config.h"
#include "builtin.h"
#include "dir.h"
#include "parse-options.h"
#include "strvec.h"
#include "branch.h"
#include "refs.h"
#include "run-command.h"
#include "sigchain.h"
#include "submodule.h"
#include "utf8.h"
#include "worktree.h"
<<<<<<< HEAD
#include "quote.h"
=======
#include "../refs/refs-internal.h"
>>>>>>> 1acf389e

static const char * const worktree_usage[] = {
	N_("git worktree add [<options>] <path> [<commit-ish>]"),
	N_("git worktree list [<options>]"),
	N_("git worktree lock [<options>] <path>"),
	N_("git worktree move <worktree> <new-path>"),
	N_("git worktree prune [<options>]"),
	N_("git worktree remove [<options>] <worktree>"),
	N_("git worktree unlock <path>"),
	NULL
};

struct add_opts {
	int force;
	int detach;
	int quiet;
	int checkout;
	int keep_locked;
};

static int show_only;
static int verbose;
static int guess_remote;
static timestamp_t expire;

static int git_worktree_config(const char *var, const char *value, void *cb)
{
	if (!strcmp(var, "worktree.guessremote")) {
		guess_remote = git_config_bool(var, value);
		return 0;
	}

	return git_default_config(var, value, cb);
}

static int delete_git_dir(const char *id)
{
	struct strbuf sb = STRBUF_INIT;
	int ret;

	strbuf_addstr(&sb, git_common_path("worktrees/%s", id));
	ret = remove_dir_recursively(&sb, 0);
	if (ret < 0 && errno == ENOTDIR)
		ret = unlink(sb.buf);
	if (ret)
		error_errno(_("failed to delete '%s'"), sb.buf);
	strbuf_release(&sb);
	return ret;
}

static void delete_worktrees_dir_if_empty(void)
{
	rmdir(git_path("worktrees")); /* ignore failed removal */
}

static void prune_worktree(const char *id, const char *reason)
{
	if (show_only || verbose)
		printf_ln(_("Removing %s/%s: %s"), "worktrees", id, reason);
	if (!show_only)
		delete_git_dir(id);
}

static int prune_cmp(const void *a, const void *b)
{
	const struct string_list_item *x = a;
	const struct string_list_item *y = b;
	int c;

	if ((c = fspathcmp(x->string, y->string)))
	    return c;
	/*
	 * paths same; prune_dupes() removes all but the first worktree entry
	 * having the same path, so sort main worktree ('util' is NULL) above
	 * linked worktrees ('util' not NULL) since main worktree can't be
	 * removed
	 */
	if (!x->util)
		return -1;
	if (!y->util)
		return 1;
	/* paths same; sort by .git/worktrees/<id> */
	return strcmp(x->util, y->util);
}

static void prune_dups(struct string_list *l)
{
	int i;

	QSORT(l->items, l->nr, prune_cmp);
	for (i = 1; i < l->nr; i++) {
		if (!fspathcmp(l->items[i].string, l->items[i - 1].string))
			prune_worktree(l->items[i].util, "duplicate entry");
	}
}

static void prune_worktrees(void)
{
	struct strbuf reason = STRBUF_INIT;
	struct strbuf main_path = STRBUF_INIT;
	struct string_list kept = STRING_LIST_INIT_NODUP;
	DIR *dir = opendir(git_path("worktrees"));
	struct dirent *d;
	if (!dir)
		return;
	while ((d = readdir(dir)) != NULL) {
		char *path;
		if (is_dot_or_dotdot(d->d_name))
			continue;
		strbuf_reset(&reason);
		if (should_prune_worktree(d->d_name, &reason, &path, expire))
			prune_worktree(d->d_name, reason.buf);
		else if (path)
			string_list_append(&kept, path)->util = xstrdup(d->d_name);
	}
	closedir(dir);

	strbuf_add_absolute_path(&main_path, get_git_common_dir());
	/* massage main worktree absolute path to match 'gitdir' content */
	strbuf_strip_suffix(&main_path, "/.");
	string_list_append(&kept, strbuf_detach(&main_path, NULL));
	prune_dups(&kept);
	string_list_clear(&kept, 1);

	if (!show_only)
		delete_worktrees_dir_if_empty();
	strbuf_release(&reason);
}

static int prune(int ac, const char **av, const char *prefix)
{
	struct option options[] = {
		OPT__DRY_RUN(&show_only, N_("do not remove, show only")),
		OPT__VERBOSE(&verbose, N_("report pruned working trees")),
		OPT_EXPIRY_DATE(0, "expire", &expire,
				N_("expire working trees older than <time>")),
		OPT_END()
	};

	expire = TIME_MAX;
	ac = parse_options(ac, av, prefix, options, worktree_usage, 0);
	if (ac)
		usage_with_options(worktree_usage, options);
	prune_worktrees();
	return 0;
}

static char *junk_work_tree;
static char *junk_git_dir;
static int is_junk;
static pid_t junk_pid;

static void remove_junk(void)
{
	struct strbuf sb = STRBUF_INIT;
	if (!is_junk || getpid() != junk_pid)
		return;
	if (junk_git_dir) {
		strbuf_addstr(&sb, junk_git_dir);
		remove_dir_recursively(&sb, 0);
		strbuf_reset(&sb);
	}
	if (junk_work_tree) {
		strbuf_addstr(&sb, junk_work_tree);
		remove_dir_recursively(&sb, 0);
	}
	strbuf_release(&sb);
}

static void remove_junk_on_signal(int signo)
{
	remove_junk();
	sigchain_pop(signo);
	raise(signo);
}

static const char *worktree_basename(const char *path, int *olen)
{
	const char *name;
	int len;

	len = strlen(path);
	while (len && is_dir_sep(path[len - 1]))
		len--;

	for (name = path + len - 1; name > path; name--)
		if (is_dir_sep(*name)) {
			name++;
			break;
		}

	*olen = len;
	return name;
}

/* check that path is viable location for worktree */
static void check_candidate_path(const char *path,
				 int force,
				 struct worktree **worktrees,
				 const char *cmd)
{
	struct worktree *wt;
	int locked;

	if (file_exists(path) && !is_empty_dir(path))
		die(_("'%s' already exists"), path);

	wt = find_worktree_by_path(worktrees, path);
	if (!wt)
		return;

	locked = !!worktree_lock_reason(wt);
	if ((!locked && force) || (locked && force > 1)) {
		if (delete_git_dir(wt->id))
		    die(_("unusable worktree destination '%s'"), path);
		return;
	}

	if (locked)
		die(_("'%s' is a missing but locked worktree;\nuse '%s -f -f' to override, or 'unlock' and 'prune' or 'remove' to clear"), path, cmd);
	else
		die(_("'%s' is a missing but already registered worktree;\nuse '%s -f' to override, or 'prune' or 'remove' to clear"), path, cmd);
}

static int add_worktree(const char *path, const char *refname,
			const struct add_opts *opts)
{
	struct strbuf sb_git = STRBUF_INIT, sb_repo = STRBUF_INIT;
	struct strbuf sb = STRBUF_INIT, realpath = STRBUF_INIT;
	const char *name;
	struct child_process cp = CHILD_PROCESS_INIT;
	struct strvec child_env = STRVEC_INIT;
	unsigned int counter = 0;
	int len, ret;
	struct strbuf symref = STRBUF_INIT;
	struct commit *commit = NULL;
	int is_branch = 0;
	struct strbuf sb_name = STRBUF_INIT;
	struct worktree **worktrees;

	worktrees = get_worktrees();
	check_candidate_path(path, opts->force, worktrees, "add");
	free_worktrees(worktrees);
	worktrees = NULL;

	/* is 'refname' a branch or commit? */
	if (!opts->detach && !strbuf_check_branch_ref(&symref, refname) &&
	    ref_exists(symref.buf)) {
		is_branch = 1;
		if (!opts->force)
			die_if_checked_out(symref.buf, 0);
	}
	commit = lookup_commit_reference_by_name(refname);
	if (!commit)
		die(_("invalid reference: %s"), refname);

	name = worktree_basename(path, &len);
	strbuf_add(&sb, name, path + len - name);
	sanitize_refname_component(sb.buf, &sb_name);
	if (!sb_name.len)
		BUG("How come '%s' becomes empty after sanitization?", sb.buf);
	strbuf_reset(&sb);
	name = sb_name.buf;
	git_path_buf(&sb_repo, "worktrees/%s", name);
	len = sb_repo.len;
	if (safe_create_leading_directories_const(sb_repo.buf))
		die_errno(_("could not create leading directories of '%s'"),
			  sb_repo.buf);

	while (mkdir(sb_repo.buf, 0777)) {
		counter++;
		if ((errno != EEXIST) || !counter /* overflow */)
			die_errno(_("could not create directory of '%s'"),
				  sb_repo.buf);
		strbuf_setlen(&sb_repo, len);
		strbuf_addf(&sb_repo, "%d", counter);
	}
	name = strrchr(sb_repo.buf, '/') + 1;

	junk_pid = getpid();
	atexit(remove_junk);
	sigchain_push_common(remove_junk_on_signal);

	junk_git_dir = xstrdup(sb_repo.buf);
	is_junk = 1;

	/*
	 * lock the incomplete repo so prune won't delete it, unlock
	 * after the preparation is over.
	 */
	strbuf_addf(&sb, "%s/locked", sb_repo.buf);
	if (!opts->keep_locked)
		write_file(sb.buf, "initializing");
	else
		write_file(sb.buf, "added with --lock");

	strbuf_addf(&sb_git, "%s/.git", path);
	if (safe_create_leading_directories_const(sb_git.buf))
		die_errno(_("could not create leading directories of '%s'"),
			  sb_git.buf);
	junk_work_tree = xstrdup(path);

	strbuf_reset(&sb);
	strbuf_addf(&sb, "%s/gitdir", sb_repo.buf);
	strbuf_realpath(&realpath, sb_git.buf, 1);
	write_file(sb.buf, "%s", realpath.buf);
	strbuf_realpath(&realpath, get_git_common_dir(), 1);
	write_file(sb_git.buf, "gitdir: %s/worktrees/%s",
		   realpath.buf, name);
	/*
	 * This is to keep resolve_ref() happy. We need a valid HEAD
	 * or is_git_directory() will reject the directory. Any value which
	 * looks like an object ID will do since it will be immediately
	 * replaced by the symbolic-ref or update-ref invocation in the new
	 * worktree.
	 */
	strbuf_reset(&sb);
	if (get_main_ref_store(the_repository)->be == &refs_be_reftable) {
		/* XXX this is cut & paste from reftable_init_db. */
		strbuf_addf(&sb, "%s/HEAD", sb_repo.buf);
		write_file(sb.buf, "%s", "ref: refs/heads/.invalid\n");
		strbuf_reset(&sb);

		strbuf_addf(&sb, "%s/refs", sb_repo.buf);
		safe_create_dir(sb.buf, 1);
		strbuf_reset(&sb);

		strbuf_addf(&sb, "%s/refs/heads", sb_repo.buf);
		write_file(sb.buf, "this repository uses the reftable format");
		strbuf_reset(&sb);

		strbuf_addf(&sb, "%s/reftable", sb_repo.buf);
		safe_create_dir(sb.buf, 1);
		strbuf_reset(&sb);
	} else {
		strbuf_addf(&sb, "%s/HEAD", sb_repo.buf);
		write_file(sb.buf, "%s", oid_to_hex(&null_oid));
		strbuf_reset(&sb);
	}

	strbuf_addf(&sb, "%s/commondir", sb_repo.buf);
	write_file(sb.buf, "../..");

	strvec_pushf(&child_env, "%s=%s", GIT_DIR_ENVIRONMENT, sb_git.buf);
	strvec_pushf(&child_env, "%s=%s", GIT_WORK_TREE_ENVIRONMENT, path);
	cp.git_cmd = 1;

	if (!is_branch)
		strvec_pushl(&cp.args, "update-ref", "HEAD",
			     oid_to_hex(&commit->object.oid), NULL);
	else {
		strvec_pushl(&cp.args, "symbolic-ref", "HEAD",
			     symref.buf, NULL);
		if (opts->quiet)
			strvec_push(&cp.args, "--quiet");
	}

	cp.env = child_env.v;
	ret = run_command(&cp);
	if (ret)
		goto done;

	if (opts->checkout) {
		cp.argv = NULL;
		strvec_clear(&cp.args);
		strvec_pushl(&cp.args, "reset", "--hard", "--no-recurse-submodules", NULL);
		if (opts->quiet)
			strvec_push(&cp.args, "--quiet");
		cp.env = child_env.v;
		ret = run_command(&cp);
		if (ret)
			goto done;
	}

	is_junk = 0;
	FREE_AND_NULL(junk_work_tree);
	FREE_AND_NULL(junk_git_dir);

done:
	if (ret || !opts->keep_locked) {
		strbuf_reset(&sb);
		strbuf_addf(&sb, "%s/locked", sb_repo.buf);
		unlink_or_warn(sb.buf);
	}

	/*
	 * Hook failure does not warrant worktree deletion, so run hook after
	 * is_junk is cleared, but do return appropriate code when hook fails.
	 */
	if (!ret && opts->checkout) {
		const char *hook = find_hook("post-checkout");
		if (hook) {
			const char *env[] = { "GIT_DIR", "GIT_WORK_TREE", NULL };
			cp.git_cmd = 0;
			cp.no_stdin = 1;
			cp.stdout_to_stderr = 1;
			cp.dir = path;
			cp.env = env;
			cp.argv = NULL;
			cp.trace2_hook_name = "post-checkout";
			strvec_pushl(&cp.args, absolute_path(hook),
				     oid_to_hex(&null_oid),
				     oid_to_hex(&commit->object.oid),
				     "1", NULL);
			ret = run_command(&cp);
		}
	}

	strvec_clear(&child_env);
	strbuf_release(&sb);
	strbuf_release(&symref);
	strbuf_release(&sb_repo);
	strbuf_release(&sb_git);
	strbuf_release(&sb_name);
	strbuf_release(&realpath);
	return ret;
}

static void print_preparing_worktree_line(int detach,
					  const char *branch,
					  const char *new_branch,
					  int force_new_branch)
{
	if (force_new_branch) {
		struct commit *commit = lookup_commit_reference_by_name(new_branch);
		if (!commit)
			printf_ln(_("Preparing worktree (new branch '%s')"), new_branch);
		else
			printf_ln(_("Preparing worktree (resetting branch '%s'; was at %s)"),
				  new_branch,
				  find_unique_abbrev(&commit->object.oid, DEFAULT_ABBREV));
	} else if (new_branch) {
		printf_ln(_("Preparing worktree (new branch '%s')"), new_branch);
	} else {
		struct strbuf s = STRBUF_INIT;
		if (!detach && !strbuf_check_branch_ref(&s, branch) &&
		    ref_exists(s.buf))
			printf_ln(_("Preparing worktree (checking out '%s')"),
				  branch);
		else {
			struct commit *commit = lookup_commit_reference_by_name(branch);
			if (!commit)
				die(_("invalid reference: %s"), branch);
			printf_ln(_("Preparing worktree (detached HEAD %s)"),
				  find_unique_abbrev(&commit->object.oid, DEFAULT_ABBREV));
		}
		strbuf_release(&s);
	}
}

static const char *dwim_branch(const char *path, const char **new_branch)
{
	int n;
	const char *s = worktree_basename(path, &n);
	const char *branchname = xstrndup(s, n);
	struct strbuf ref = STRBUF_INIT;

	UNLEAK(branchname);
	if (!strbuf_check_branch_ref(&ref, branchname) &&
	    ref_exists(ref.buf)) {
		strbuf_release(&ref);
		return branchname;
	}

	*new_branch = branchname;
	if (guess_remote) {
		struct object_id oid;
		const char *remote =
			unique_tracking_name(*new_branch, &oid, NULL);
		return remote;
	}
	return NULL;
}

static int add(int ac, const char **av, const char *prefix)
{
	struct add_opts opts;
	const char *new_branch_force = NULL;
	char *path;
	const char *branch;
	const char *new_branch = NULL;
	const char *opt_track = NULL;
	struct option options[] = {
		OPT__FORCE(&opts.force,
			   N_("checkout <branch> even if already checked out in other worktree"),
			   PARSE_OPT_NOCOMPLETE),
		OPT_STRING('b', NULL, &new_branch, N_("branch"),
			   N_("create a new branch")),
		OPT_STRING('B', NULL, &new_branch_force, N_("branch"),
			   N_("create or reset a branch")),
		OPT_BOOL('d', "detach", &opts.detach, N_("detach HEAD at named commit")),
		OPT_BOOL(0, "checkout", &opts.checkout, N_("populate the new working tree")),
		OPT_BOOL(0, "lock", &opts.keep_locked, N_("keep the new working tree locked")),
		OPT__QUIET(&opts.quiet, N_("suppress progress reporting")),
		OPT_PASSTHRU(0, "track", &opt_track, NULL,
			     N_("set up tracking mode (see git-branch(1))"),
			     PARSE_OPT_NOARG | PARSE_OPT_OPTARG),
		OPT_BOOL(0, "guess-remote", &guess_remote,
			 N_("try to match the new branch name with a remote-tracking branch")),
		OPT_END()
	};

	memset(&opts, 0, sizeof(opts));
	opts.checkout = 1;
	ac = parse_options(ac, av, prefix, options, worktree_usage, 0);
	if (!!opts.detach + !!new_branch + !!new_branch_force > 1)
		die(_("-b, -B, and --detach are mutually exclusive"));
	if (ac < 1 || ac > 2)
		usage_with_options(worktree_usage, options);

	path = prefix_filename(prefix, av[0]);
	branch = ac < 2 ? "HEAD" : av[1];

	if (!strcmp(branch, "-"))
		branch = "@{-1}";

	if (new_branch_force) {
		struct strbuf symref = STRBUF_INIT;

		new_branch = new_branch_force;

		if (!opts.force &&
		    !strbuf_check_branch_ref(&symref, new_branch) &&
		    ref_exists(symref.buf))
			die_if_checked_out(symref.buf, 0);
		strbuf_release(&symref);
	}

	if (ac < 2 && !new_branch && !opts.detach) {
		const char *s = dwim_branch(path, &new_branch);
		if (s)
			branch = s;
	}

	if (ac == 2 && !new_branch && !opts.detach) {
		struct object_id oid;
		struct commit *commit;
		const char *remote;

		commit = lookup_commit_reference_by_name(branch);
		if (!commit) {
			remote = unique_tracking_name(branch, &oid, NULL);
			if (remote) {
				new_branch = branch;
				branch = remote;
			}
		}
	}
	if (!opts.quiet)
		print_preparing_worktree_line(opts.detach, branch, new_branch, !!new_branch_force);

	if (new_branch) {
		struct child_process cp = CHILD_PROCESS_INIT;
		cp.git_cmd = 1;
		strvec_push(&cp.args, "branch");
		if (new_branch_force)
			strvec_push(&cp.args, "--force");
		if (opts.quiet)
			strvec_push(&cp.args, "--quiet");
		strvec_push(&cp.args, new_branch);
		strvec_push(&cp.args, branch);
		if (opt_track)
			strvec_push(&cp.args, opt_track);
		if (run_command(&cp))
			return -1;
		branch = new_branch;
	} else if (opt_track) {
		die(_("--[no-]track can only be used if a new branch is created"));
	}

	UNLEAK(path);
	UNLEAK(opts);
	return add_worktree(path, branch, &opts);
}

static void show_worktree_porcelain(struct worktree *wt)
{
	const char *reason;

	printf("worktree %s\n", wt->path);
	if (wt->is_bare)
		printf("bare\n");
	else {
		printf("HEAD %s\n", oid_to_hex(&wt->head_oid));
		if (wt->is_detached)
			printf("detached\n");
		else if (wt->head_ref)
			printf("branch %s\n", wt->head_ref);
	}

	reason = worktree_lock_reason(wt);
	if (reason && *reason) {
		struct strbuf sb = STRBUF_INIT;
		quote_c_style(reason, &sb, NULL, 0);
		printf("locked %s\n", sb.buf);
		strbuf_release(&sb);
	} else if (reason)
		printf("locked\n");

	reason = worktree_prune_reason(wt, expire);
	if (reason)
		printf("prunable %s\n", reason);

	printf("\n");
}

static void show_worktree(struct worktree *wt, int path_maxlen, int abbrev_len)
{
	struct strbuf sb = STRBUF_INIT;
	int cur_path_len = strlen(wt->path);
	int path_adj = cur_path_len - utf8_strwidth(wt->path);
	const char *reason;

	strbuf_addf(&sb, "%-*s ", 1 + path_maxlen + path_adj, wt->path);
	if (wt->is_bare)
		strbuf_addstr(&sb, "(bare)");
	else {
		strbuf_addf(&sb, "%-*s ", abbrev_len,
				find_unique_abbrev(&wt->head_oid, DEFAULT_ABBREV));
		if (wt->is_detached)
			strbuf_addstr(&sb, "(detached HEAD)");
		else if (wt->head_ref) {
			char *ref = shorten_unambiguous_ref(wt->head_ref, 0);
			strbuf_addf(&sb, "[%s]", ref);
			free(ref);
		} else
			strbuf_addstr(&sb, "(error)");
	}

	reason = worktree_lock_reason(wt);
	if (verbose && reason && *reason)
		strbuf_addf(&sb, "\n\tlocked: %s", reason);
	else if (reason)
		strbuf_addstr(&sb, " locked");

	reason = worktree_prune_reason(wt, expire);
	if (verbose && reason)
		strbuf_addf(&sb, "\n\tprunable: %s", reason);
	else if (reason)
		strbuf_addstr(&sb, " prunable");

	printf("%s\n", sb.buf);
	strbuf_release(&sb);
}

static void measure_widths(struct worktree **wt, int *abbrev, int *maxlen)
{
	int i;

	for (i = 0; wt[i]; i++) {
		int sha1_len;
		int path_len = strlen(wt[i]->path);

		if (path_len > *maxlen)
			*maxlen = path_len;
		sha1_len = strlen(find_unique_abbrev(&wt[i]->head_oid, *abbrev));
		if (sha1_len > *abbrev)
			*abbrev = sha1_len;
	}
}

static int pathcmp(const void *a_, const void *b_)
{
	const struct worktree *const *a = a_;
	const struct worktree *const *b = b_;
	return fspathcmp((*a)->path, (*b)->path);
}

static void pathsort(struct worktree **wt)
{
	int n = 0;
	struct worktree **p = wt;

	while (*p++)
		n++;
	QSORT(wt, n, pathcmp);
}

static int list(int ac, const char **av, const char *prefix)
{
	int porcelain = 0;

	struct option options[] = {
		OPT_BOOL(0, "porcelain", &porcelain, N_("machine-readable output")),
		OPT__VERBOSE(&verbose, N_("show extended annotations and reasons, if available")),
		OPT_EXPIRY_DATE(0, "expire", &expire,
				N_("add 'prunable' annotation to worktrees older than <time>")),
		OPT_END()
	};

	expire = TIME_MAX;
	ac = parse_options(ac, av, prefix, options, worktree_usage, 0);
	if (ac)
		usage_with_options(worktree_usage, options);
	else if (verbose && porcelain)
		die(_("--verbose and --porcelain are mutually exclusive"));
	else {
		struct worktree **worktrees = get_worktrees();
		int path_maxlen = 0, abbrev = DEFAULT_ABBREV, i;

		/* sort worktrees by path but keep main worktree at top */
		pathsort(worktrees + 1);

		if (!porcelain)
			measure_widths(worktrees, &abbrev, &path_maxlen);

		for (i = 0; worktrees[i]; i++) {
			if (porcelain)
				show_worktree_porcelain(worktrees[i]);
			else
				show_worktree(worktrees[i], path_maxlen, abbrev);
		}
		free_worktrees(worktrees);
	}
	return 0;
}

static int lock_worktree(int ac, const char **av, const char *prefix)
{
	const char *reason = "", *old_reason;
	struct option options[] = {
		OPT_STRING(0, "reason", &reason, N_("string"),
			   N_("reason for locking")),
		OPT_END()
	};
	struct worktree **worktrees, *wt;

	ac = parse_options(ac, av, prefix, options, worktree_usage, 0);
	if (ac != 1)
		usage_with_options(worktree_usage, options);

	worktrees = get_worktrees();
	wt = find_worktree(worktrees, prefix, av[0]);
	if (!wt)
		die(_("'%s' is not a working tree"), av[0]);
	if (is_main_worktree(wt))
		die(_("The main working tree cannot be locked or unlocked"));

	old_reason = worktree_lock_reason(wt);
	if (old_reason) {
		if (*old_reason)
			die(_("'%s' is already locked, reason: %s"),
			    av[0], old_reason);
		die(_("'%s' is already locked"), av[0]);
	}

	write_file(git_common_path("worktrees/%s/locked", wt->id),
		   "%s", reason);
	free_worktrees(worktrees);
	return 0;
}

static int unlock_worktree(int ac, const char **av, const char *prefix)
{
	struct option options[] = {
		OPT_END()
	};
	struct worktree **worktrees, *wt;
	int ret;

	ac = parse_options(ac, av, prefix, options, worktree_usage, 0);
	if (ac != 1)
		usage_with_options(worktree_usage, options);

	worktrees = get_worktrees();
	wt = find_worktree(worktrees, prefix, av[0]);
	if (!wt)
		die(_("'%s' is not a working tree"), av[0]);
	if (is_main_worktree(wt))
		die(_("The main working tree cannot be locked or unlocked"));
	if (!worktree_lock_reason(wt))
		die(_("'%s' is not locked"), av[0]);
	ret = unlink_or_warn(git_common_path("worktrees/%s/locked", wt->id));
	free_worktrees(worktrees);
	return ret;
}

static void validate_no_submodules(const struct worktree *wt)
{
	struct index_state istate = { NULL };
	struct strbuf path = STRBUF_INIT;
	int i, found_submodules = 0;

	if (is_directory(worktree_git_path(wt, "modules"))) {
		/*
		 * There could be false positives, e.g. the "modules"
		 * directory exists but is empty. But it's a rare case and
		 * this simpler check is probably good enough for now.
		 */
		found_submodules = 1;
	} else if (read_index_from(&istate, worktree_git_path(wt, "index"),
				   get_worktree_git_dir(wt)) > 0) {
		for (i = 0; i < istate.cache_nr; i++) {
			struct cache_entry *ce = istate.cache[i];
			int err;

			if (!S_ISGITLINK(ce->ce_mode))
				continue;

			strbuf_reset(&path);
			strbuf_addf(&path, "%s/%s", wt->path, ce->name);
			if (!is_submodule_populated_gently(path.buf, &err))
				continue;

			found_submodules = 1;
			break;
		}
	}
	discard_index(&istate);
	strbuf_release(&path);

	if (found_submodules)
		die(_("working trees containing submodules cannot be moved or removed"));
}

static int move_worktree(int ac, const char **av, const char *prefix)
{
	int force = 0;
	struct option options[] = {
		OPT__FORCE(&force,
			 N_("force move even if worktree is dirty or locked"),
			 PARSE_OPT_NOCOMPLETE),
		OPT_END()
	};
	struct worktree **worktrees, *wt;
	struct strbuf dst = STRBUF_INIT;
	struct strbuf errmsg = STRBUF_INIT;
	const char *reason = NULL;
	char *path;

	ac = parse_options(ac, av, prefix, options, worktree_usage, 0);
	if (ac != 2)
		usage_with_options(worktree_usage, options);

	path = prefix_filename(prefix, av[1]);
	strbuf_addstr(&dst, path);
	free(path);

	worktrees = get_worktrees();
	wt = find_worktree(worktrees, prefix, av[0]);
	if (!wt)
		die(_("'%s' is not a working tree"), av[0]);
	if (is_main_worktree(wt))
		die(_("'%s' is a main working tree"), av[0]);
	if (is_directory(dst.buf)) {
		const char *sep = find_last_dir_sep(wt->path);

		if (!sep)
			die(_("could not figure out destination name from '%s'"),
			    wt->path);
		strbuf_trim_trailing_dir_sep(&dst);
		strbuf_addstr(&dst, sep);
	}
	check_candidate_path(dst.buf, force, worktrees, "move");

	validate_no_submodules(wt);

	if (force < 2)
		reason = worktree_lock_reason(wt);
	if (reason) {
		if (*reason)
			die(_("cannot move a locked working tree, lock reason: %s\nuse 'move -f -f' to override or unlock first"),
			    reason);
		die(_("cannot move a locked working tree;\nuse 'move -f -f' to override or unlock first"));
	}
	if (validate_worktree(wt, &errmsg, 0))
		die(_("validation failed, cannot move working tree: %s"),
		    errmsg.buf);
	strbuf_release(&errmsg);

	if (rename(wt->path, dst.buf) == -1)
		die_errno(_("failed to move '%s' to '%s'"), wt->path, dst.buf);

	update_worktree_location(wt, dst.buf);

	strbuf_release(&dst);
	free_worktrees(worktrees);
	return 0;
}

/*
 * Note, "git status --porcelain" is used to determine if it's safe to
 * delete a whole worktree. "git status" does not ignore user
 * configuration, so if a normal "git status" shows "clean" for the
 * user, then it's ok to remove it.
 *
 * This assumption may be a bad one. We may want to ignore
 * (potentially bad) user settings and only delete a worktree when
 * it's absolutely safe to do so from _our_ point of view because we
 * know better.
 */
static void check_clean_worktree(struct worktree *wt,
				 const char *original_path)
{
	struct child_process cp;
	char buf[1];
	int ret;

	/*
	 * Until we sort this out, all submodules are "dirty" and
	 * will abort this function.
	 */
	validate_no_submodules(wt);

	child_process_init(&cp);
	strvec_pushf(&cp.env_array, "%s=%s/.git",
		     GIT_DIR_ENVIRONMENT, wt->path);
	strvec_pushf(&cp.env_array, "%s=%s",
		     GIT_WORK_TREE_ENVIRONMENT, wt->path);
	strvec_pushl(&cp.args, "status",
		     "--porcelain", "--ignore-submodules=none",
		     NULL);
	cp.git_cmd = 1;
	cp.dir = wt->path;
	cp.out = -1;
	ret = start_command(&cp);
	if (ret)
		die_errno(_("failed to run 'git status' on '%s'"),
			  original_path);
	ret = xread(cp.out, buf, sizeof(buf));
	if (ret)
		die(_("'%s' contains modified or untracked files, use --force to delete it"),
		    original_path);
	close(cp.out);
	ret = finish_command(&cp);
	if (ret)
		die_errno(_("failed to run 'git status' on '%s', code %d"),
			  original_path, ret);
}

static int delete_git_work_tree(struct worktree *wt)
{
	struct strbuf sb = STRBUF_INIT;
	int ret = 0;

	strbuf_addstr(&sb, wt->path);
	if (remove_dir_recursively(&sb, 0)) {
		error_errno(_("failed to delete '%s'"), sb.buf);
		ret = -1;
	}
	strbuf_release(&sb);
	return ret;
}

static int remove_worktree(int ac, const char **av, const char *prefix)
{
	int force = 0;
	struct option options[] = {
		OPT__FORCE(&force,
			 N_("force removal even if worktree is dirty or locked"),
			 PARSE_OPT_NOCOMPLETE),
		OPT_END()
	};
	struct worktree **worktrees, *wt;
	struct strbuf errmsg = STRBUF_INIT;
	const char *reason = NULL;
	int ret = 0;

	ac = parse_options(ac, av, prefix, options, worktree_usage, 0);
	if (ac != 1)
		usage_with_options(worktree_usage, options);

	worktrees = get_worktrees();
	wt = find_worktree(worktrees, prefix, av[0]);
	if (!wt)
		die(_("'%s' is not a working tree"), av[0]);
	if (is_main_worktree(wt))
		die(_("'%s' is a main working tree"), av[0]);
	if (force < 2)
		reason = worktree_lock_reason(wt);
	if (reason) {
		if (*reason)
			die(_("cannot remove a locked working tree, lock reason: %s\nuse 'remove -f -f' to override or unlock first"),
			    reason);
		die(_("cannot remove a locked working tree;\nuse 'remove -f -f' to override or unlock first"));
	}
	if (validate_worktree(wt, &errmsg, WT_VALIDATE_WORKTREE_MISSING_OK))
		die(_("validation failed, cannot remove working tree: %s"),
		    errmsg.buf);
	strbuf_release(&errmsg);

	if (file_exists(wt->path)) {
		if (!force)
			check_clean_worktree(wt, av[0]);

		ret |= delete_git_work_tree(wt);
	}
	/*
	 * continue on even if ret is non-zero, there's no going back
	 * from here.
	 */
	ret |= delete_git_dir(wt->id);
	delete_worktrees_dir_if_empty();

	free_worktrees(worktrees);
	return ret;
}

static void report_repair(int iserr, const char *path, const char *msg, void *cb_data)
{
	if (!iserr) {
		printf_ln(_("repair: %s: %s"), msg, path);
	} else {
		int *exit_status = (int *)cb_data;
		fprintf_ln(stderr, _("error: %s: %s"), msg, path);
		*exit_status = 1;
	}
}

static int repair(int ac, const char **av, const char *prefix)
{
	const char **p;
	const char *self[] = { ".", NULL };
	struct option options[] = {
		OPT_END()
	};
	int rc = 0;

	ac = parse_options(ac, av, prefix, options, worktree_usage, 0);
	p = ac > 0 ? av : self;
	for (; *p; p++)
		repair_worktree_at_path(*p, report_repair, &rc);
	repair_worktrees(report_repair, &rc);
	return rc;
}

int cmd_worktree(int ac, const char **av, const char *prefix)
{
	struct option options[] = {
		OPT_END()
	};

	git_config(git_worktree_config, NULL);

	if (ac < 2)
		usage_with_options(worktree_usage, options);
	if (!prefix)
		prefix = "";
	if (!strcmp(av[1], "add"))
		return add(ac - 1, av + 1, prefix);
	if (!strcmp(av[1], "prune"))
		return prune(ac - 1, av + 1, prefix);
	if (!strcmp(av[1], "list"))
		return list(ac - 1, av + 1, prefix);
	if (!strcmp(av[1], "lock"))
		return lock_worktree(ac - 1, av + 1, prefix);
	if (!strcmp(av[1], "unlock"))
		return unlock_worktree(ac - 1, av + 1, prefix);
	if (!strcmp(av[1], "move"))
		return move_worktree(ac - 1, av + 1, prefix);
	if (!strcmp(av[1], "remove"))
		return remove_worktree(ac - 1, av + 1, prefix);
	if (!strcmp(av[1], "repair"))
		return repair(ac - 1, av + 1, prefix);
	usage_with_options(worktree_usage, options);
}<|MERGE_RESOLUTION|>--- conflicted
+++ resolved
@@ -12,11 +12,8 @@
 #include "submodule.h"
 #include "utf8.h"
 #include "worktree.h"
-<<<<<<< HEAD
 #include "quote.h"
-=======
 #include "../refs/refs-internal.h"
->>>>>>> 1acf389e
 
 static const char * const worktree_usage[] = {
 	N_("git worktree add [<options>] <path> [<commit-ish>]"),
