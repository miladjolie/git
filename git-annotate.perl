#!/usr/bin/perl
# Copyright 2006, Ryan Anderson <ryan@michonline.com>
#
# GPL v2 (See COPYING)
#
# This file is licensed under the GPL v2, or a later version
# at the discretion of Linus Torvalds.

use warnings;
use strict;
use Getopt::Long;
use POSIX qw(strftime gmtime);
use File::Basename qw(basename dirname);
use Git;

sub usage() {
	print STDERR "Usage: ${\basename $0} [-s] [-S revs-file] file [ revision ]
	-l, --long
			Show long rev (Defaults off)
	-t, --time
			Show raw timestamp (Defaults off)
	-r, --rename
			Follow renames (Defaults on).
	-S, --rev-file revs-file
			Use revs from revs-file instead of calling git-rev-list
	-h, --help
			This message.
";

	exit(1);
}

our ($help, $longrev, $rename, $rawtime, $starting_rev, $rev_file, $repo) = (0, 0, 1);

my $rc = GetOptions(	"long|l" => \$longrev,
			"time|t" => \$rawtime,
			"help|h" => \$help,
			"rename|r" => \$rename,
			"rev-file|S=s" => \$rev_file);
if (!$rc or $help or !@ARGV) {
	usage();
}

my $filename = shift @ARGV;
if (@ARGV) {
	$starting_rev = shift @ARGV;
}

my @stack = (
	{
		'rev' => defined $starting_rev ? $starting_rev : "HEAD",
		'filename' => $filename,
	},
);

$repo = Git->repository();

our @filelines = ();

if (defined $starting_rev) {
	@filelines = git_cat_file($starting_rev, $filename);
} else {
	open(F,"<",$filename)
		or die "Failed to open filename: $!";

	while(<F>) {
		chomp;
		push @filelines, $_;
	}
	close(F);

}

our %revs;
our @revqueue;
our $head;

my $revsprocessed = 0;
while (my $bound = pop @stack) {
	my @revisions = git_rev_list($bound->{'rev'}, $bound->{'filename'});
	foreach my $revinst (@revisions) {
		my ($rev, @parents) = @$revinst;
		$head ||= $rev;

		if (!defined($rev)) {
			$rev = "";
		}
		$revs{$rev}{'filename'} = $bound->{'filename'};
		if (scalar @parents > 0) {
			$revs{$rev}{'parents'} = \@parents;
			next;
		}

		if (!$rename) {
			next;
		}

		my $newbound = find_parent_renames($rev, $bound->{'filename'});
		if ( exists $newbound->{'filename'} && $newbound->{'filename'} ne $bound->{'filename'}) {
			push @stack, $newbound;
			$revs{$rev}{'parents'} = [$newbound->{'rev'}];
		}
	}
}
push @revqueue, $head;
init_claim( defined $starting_rev ? $head : 'dirty');
unless (defined $starting_rev) {
<<<<<<< HEAD
	my %ident;
	@ident{'author', 'author_email', 'author_date'} = $repo->ident('author');
	my $diff = $repo->command_output_pipe('diff', '-R', 'HEAD', '--', $filename);
	_git_diff_parse($diff, $head, "dirty", %ident);
	$repo->command_close_pipe($diff);
=======
	my $diff = open_pipe("git","diff","HEAD", "--",$filename)
		or die "Failed to call git diff to check for dirty state: $!";

	_git_diff_parse($diff, [$head], "dirty", (
				'author' => gitvar_name("GIT_AUTHOR_IDENT"),
				'author_date' => sprintf("%s +0000",time()),
				)
			);
	close($diff);
>>>>>>> 0d516ada
}
handle_rev();


my $i = 0;
foreach my $l (@filelines) {
	my ($output, $rev, $committer, $date);
	if (ref $l eq 'ARRAY') {
		($output, $rev, $committer, $date) = @$l;
		if (!$longrev && length($rev) > 8) {
			$rev = substr($rev,0,8);
		}
	} else {
		$output = $l;
		($rev, $committer, $date) = ('unknown', 'unknown', 'unknown');
	}

	printf("%s\t(%10s\t%10s\t%d)%s\n", $rev, $committer,
		format_date($date), ++$i, $output);
}

sub init_claim {
	my ($rev) = @_;
	for (my $i = 0; $i < @filelines; $i++) {
		$filelines[$i] = [ $filelines[$i], '', '', '', 1];
			# line,
			# rev,
			# author,
			# date,
			# 1 <-- belongs to the original file.
	}
	$revs{$rev}{'lines'} = \@filelines;
}


sub handle_rev {
	my $i = 0;
	my %seen;
	while (my $rev = shift @revqueue) {
		next if $seen{$rev}++;

		my %revinfo = git_commit_info($rev);

		if (exists $revs{$rev}{parents} &&
		    scalar @{$revs{$rev}{parents}} != 0) {

			git_diff_parse($revs{$rev}{'parents'}, $rev, %revinfo);
			push @revqueue, @{$revs{$rev}{'parents'}};

		} else {
			# We must be at the initial rev here, so claim everything that is left.
			for (my $i = 0; $i < @{$revs{$rev}{lines}}; $i++) {
				if (ref ${$revs{$rev}{lines}}[$i] eq '' || ${$revs{$rev}{lines}}[$i][1] eq '') {
					claim_line($i, $rev, $revs{$rev}{lines}, %revinfo);
				}
			}
		}
	}
}


sub git_rev_list {
	my ($rev, $file) = @_;

	my $revlist;
	if ($rev_file) {
		open($revlist, '<' . $rev_file)
		    or die "Failed to open $rev_file : $!";
	} else {
		$revlist = $repo->command_output_pipe('rev-list', '--parents', '--remove-empty', $rev, '--', $file);
	}

	my @revs;
	while(my $line = <$revlist>) {
		chomp $line;
		my ($rev, @parents) = split /\s+/, $line;
		push @revs, [ $rev, @parents ];
	}
	$repo->command_close_pipe($revlist);

	printf("0 revs found for rev %s (%s)\n", $rev, $file) if (@revs == 0);
	return @revs;
}

sub find_parent_renames {
	my ($rev, $file) = @_;

	my $patch = $repo->command_output_pipe('diff-tree', '-M50', '-r', '--name-status', '-z', $rev);

	local $/ = "\0";
	my %bound;
	my $junk = <$patch>;
	while (my $change = <$patch>) {
		chomp $change;
		my $filename = <$patch>;
		if (!defined $filename) {
			next;
		}
		chomp $filename;

		if ($change =~ m/^[AMD]$/ ) {
			next;
		} elsif ($change =~ m/^R/ ) {
			my $oldfilename = $filename;
			$filename = <$patch>;
			chomp $filename;
			if ( $file eq $filename ) {
				my $parent = git_find_parent($rev, $oldfilename);
				@bound{'rev','filename'} = ($parent, $oldfilename);
				last;
			}
		}
	}
	$repo->command_close_pipe($patch);

	return \%bound;
}


sub git_find_parent {
	my ($rev, $filename) = @_;

	my $parentline = $repo->command_oneline('rev-list', '--remove-empty',
			'--parents', '--max-count=1', $rev, '--', $filename);
	my ($revfound, $parent) = split m/\s+/, $parentline;

	return $parent;
}


# Get a diff between the current revision and a parent.
# Record the commit information that results.
sub git_diff_parse {
	my ($parents, $rev, %revinfo) = @_;

<<<<<<< HEAD
	my $diff = $repo->command_output_pipe('diff-tree', '-M', '-p',
			$rev, $parent, '--',
			$revs{$rev}{'filename'}, $revs{$parent}{'filename'});
=======
	my @filenames = ( $revs{$rev}{'filename'} );
	foreach my $parent (@$parents) {
		push @filenames, $revs{$parent}{'filename'};
	}

	my $diff = open_pipe("git-diff-tree","-M","-p","-c",$rev,"--",
				@filenames )
		or die "Failed to call git-diff for annotation: $!";
>>>>>>> 0d516ada

	_git_diff_parse($diff, $parents, $rev, %revinfo);

	$repo->command_close_pipe($diff);
}

sub _git_diff_parse {
	my ($diff, $parents, $rev, %revinfo) = @_;

	my $ri = 0;

	my $slines = $revs{$rev}{'lines'};
	my (%plines, %pi);

	my $gotheader = 0;
	my ($remstart);
	my $parent_count = @$parents;

	my $diff_header_regexp = "^@";
	$diff_header_regexp .= "@" x @$parents;
	$diff_header_regexp .= ' -\d+,\d+' x @$parents;
	$diff_header_regexp .= ' \+(\d+),\d+';

	my %claim_regexps;
	my $allparentplus = '^' . '\\+' x @$parents . '(.*)$';

	{
		my $i = 0;
		foreach my $parent (@$parents) {

			$pi{$parent} = 0;
			my $r = '^' . '.' x @$parents . '(.*)$';
			my $p = $r;
			substr($p,$i+1, 1) = '\\+';

			my $m = $r;
			substr($m,$i+1, 1) = '-';

			$claim_regexps{$parent}{plus} = $p;
			$claim_regexps{$parent}{minus} = $m;

			$plines{$parent} = [];

			$i++;
		}
	}

	DIFF:
	while(<$diff>) {
		chomp;
		if (m/$diff_header_regexp/) {
			$remstart = $1 - 1;
			# (0-based arrays)

			$gotheader = 1;

			printf("Copying from %d to %d\n", $ri, $remstart);
			foreach my $parent (@$parents) {
				for (my $i = $ri; $i < $remstart; $i++) {
					$plines{$parent}[$pi{$parent}++] = $slines->[$i];
				}
			}
			$ri = $remstart;

			next DIFF;

		} elsif (!$gotheader) {
			# Skip over the leadin.
			next DIFF;
		}

		if (m/^\\/) {
			;
			# Skip \No newline at end of file.
			# But this can be internationalized, so only look
			# for an initial \

		} else {
			my %claims = ();
			my $negclaim = 0;
			my $allclaimed = 0;
			my $line;

			if (m/$allparentplus/) {
				claim_line($ri, $rev, $slines, %revinfo);
				$allclaimed = 1;

			}

			PARENT:
			foreach my $parent (keys %claim_regexps) {
				my $m = $claim_regexps{$parent}{minus};
				my $p = $claim_regexps{$parent}{plus};

				if (m/$m/) {
					$line = $1;
					$plines{$parent}[$pi{$parent}++] = [ $line, '', '', '', 0 ];
					$negclaim++;

				} elsif (m/$p/) {
					$line = $1;
					if (get_line($slines, $ri) eq $line) {
						# Found a match, claim
						$claims{$parent}++;

					} else {
						die sprintf("Sync error: %d\n|%s\n|%s\n%s => %s\n",
								$ri, $line,
								get_line($slines, $ri),
								$rev, $parent);
					}
				}
			}

			if (%claims) {
				foreach my $parent (@$parents) {
					next if $claims{$parent} || $allclaimed;
					$plines{$parent}[$pi{$parent}++] = $slines->[$ri];
					    #[ $line, '', '', '', 0 ];
				}
				$ri++;

			} elsif ($negclaim) {
				next DIFF;

			} else {
				if (substr($_,scalar @$parents) ne get_line($slines,$ri) ) {
				        foreach my $parent (@$parents) {
						printf("parent %s is on line %d\n", $parent, $pi{$parent});
					}

					die sprintf("Line %d, does not match:\n|%s|\n|%s|\n%s\n",
						    $ri,
						substr($_,scalar @$parents),
						get_line($slines,$ri), $rev);
				}
				foreach my $parent (@$parents) {
					$plines{$parent}[$pi{$parent}++] = $slines->[$ri];
				}
				$ri++;
			}
		}
	}

	for (my $i = $ri; $i < @{$slines} ; $i++) {
		foreach my $parent (@$parents) {
			push @{$plines{$parent}}, $slines->[$ri];
		}
		$ri++;
	}

	foreach my $parent (@$parents) {
		$revs{$parent}{lines} = $plines{$parent};
	}

	return;
}

sub get_line {
	my ($lines, $index) = @_;

	return ref $lines->[$index] ne '' ? $lines->[$index][0] : $lines->[$index];
}

sub git_cat_file {
	my ($rev, $filename) = @_;
	return () unless defined $rev && defined $filename;

	my $blob = git_ls_tree($rev, $filename);
	die "Failed to find a blob for $filename in rev $rev\n" if !defined $blob;

	my @lines = split(/\n/, $repo->get_object('blob', $blob));
	pop @lines unless $lines[$#lines]; # Trailing newline
	return @lines;
}

sub git_ls_tree {
	my ($rev, $filename) = @_;

	my $lstree = $repo->command_output_pipe('ls-tree', $rev, $filename);
	my ($mode, $type, $blob, $tfilename);
	while(<$lstree>) {
		chomp;
		($mode, $type, $blob, $tfilename) = split(/\s+/, $_, 4);
		last if ($tfilename eq $filename);
	}
	$repo->command_close_pipe($lstree);

	return $blob if ($tfilename eq $filename);
	die "git-ls-tree failed to find blob for $filename";
}



sub claim_line {
	my ($floffset, $rev, $lines, %revinfo) = @_;
	my $oline = get_line($lines, $floffset);
	@{$lines->[$floffset]} = ( $oline, $rev,
		$revinfo{'author'}, $revinfo{'author_date'} );
	#printf("Claiming line %d with rev %s: '%s'\n",
	#		$floffset, $rev, $oline) if 1;
}

sub git_commit_info {
	my ($rev) = @_;
	my $commit = $repo->get_object('commit', $rev);

	my %info;
	while ($commit =~ /(.*?)\n/g) {
		my $line = $1;
		if ($line =~ s/^author //) {
			@info{'author', 'author_email', 'author_date'} = $repo->ident($line);
		} elsif ($line =~ s/^committer//) {
			@info{'committer', 'committer_email', 'committer_date'} = $repo->ident($line);
		}
	}

	return %info;
}

sub format_date {
	if ($rawtime) {
		return $_[0];
	}
	my ($timestamp, $timezone) = split(' ', $_[0]);
	my $minutes = abs($timezone);
	$minutes = int($minutes / 100) * 60 + ($minutes % 100);
	if ($timezone < 0) {
	    $minutes = -$minutes;
	}
	my $t = $timestamp + $minutes * 60;
	return strftime("%Y-%m-%d %H:%M:%S " . $timezone, gmtime($t));
}<|MERGE_RESOLUTION|>--- conflicted
+++ resolved
@@ -105,23 +105,11 @@
 push @revqueue, $head;
 init_claim( defined $starting_rev ? $head : 'dirty');
 unless (defined $starting_rev) {
-<<<<<<< HEAD
 	my %ident;
 	@ident{'author', 'author_email', 'author_date'} = $repo->ident('author');
-	my $diff = $repo->command_output_pipe('diff', '-R', 'HEAD', '--', $filename);
-	_git_diff_parse($diff, $head, "dirty", %ident);
+	my $diff = $repo->command_output_pipe('diff', 'HEAD', '--', $filename);
+	_git_diff_parse($diff, [$head], "dirty", %ident);
 	$repo->command_close_pipe($diff);
-=======
-	my $diff = open_pipe("git","diff","HEAD", "--",$filename)
-		or die "Failed to call git diff to check for dirty state: $!";
-
-	_git_diff_parse($diff, [$head], "dirty", (
-				'author' => gitvar_name("GIT_AUTHOR_IDENT"),
-				'author_date' => sprintf("%s +0000",time()),
-				)
-			);
-	close($diff);
->>>>>>> 0d516ada
 }
 handle_rev();
 
@@ -257,20 +245,14 @@
 sub git_diff_parse {
 	my ($parents, $rev, %revinfo) = @_;
 
-<<<<<<< HEAD
-	my $diff = $repo->command_output_pipe('diff-tree', '-M', '-p',
-			$rev, $parent, '--',
-			$revs{$rev}{'filename'}, $revs{$parent}{'filename'});
-=======
 	my @filenames = ( $revs{$rev}{'filename'} );
 	foreach my $parent (@$parents) {
 		push @filenames, $revs{$parent}{'filename'};
 	}
 
-	my $diff = open_pipe("git-diff-tree","-M","-p","-c",$rev,"--",
-				@filenames )
+	my $diff = $repo->command_output_pipe('diff-tree', '-M', '-p', '-c',
+			$rev, '--', @filenames )
 		or die "Failed to call git-diff for annotation: $!";
->>>>>>> 0d516ada
 
 	_git_diff_parse($diff, $parents, $rev, %revinfo);
 
