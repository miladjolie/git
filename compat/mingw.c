--- conflicted
+++ resolved
@@ -10,10 +10,7 @@
 #include "win32/lazyload.h"
 #include "../config.h"
 #include "../attr.h"
-<<<<<<< HEAD
-=======
 #include "../string-list.h"
->>>>>>> d5f3d5c7
 
 #define HCAST(type, handle) ((type)(intptr_t)handle)
 
@@ -882,18 +879,7 @@
 	wchar_t wfilename[MAX_LONG_PATH];
 	int wlen = xutftowcs_long_path(wfilename, file_name);
 	if (wlen < 0)
-<<<<<<< HEAD
-=======
-		return -1;
-
-	/* strip trailing '/', or GetFileAttributes will fail */
-	while (wlen && is_dir_sep(wfilename[wlen - 1]))
-		wfilename[--wlen] = 0;
-	if (!wlen) {
-		errno = ENOENT;
->>>>>>> d5f3d5c7
-		return -1;
-	}
+		return -1;
 
 	/* strip trailing '/', or GetFileAttributes will fail */
 	while (wlen && is_dir_sep(wfilename[wlen - 1]))
@@ -916,11 +902,7 @@
 		buf->st_uid = 0;
 		buf->st_nlink = 1;
 		buf->st_mode = file_attr_to_st_mode(fdata.dwFileAttributes,
-<<<<<<< HEAD
 				findbuf.dwReserved0, file_name);
-=======
-				findbuf.dwReserved0);
->>>>>>> d5f3d5c7
 		buf->st_size = S_ISLNK(buf->st_mode) ? MAX_LONG_PATH :
 			fdata.nFileSizeLow | (((off_t) fdata.nFileSizeHigh) << 32);
 		buf->st_dev = buf->st_rdev = 0; /* not used by Git */
@@ -971,11 +953,7 @@
 	buf->st_gid = 0;
 	buf->st_uid = 0;
 	buf->st_nlink = 1;
-<<<<<<< HEAD
 	buf->st_mode = file_attr_to_st_mode(fdata.dwFileAttributes, 0, NULL);
-=======
-	buf->st_mode = file_attr_to_st_mode(fdata.dwFileAttributes, 0);
->>>>>>> d5f3d5c7
 	buf->st_size = fdata.nFileSizeLow |
 		(((off_t)fdata.nFileSizeHigh)<<32);
 	buf->st_dev = buf->st_rdev = 0; /* not used by Git */
@@ -2400,7 +2378,6 @@
 		return 0;
 	gle = GetLastError();
 
-<<<<<<< HEAD
 	if (gle == ERROR_ACCESS_DENIED && is_inside_windows_container()) {
 		/* Fall back to copy to destination & remove source */
 		if (CopyFileW(wpold, wpnew, FALSE) && !mingw_unlink(pold))
@@ -2408,8 +2385,6 @@
 		gle = GetLastError();
 	}
 
-=======
->>>>>>> d5f3d5c7
 	/* revert file attributes on failure */
 	if (attrs != INVALID_FILE_ATTRIBUTES)
 		SetFileAttributesW(wpnew, attrs);
@@ -3269,7 +3244,6 @@
 		symlink_file_flags |= 2;
 		symlink_directory_flags |= 2;
 	}
-<<<<<<< HEAD
 }
 
 static BOOL WINAPI handle_ctrl_c(DWORD ctrl_type)
@@ -3278,9 +3252,6 @@
 		return FALSE; /* we did not handle this */
 	mingw_raise(SIGINT);
 	return TRUE; /* we did handle this */
-=======
-
->>>>>>> d5f3d5c7
 }
 
 #ifdef _MSC_VER
@@ -3318,10 +3289,7 @@
 
 	maybe_redirect_std_handles();
 	adjust_symlink_flags();
-<<<<<<< HEAD
 	fsync_object_files = 1;
-=======
->>>>>>> d5f3d5c7
 
 	/* determine size of argv and environ conversion buffer */
 	maxlen = wcslen(wargv[0]);
@@ -3401,7 +3369,6 @@
 		initialized = 1;
 	}
 	return *path.buf ? path.buf : NULL;
-<<<<<<< HEAD
 }
 
 /*
@@ -3461,6 +3428,4 @@
 	if (!(attr & FILE_ATTRIBUTE_READONLY))
 		fMode |= S_IWRITE;
 	return fMode;
-=======
->>>>>>> d5f3d5c7
 }