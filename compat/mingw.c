--- conflicted
+++ resolved
@@ -1913,30 +1913,6 @@
 	return -1;
 }
 
-<<<<<<< HEAD
-int mingw_offset_1st_component(const char *path)
-{
-	int offset = 0;
-	if (has_dos_drive_prefix(path))
-		offset = 2;
-
-	/* unc paths */
-	else if (is_dir_sep(path[0]) && is_dir_sep(path[1])) {
-
-		/* skip server name */
-		char *pos = strpbrk(path + 2, "\\/");
-		if (!pos)
-			return 0; /* Error: malformed unc path */
-
-		do {
-			pos++;
-		} while (*pos && !is_dir_sep(*pos));
-
-		offset = pos - path;
-	}
-
-	return offset + is_dir_sep(path[offset]);
-=======
 int xutftowcsn(wchar_t *wcs, const char *utfs, size_t wcslen, int utflen)
 {
 	int upos = 0, wpos = 0;
@@ -2125,5 +2101,28 @@
 
 	/* initialize Unicode console */
 	winansi_init();
->>>>>>> 84c1cbc4
+}
+
+int mingw_offset_1st_component(const char *path)
+{
+	int offset = 0;
+	if (has_dos_drive_prefix(path))
+		offset = 2;
+
+	/* unc paths */
+	else if (is_dir_sep(path[0]) && is_dir_sep(path[1])) {
+
+		/* skip server name */
+		char *pos = strpbrk(path + 2, "\\/");
+		if (!pos)
+			return 0; /* Error: malformed unc path */
+
+		do {
+			pos++;
+		} while (*pos && !is_dir_sep(*pos));
+
+		offset = pos - path;
+	}
+
+	return offset + is_dir_sep(path[offset]);
 }