#include "../../cache.h"
#include "../../hashmap.h"
#include "../win32.h"
#include "fscache.h"
#include "config.h"
#include "../../mem-pool.h"

static volatile long initialized;
static DWORD dwTlsIndex;
<<<<<<< HEAD
static CRITICAL_SECTION mutex;
=======
CRITICAL_SECTION fscache_cs;

/*
 * Store one fscache per thread to avoid thread contention and locking.
 * This is ok because multi-threaded access is 1) uncommon and 2) always
 * splitting up the cache entries across multiple threads so there isn't
 * any overlap between threads anyway.
 */
struct fscache {
	volatile long enabled;
	struct hashmap map;
	struct mem_pool *mem_pool;
	unsigned int lstat_requests;
	unsigned int opendir_requests;
	unsigned int fscache_requests;
	unsigned int fscache_misses;
};
static struct trace_key trace_fscache = TRACE_KEY_INIT(FSCACHE);
>>>>>>> 1822565b

/*
 * Store one fscache per thread to avoid thread contention and locking.
 * This is ok because multi-threaded access is 1) uncommon and 2) always
 * splitting up the cache entries across multiple threads so there isn't
 * any overlap between threads anyway.
 */
struct fscache {
	volatile long enabled;
	struct hashmap map;
	struct mem_pool *mem_pool;
	unsigned int lstat_requests;
	unsigned int opendir_requests;
	unsigned int fscache_requests;
	unsigned int fscache_misses;
};
static struct trace_key trace_fscache = TRACE_KEY_INIT(FSCACHE);

/*
 * An entry in the file system cache. Used for both entire directory listings
 * and file entries.
 */
struct fsentry {
	struct hashmap_entry ent;
	mode_t st_mode;
	/* Length of name. */
	unsigned short len;
	/*
	 * Name of the entry. For directory listings: relative path of the
	 * directory, without trailing '/' (empty for cwd()). For file entries:
	 * name of the file. Typically points to the end of the structure if
	 * the fsentry is allocated on the heap (see fsentry_alloc), or to a
	 * local variable if on the stack (see fsentry_init).
	 */
	const char *name;
	/* Pointer to the directory listing, or NULL for the listing itself. */
	struct fsentry *list;
	/* Pointer to the next file entry of the list. */
	struct fsentry *next;

	union {
		/* Reference count of the directory listing. */
		volatile long refcnt;
		struct {
			/* More stat members (only used for file entries). */
			off64_t st_size;
			struct timespec st_atim;
			struct timespec st_mtim;
			struct timespec st_ctim;
		};
	};
};

/*
 * Compares the paths of two fsentry structures for equality.
 */
static int fsentry_cmp(void *unused_cmp_data,
		       const struct fsentry *fse1, const struct fsentry *fse2,
		       void *unused_keydata)
{
	int res;
	if (fse1 == fse2)
		return 0;

	/* compare the list parts first */
	if (fse1->list != fse2->list &&
	    (res = fsentry_cmp(NULL, fse1->list ? fse1->list : fse1,
			       fse2->list ? fse2->list	: fse2, NULL)))
		return res;

	/* if list parts are equal, compare len and name */
	if (fse1->len != fse2->len)
		return fse1->len - fse2->len;
	return strnicmp(fse1->name, fse2->name, fse1->len);
}

/*
 * Calculates the hash code of an fsentry structure's path.
 */
static unsigned int fsentry_hash(const struct fsentry *fse)
{
	unsigned int hash = fse->list ? fse->list->ent.hash : 0;
	return hash ^ memihash(fse->name, fse->len);
}

/*
 * Initialize an fsentry structure for use by fsentry_hash and fsentry_cmp.
 */
static void fsentry_init(struct fsentry *fse, struct fsentry *list,
		const char *name, size_t len)
{
	fse->list = list;
	fse->name = name;
	fse->len = len;
	hashmap_entry_init(fse, fsentry_hash(fse));
}

/*
 * Allocate an fsentry structure on the heap.
 */
static struct fsentry *fsentry_alloc(struct fscache *cache, struct fsentry *list, const char *name,
		size_t len)
{
	/* overallocate fsentry and copy the name to the end */
	struct fsentry *fse = mem_pool_alloc(cache->mem_pool, sizeof(struct fsentry) + len + 1);
	char *nm = ((char*) fse) + sizeof(struct fsentry);
	memcpy(nm, name, len);
	nm[len] = 0;
	/* init the rest of the structure */
	fsentry_init(fse, list, nm, len);
	fse->next = NULL;
	fse->refcnt = 1;
	return fse;
}

/*
 * Add a reference to an fsentry.
 */
inline static void fsentry_addref(struct fsentry *fse)
{
	if (fse->list)
		fse = fse->list;

	InterlockedIncrement(&(fse->refcnt));
}

/*
 * Release the reference to an fsentry.
 */
static void fsentry_release(struct fsentry *fse)
{
	if (fse->list)
		fse = fse->list;

	InterlockedDecrement(&(fse->refcnt));
}

/*
 * Allocate and initialize an fsentry from a WIN32_FIND_DATA structure.
 */
static struct fsentry *fseentry_create_entry(struct fscache *cache, struct fsentry *list,
		const WIN32_FIND_DATAW *fdata)
{
	char buf[MAX_PATH * 3];
	int len;
	struct fsentry *fse;
	len = xwcstoutf(buf, fdata->cFileName, ARRAY_SIZE(buf));

	fse = fsentry_alloc(cache, list, buf, len);
<<<<<<< HEAD

	/*
	 * On certain Windows versions, host directories mapped into
	 * Windows Containers ("Volumes", see https://docs.docker.com/storage/volumes/)
	 * look like symbolic links, but their targets are paths that
	 * are valid only in kernel mode.
	 *
	 * Let's work around this by detecting that situation and
	 * telling Git that these are *not* symbolic links.
	 */
	if (fdata->dwReserved0 == IO_REPARSE_TAG_SYMLINK &&
	    sizeof(buf) > (list ? list->len + 1 : 0) + fse->len + 1 &&
	    is_inside_windows_container()) {
		size_t off = 0;
		if (list) {
			memcpy(buf, list->name, list->len);
			buf[list->len] = '/';
			off = list->len + 1;
		}
		memcpy(buf + off, fse->name, fse->len);
		buf[off + fse->len] = '\0';
	}
=======
>>>>>>> 1822565b

	fse->st_mode = file_attr_to_st_mode(fdata->dwFileAttributes,
			fdata->dwReserved0, buf);
	fse->st_size = S_ISLNK(fse->st_mode) ? MAX_LONG_PATH :
			fdata->nFileSizeLow | (((off_t) fdata->nFileSizeHigh) << 32);
	filetime_to_timespec(&(fdata->ftLastAccessTime), &(fse->st_atim));
	filetime_to_timespec(&(fdata->ftLastWriteTime), &(fse->st_mtim));
	filetime_to_timespec(&(fdata->ftCreationTime), &(fse->st_ctim));

	return fse;
}

/*
 * Create an fsentry-based directory listing (similar to opendir / readdir).
 * Dir should not contain trailing '/'. Use an empty string for the current
 * directory (not "."!).
 */
static struct fsentry *fsentry_create_list(struct fscache *cache, const struct fsentry *dir,
					   int *dir_not_found)
{
	wchar_t pattern[MAX_LONG_PATH + 2]; /* + 2 for "\*" */
	WIN32_FIND_DATAW fdata;
	HANDLE h;
	int wlen;
	struct fsentry *list, **phead;
	DWORD err;

	*dir_not_found = 0;

	/* convert name to UTF-16 and check length */
	if ((wlen = xutftowcs_path_ex(pattern, dir->name, MAX_LONG_PATH,
			dir->len, MAX_PATH - 2, core_long_paths)) < 0)
		return NULL;

	/*
	 * append optional '\' and wildcard '*'. Note: we need to use '\' as
	 * Windows doesn't translate '/' to '\' for "\\?\"-prefixed paths.
	 */
	if (wlen)
		pattern[wlen++] = '\\';
	pattern[wlen++] = '*';
	pattern[wlen] = 0;

	/* open find handle */
	h = FindFirstFileExW(pattern, FindExInfoBasic, &fdata, FindExSearchNameMatch,
		NULL, FIND_FIRST_EX_LARGE_FETCH);
	if (h == INVALID_HANDLE_VALUE) {
		err = GetLastError();
		*dir_not_found = 1; /* or empty directory */
		errno = (err == ERROR_DIRECTORY) ? ENOTDIR : err_win_to_posix(err);
		trace_printf_key(&trace_fscache, "fscache: error(%d) '%.*s'\n",
						 errno, dir->len, dir->name);
		return NULL;
	}

	/* allocate object to hold directory listing */
	list = fsentry_alloc(cache, NULL, dir->name, dir->len);
	list->st_mode = S_IFDIR;

	/* walk directory and build linked list of fsentry structures */
	phead = &list->next;
	do {
		*phead = fseentry_create_entry(cache, list, &fdata);
		phead = &(*phead)->next;
	} while (FindNextFileW(h, &fdata));

	/* remember result of last FindNextFile, then close find handle */
	err = GetLastError();
	FindClose(h);

	/* return the list if we've got all the files */
	if (err == ERROR_NO_MORE_FILES)
		return list;

	/* otherwise release the list and return error */
	fsentry_release(list);
	errno = err_win_to_posix(err);
	return NULL;
}

/*
 * Adds a directory listing to the cache.
 */
static void fscache_add(struct fscache *cache, struct fsentry *fse)
{
	if (fse->list)
		fse = fse->list;

	for (; fse; fse = fse->next)
		hashmap_add(&cache->map, fse);
}

/*
 * Clears the cache.
 */
static void fscache_clear(struct fscache *cache)
{
	mem_pool_discard(cache->mem_pool, 0);
	cache->mem_pool = NULL;
	mem_pool_init(&cache->mem_pool, 0);
	hashmap_free(&cache->map, 0);
	hashmap_init(&cache->map, (hashmap_cmp_fn)fsentry_cmp, NULL, 0);
	cache->lstat_requests = cache->opendir_requests = 0;
	cache->fscache_misses = cache->fscache_requests = 0;
}

/*
 * Checks if the cache is enabled for the given path.
 */
static int do_fscache_enabled(struct fscache *cache, const char *path)
{
	return cache->enabled > 0 && !is_absolute_path(path);
}

int fscache_enabled(const char *path)
{
	struct fscache *cache = fscache_getcache();

	return cache ? do_fscache_enabled(cache, path) : 0;
}

/*
 * Looks up or creates a cache entry for the specified key.
 */
static struct fsentry *fscache_get(struct fscache *cache, struct fsentry *key)
{
	struct fsentry *fse;
	int dir_not_found;

	cache->fscache_requests++;
	/* check if entry is in cache */
	fse = hashmap_get(&cache->map, key, NULL);
	if (fse) {
		if (fse->st_mode)
			fsentry_addref(fse);
		else
			fse = NULL; /* non-existing directory */
		return fse;
	}
	/* if looking for a file, check if directory listing is in cache */
	if (!fse && key->list) {
		fse = hashmap_get(&cache->map, key->list, NULL);
		if (fse) {
			/*
			 * dir entry without file entry, or dir does not
			 * exist -> file doesn't exist
			 */
			errno = ENOENT;
			return NULL;
		}
	}

	/* create the directory listing */
	fse = fsentry_create_list(cache, key->list ? key->list : key, &dir_not_found);

	/* leave on error (errno set by fsentry_create_list) */
	if (!fse) {
		if (dir_not_found && key->list) {
			/*
			 * Record that the directory does not exist (or is
			 * empty, which for all practical matters is the same
			 * thing as far as fscache is concerned).
			 */
			fse = fsentry_alloc(cache, key->list->list,
					    key->list->name, key->list->len);
			fse->st_mode = 0;
			hashmap_add(&cache->map, fse);
		}
		return NULL;
	}

	/* add directory listing to the cache */
	cache->fscache_misses++;
	fscache_add(cache, fse);

	/* lookup file entry if requested (fse already points to directory) */
	if (key->list)
		fse = hashmap_get(&cache->map, key, NULL);

	if (fse && !fse->st_mode)
		fse = NULL; /* non-existing directory */

	/* return entry or ENOENT */
	if (fse)
		fsentry_addref(fse);
	else
		errno = ENOENT;

	return fse;
}

/*
 * Enables the cache. Note that the cache is read-only, changes to
 * the working directory are NOT reflected in the cache while enabled.
 */
int fscache_enable(size_t initial_size)
{
	int fscache;
	struct fscache *cache;
	int result = 0;

	/* allow the cache to be disabled entirely */
	fscache = git_env_bool("GIT_TEST_FSCACHE", -1);
	if (fscache != -1)
		core_fscache = fscache;
	if (!core_fscache)
		return 0;

	/*
	 * refcount the global fscache initialization so that the
	 * opendir and lstat function pointers are redirected if
	 * any threads are using the fscache.
	 */
<<<<<<< HEAD
	if (!initialized) {
		InitializeCriticalSection(&mutex);
=======
	EnterCriticalSection(&fscache_cs);
	if (!initialized) {
>>>>>>> 1822565b
		if (!dwTlsIndex) {
			dwTlsIndex = TlsAlloc();
			if (dwTlsIndex == TLS_OUT_OF_INDEXES)
				return 0;
		}

		/* redirect opendir and lstat to the fscache implementations */
		opendir = fscache_opendir;
		lstat = fscache_lstat;
	}
<<<<<<< HEAD
	InterlockedIncrement(&initialized);
=======
	initialized++;
	LeaveCriticalSection(&fscache_cs);
>>>>>>> 1822565b

	/* refcount the thread specific initialization */
	cache = fscache_getcache();
	if (cache) {
<<<<<<< HEAD
		InterlockedIncrement(&cache->enabled);
=======
		cache->enabled++;
>>>>>>> 1822565b
	} else {
		cache = (struct fscache *)xcalloc(1, sizeof(*cache));
		cache->enabled = 1;
		/*
		 * avoid having to rehash by leaving room for the parent dirs.
		 * '4' was determined empirically by testing several repos
		 */
		hashmap_init(&cache->map, (hashmap_cmp_fn)fsentry_cmp, NULL, initial_size * 4);
		mem_pool_init(&cache->mem_pool, 0);
		if (!TlsSetValue(dwTlsIndex, cache))
			BUG("TlsSetValue error");
	}

	trace_printf_key(&trace_fscache, "fscache: enable\n");
	return result;
}

/*
 * Disables the cache.
 */
void fscache_disable(void)
{
	struct fscache *cache;

	if (!core_fscache)
		return;

	/* update the thread specific fscache initialization */
	cache = fscache_getcache();
	if (!cache)
		BUG("fscache_disable() called on a thread where fscache has not been initialized");
	if (!cache->enabled)
		BUG("fscache_disable() called on an fscache that is already disabled");
<<<<<<< HEAD
	InterlockedDecrement(&cache->enabled);
=======
	cache->enabled--;
>>>>>>> 1822565b
	if (!cache->enabled) {
		TlsSetValue(dwTlsIndex, NULL);
		trace_printf_key(&trace_fscache, "fscache_disable: lstat %u, opendir %u, "
			"total requests/misses %u/%u\n",
			cache->lstat_requests, cache->opendir_requests,
			cache->fscache_requests, cache->fscache_misses);
		mem_pool_discard(cache->mem_pool, 0);
		hashmap_free(&cache->map, 0);
		free(cache);
	}

	/* update the global fscache initialization */
<<<<<<< HEAD
	InterlockedDecrement(&initialized);
=======
	EnterCriticalSection(&fscache_cs);
	initialized--;
>>>>>>> 1822565b
	if (!initialized) {
		/* reset opendir and lstat to the original implementations */
		opendir = dirent_opendir;
		lstat = mingw_lstat;
	}
<<<<<<< HEAD
=======
	LeaveCriticalSection(&fscache_cs);
>>>>>>> 1822565b

	trace_printf_key(&trace_fscache, "fscache: disable\n");
	return;
}

/*
 * Flush cached stats result when fscache is enabled.
 */
void fscache_flush(void)
{
	struct fscache *cache = fscache_getcache();

	if (cache && cache->enabled) {
		fscache_clear(cache);
	}
}

/*
 * Lstat replacement, uses the cache if enabled, otherwise redirects to
 * mingw_lstat.
 */
int fscache_lstat(const char *filename, struct stat *st)
{
	int dirlen, base, len;
	struct fsentry key[2], *fse;
	struct fscache *cache = fscache_getcache();

	if (!cache || !do_fscache_enabled(cache, filename))
		return mingw_lstat(filename, st);

	cache->lstat_requests++;
	/* split filename into path + name */
	len = strlen(filename);
	if (len && is_dir_sep(filename[len - 1]))
		len--;
	base = len;
	while (base && !is_dir_sep(filename[base - 1]))
		base--;
	dirlen = base ? base - 1 : 0;

	/* lookup entry for path + name in cache */
	fsentry_init(key, NULL, filename, dirlen);
	fsentry_init(key + 1, key, filename + base, len - base);
	fse = fscache_get(cache, key + 1);
	if (!fse)
		return -1;

	/* copy stat data */
	st->st_ino = 0;
	st->st_gid = 0;
	st->st_uid = 0;
	st->st_dev = 0;
	st->st_rdev = 0;
	st->st_nlink = 1;
	st->st_mode = fse->st_mode;
	st->st_size = fse->st_size;
	st->st_atim = fse->st_atim;
	st->st_mtim = fse->st_mtim;
	st->st_ctim = fse->st_ctim;

	/* don't forget to release fsentry */
	fsentry_release(fse);
	return 0;
}

typedef struct fscache_DIR {
	struct DIR base_dir; /* extend base struct DIR */
	struct fsentry *pfsentry;
	struct dirent dirent;
} fscache_DIR;

/*
 * Readdir replacement.
 */
static struct dirent *fscache_readdir(DIR *base_dir)
{
	fscache_DIR *dir = (fscache_DIR*) base_dir;
	struct fsentry *next = dir->pfsentry->next;
	if (!next)
		return NULL;
	dir->pfsentry = next;
	dir->dirent.d_type = S_ISREG(next->st_mode) ? DT_REG :
			S_ISDIR(next->st_mode) ? DT_DIR : DT_LNK;
	dir->dirent.d_name = (char*) next->name;
	return &(dir->dirent);
}

/*
 * Closedir replacement.
 */
static int fscache_closedir(DIR *base_dir)
{
	fscache_DIR *dir = (fscache_DIR*) base_dir;
	fsentry_release(dir->pfsentry);
	free(dir);
	return 0;
}

/*
 * Opendir replacement, uses a directory listing from the cache if enabled,
 * otherwise calls original dirent implementation.
 */
DIR *fscache_opendir(const char *dirname)
{
	struct fsentry key, *list;
	fscache_DIR *dir;
	int len;
	struct fscache *cache = fscache_getcache();

	if (!cache || !do_fscache_enabled(cache, dirname))
		return dirent_opendir(dirname);

	cache->opendir_requests++;
	/* prepare name (strip trailing '/', replace '.') */
	len = strlen(dirname);
	if ((len == 1 && dirname[0] == '.') ||
	    (len && is_dir_sep(dirname[len - 1])))
		len--;

	/* get directory listing from cache */
	fsentry_init(&key, NULL, dirname, len);
	list = fscache_get(cache, &key);
	if (!list)
		return NULL;

	/* alloc and return DIR structure */
	dir = (fscache_DIR*) xmalloc(sizeof(fscache_DIR));
	dir->base_dir.preaddir = fscache_readdir;
	dir->base_dir.pclosedir = fscache_closedir;
	dir->pfsentry = list;
	return (DIR*) dir;
}

struct fscache *fscache_getcache(void)
{
	return (struct fscache *)TlsGetValue(dwTlsIndex);
}

void fscache_merge(struct fscache *dest)
{
	struct hashmap_iter iter;
	struct hashmap_entry *e;
	struct fscache *cache = fscache_getcache();

	/*
	 * Only do the merge if fscache was enabled and we have a dest
	 * cache to merge into.
	 */
	if (!dest) {
		fscache_enable(0);
		return;
	}
	if (!cache)
		BUG("fscache_merge() called on a thread where fscache has not been initialized");

	TlsSetValue(dwTlsIndex, NULL);
	trace_printf_key(&trace_fscache, "fscache_merge: lstat %u, opendir %u, "
		"total requests/misses %u/%u\n",
		cache->lstat_requests, cache->opendir_requests,
		cache->fscache_requests, cache->fscache_misses);

	/*
	 * This is only safe because the primary thread we're merging into
	 * isn't being used so the critical section only needs to prevent
	 * the the child threads from stomping on each other.
	 */
<<<<<<< HEAD
	EnterCriticalSection(&mutex);
=======
	EnterCriticalSection(&fscache_cs);
>>>>>>> 1822565b

	hashmap_iter_init(&cache->map, &iter);
	while ((e = hashmap_iter_next(&iter)))
		hashmap_add(&dest->map, e);

	mem_pool_combine(dest->mem_pool, cache->mem_pool);

	dest->lstat_requests += cache->lstat_requests;
	dest->opendir_requests += cache->opendir_requests;
	dest->fscache_requests += cache->fscache_requests;
	dest->fscache_misses += cache->fscache_misses;
<<<<<<< HEAD
	LeaveCriticalSection(&mutex);

	free(cache);

	InterlockedDecrement(&initialized);
=======
	initialized--;
	LeaveCriticalSection(&fscache_cs);

	free(cache);

>>>>>>> 1822565b
}<|MERGE_RESOLUTION|>--- conflicted
+++ resolved
@@ -7,28 +7,7 @@
 
 static volatile long initialized;
 static DWORD dwTlsIndex;
-<<<<<<< HEAD
-static CRITICAL_SECTION mutex;
-=======
 CRITICAL_SECTION fscache_cs;
-
-/*
- * Store one fscache per thread to avoid thread contention and locking.
- * This is ok because multi-threaded access is 1) uncommon and 2) always
- * splitting up the cache entries across multiple threads so there isn't
- * any overlap between threads anyway.
- */
-struct fscache {
-	volatile long enabled;
-	struct hashmap map;
-	struct mem_pool *mem_pool;
-	unsigned int lstat_requests;
-	unsigned int opendir_requests;
-	unsigned int fscache_requests;
-	unsigned int fscache_misses;
-};
-static struct trace_key trace_fscache = TRACE_KEY_INIT(FSCACHE);
->>>>>>> 1822565b
 
 /*
  * Store one fscache per thread to avoid thread contention and locking.
@@ -178,7 +157,6 @@
 	len = xwcstoutf(buf, fdata->cFileName, ARRAY_SIZE(buf));
 
 	fse = fsentry_alloc(cache, list, buf, len);
-<<<<<<< HEAD
 
 	/*
 	 * On certain Windows versions, host directories mapped into
@@ -201,8 +179,6 @@
 		memcpy(buf + off, fse->name, fse->len);
 		buf[off + fse->len] = '\0';
 	}
-=======
->>>>>>> 1822565b
 
 	fse->st_mode = file_attr_to_st_mode(fdata->dwFileAttributes,
 			fdata->dwReserved0, buf);
@@ -416,13 +392,8 @@
 	 * opendir and lstat function pointers are redirected if
 	 * any threads are using the fscache.
 	 */
-<<<<<<< HEAD
-	if (!initialized) {
-		InitializeCriticalSection(&mutex);
-=======
 	EnterCriticalSection(&fscache_cs);
 	if (!initialized) {
->>>>>>> 1822565b
 		if (!dwTlsIndex) {
 			dwTlsIndex = TlsAlloc();
 			if (dwTlsIndex == TLS_OUT_OF_INDEXES)
@@ -433,21 +404,13 @@
 		opendir = fscache_opendir;
 		lstat = fscache_lstat;
 	}
-<<<<<<< HEAD
-	InterlockedIncrement(&initialized);
-=======
 	initialized++;
 	LeaveCriticalSection(&fscache_cs);
->>>>>>> 1822565b
 
 	/* refcount the thread specific initialization */
 	cache = fscache_getcache();
 	if (cache) {
-<<<<<<< HEAD
-		InterlockedIncrement(&cache->enabled);
-=======
 		cache->enabled++;
->>>>>>> 1822565b
 	} else {
 		cache = (struct fscache *)xcalloc(1, sizeof(*cache));
 		cache->enabled = 1;
@@ -481,11 +444,7 @@
 		BUG("fscache_disable() called on a thread where fscache has not been initialized");
 	if (!cache->enabled)
 		BUG("fscache_disable() called on an fscache that is already disabled");
-<<<<<<< HEAD
-	InterlockedDecrement(&cache->enabled);
-=======
 	cache->enabled--;
->>>>>>> 1822565b
 	if (!cache->enabled) {
 		TlsSetValue(dwTlsIndex, NULL);
 		trace_printf_key(&trace_fscache, "fscache_disable: lstat %u, opendir %u, "
@@ -498,21 +457,14 @@
 	}
 
 	/* update the global fscache initialization */
-<<<<<<< HEAD
-	InterlockedDecrement(&initialized);
-=======
 	EnterCriticalSection(&fscache_cs);
 	initialized--;
->>>>>>> 1822565b
 	if (!initialized) {
 		/* reset opendir and lstat to the original implementations */
 		opendir = dirent_opendir;
 		lstat = mingw_lstat;
 	}
-<<<<<<< HEAD
-=======
 	LeaveCriticalSection(&fscache_cs);
->>>>>>> 1822565b
 
 	trace_printf_key(&trace_fscache, "fscache: disable\n");
 	return;
@@ -679,11 +631,7 @@
 	 * isn't being used so the critical section only needs to prevent
 	 * the the child threads from stomping on each other.
 	 */
-<<<<<<< HEAD
-	EnterCriticalSection(&mutex);
-=======
 	EnterCriticalSection(&fscache_cs);
->>>>>>> 1822565b
 
 	hashmap_iter_init(&cache->map, &iter);
 	while ((e = hashmap_iter_next(&iter)))
@@ -695,17 +643,9 @@
 	dest->opendir_requests += cache->opendir_requests;
 	dest->fscache_requests += cache->fscache_requests;
 	dest->fscache_misses += cache->fscache_misses;
-<<<<<<< HEAD
-	LeaveCriticalSection(&mutex);
-
-	free(cache);
-
-	InterlockedDecrement(&initialized);
-=======
 	initialized--;
 	LeaveCriticalSection(&fscache_cs);
 
 	free(cache);
 
->>>>>>> 1822565b
 }