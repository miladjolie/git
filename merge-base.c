--- conflicted
+++ resolved
@@ -77,24 +77,6 @@
 	struct commit *rev1, *rev2, *ret;
 	unsigned char rev1key[20], rev2key[20];
 
-<<<<<<< HEAD
-	if (argc != 3 || get_sha1_hex(argv[1], rev1) || get_sha1_hex(argv[2], rev2))
-		usage("merge-base <commit1> <commit2>");
-
-	/*
-	 * We will eventually want to include a revision cache file
-	 * that "rev-tree.c" has generated, since this is going to
-	 * otherwise be quite expensive for big trees..
-	 *
-	 * That's some time off, though, and in the meantime we know
-	 * that we have a solution to the eventual expense.
-	 */
-	common = common_parent(parse_commit(rev1), parse_commit(rev2));
-	if (!common)
-		die("no common parent found");
-	printf("%s\n", sha1_to_hex(common->sha1));
-	return 0;
-=======
 	if (argc != 3 ||
 	    get_sha1_hex(argv[1], rev1key) ||
 	    get_sha1_hex(argv[2], rev2key)) {
@@ -103,12 +85,8 @@
 	rev1 = lookup_commit(rev1key);
 	rev2 = lookup_commit(rev2key);
 	ret = common_ancestor(rev1, rev2);
-	if (ret) {
-		printf("%s\n", sha1_to_hex(ret->object.sha1));
-		return 0;
-	} else {
+	if (!ret)
 		return 1;
-	}
-	
->>>>>>> b5039db6
+	printf("%s\n", sha1_to_hex(ret->object.sha1));
+	return 0;
 }