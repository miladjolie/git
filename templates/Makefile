--- conflicted
+++ resolved
@@ -7,11 +7,7 @@
 INSTALL ?= install
 TAR ?= tar
 prefix ?= $(HOME)
-<<<<<<< HEAD
-template_dir = $(prefix)/share/git-core/templates/
-=======
-template_dir ?= $(prefix)/share/git-core/templates
->>>>>>> 952c8c56
+template_dir = $(prefix)/share/git-core/templates
 # DESTDIR=
 # set NOEXECTEMPL to non-empty to change the names of hook scripts
 # so that the tools will not find them
