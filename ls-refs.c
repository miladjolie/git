#include "cache.h"
#include "repository.h"
#include "refs.h"
#include "remote.h"
#include "argv-array.h"
#include "ls-refs.h"
#include "pkt-line.h"
#include "config.h"

/*
 * Check if one of the prefixes is a prefix of the ref.
 * If no prefixes were provided, all refs match.
 */
static int ref_match(const struct argv_array *prefixes, const char *refname)
{
	int i;

	if (!prefixes->argc)
		return 1; /* no restriction */

	for (i = 0; i < prefixes->argc; i++) {
		const char *prefix = prefixes->argv[i];

		if (starts_with(refname, prefix))
			return 1;
	}

	return 0;
}

struct ls_refs_data {
	unsigned peel;
	unsigned symrefs;
	struct argv_array prefixes;
};

static int send_ref(const char *refname, const struct object_id *oid,
		    int flag, void *cb_data)
{
	struct ls_refs_data *data = cb_data;
	const char *refname_nons = strip_namespace(refname);
	struct strbuf refline = STRBUF_INIT;

<<<<<<< HEAD
	if (ref_is_hidden(refname_nons, refname))
		return 0;

	if (!ref_match(&data->prefixes, refname))
=======
	if (!ref_match(&data->prefixes, refname_nons))
>>>>>>> e2f41a0a
		return 0;

	strbuf_addf(&refline, "%s %s", oid_to_hex(oid), refname_nons);
	if (data->symrefs && flag & REF_ISSYMREF) {
		struct object_id unused;
		const char *symref_target = resolve_ref_unsafe(refname, 0,
							       &unused,
							       &flag);

		if (!symref_target)
			die("'%s' is a symref but it is not?", refname);

		strbuf_addf(&refline, " symref-target:%s", symref_target);
	}

	if (data->peel) {
		struct object_id peeled;
		if (!peel_ref(refname, &peeled))
			strbuf_addf(&refline, " peeled:%s", oid_to_hex(&peeled));
	}

	strbuf_addch(&refline, '\n');
	packet_write(1, refline.buf, refline.len);

	strbuf_release(&refline);
	return 0;
}

static int ls_refs_config(const char *var, const char *value, void *data)
{
	/*
	 * We only serve fetches over v2 for now, so respect only "uploadpack"
	 * config. This may need to eventually be expanded to "receive", but we
	 * don't yet know how that information will be passed to ls-refs.
	 */
	return parse_hide_refs_config(var, value, "uploadpack");
}

int ls_refs(struct repository *r, struct argv_array *keys,
	    struct packet_reader *request)
{
	struct ls_refs_data data;

	memset(&data, 0, sizeof(data));

	git_config(ls_refs_config, NULL);

	while (packet_reader_read(request) != PACKET_READ_FLUSH) {
		const char *arg = request->line;
		const char *out;

		if (!strcmp("peel", arg))
			data.peel = 1;
		else if (!strcmp("symrefs", arg))
			data.symrefs = 1;
		else if (skip_prefix(arg, "ref-prefix ", &out))
			argv_array_push(&data.prefixes, out);
	}

	head_ref_namespaced(send_ref, &data);
	for_each_namespaced_ref(send_ref, &data);
	packet_flush(1);
	argv_array_clear(&data.prefixes);
	return 0;
}<|MERGE_RESOLUTION|>--- conflicted
+++ resolved
@@ -41,14 +41,10 @@
 	const char *refname_nons = strip_namespace(refname);
 	struct strbuf refline = STRBUF_INIT;
 
-<<<<<<< HEAD
 	if (ref_is_hidden(refname_nons, refname))
 		return 0;
 
-	if (!ref_match(&data->prefixes, refname))
-=======
 	if (!ref_match(&data->prefixes, refname_nons))
->>>>>>> e2f41a0a
 		return 0;
 
 	strbuf_addf(&refline, "%s %s", oid_to_hex(oid), refname_nons);
