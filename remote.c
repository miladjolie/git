--- conflicted
+++ resolved
@@ -857,9 +857,6 @@
 	return ret;
 }
 
-<<<<<<< HEAD
-int query_refspecs(struct refspec *refs, int ref_count, struct refspec *query)
-=======
 static void query_refspecs_multiple(struct refspec *refs, int ref_count, struct refspec *query, struct string_list *results)
 {
 	int i;
@@ -886,8 +883,7 @@
 	}
 }
 
-static int query_refspecs(struct refspec *refs, int ref_count, struct refspec *query)
->>>>>>> e6f63712
+int query_refspecs(struct refspec *refs, int ref_count, struct refspec *query)
 {
 	int i;
 	int find_src = !query->src;
