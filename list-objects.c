--- conflicted
+++ resolved
@@ -68,11 +68,7 @@
 	struct tree_desc desc;
 	struct name_entry entry;
 	struct name_path me;
-<<<<<<< HEAD
-	int all_interesting = (revs->diffopt.pathspec.nr == 0);
-=======
 	int match = revs->diffopt.pathspec.nr == 0 ? 2 : 0;
->>>>>>> 33e0f62b
 	int baselen = base->len;
 
 	if (!revs->tree_objects)
@@ -89,11 +85,7 @@
 	me.elem = name;
 	me.elem_len = strlen(name);
 
-<<<<<<< HEAD
-	if (!all_interesting) {
-=======
 	if (!match) {
->>>>>>> 33e0f62b
 		strbuf_addstr(base, name);
 		if (base->len)
 			strbuf_addch(base, '/');
@@ -102,19 +94,6 @@
 	init_tree_desc(&desc, tree->buffer, tree->size);
 
 	while (tree_entry(&desc, &entry)) {
-<<<<<<< HEAD
-		if (!all_interesting) {
-			int showit = tree_entry_interesting(&entry,
-							    base, 0,
-							    &revs->diffopt.pathspec);
-
-			if (showit < 0)
-				break;
-			else if (!showit)
-				continue;
-			else if (showit == 2)
-				all_interesting = 1;
-=======
 		if (match != 2) {
 			match = tree_entry_interesting(&entry, base, 0,
 						       &revs->diffopt.pathspec);
@@ -122,7 +101,6 @@
 				break;
 			if (match == 0)
 				continue;
->>>>>>> 33e0f62b
 		}
 
 		if (S_ISDIR(entry.mode))
