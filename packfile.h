--- conflicted
+++ resolved
@@ -65,12 +65,8 @@
 
 extern unsigned char *use_pack(struct packed_git *, struct pack_window **, off_t, unsigned long *);
 extern void close_pack_windows(struct packed_git *);
-<<<<<<< HEAD
+extern void close_pack(struct packed_git *);
 extern void close_all_packs(struct raw_object_store *o);
-=======
-extern void close_pack(struct packed_git *);
-extern void close_all_packs(void);
->>>>>>> 7547b95b
 extern void unuse_pack(struct pack_window **);
 extern void clear_delta_base_cache(void);
 extern struct packed_git *add_packed_git(const char *path, size_t path_len, int local);
