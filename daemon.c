#include <signal.h>
#include <sys/wait.h>
#include <sys/socket.h>
#include <sys/time.h>
#include <sys/poll.h>
#include <netdb.h>
#include <netinet/in.h>
#include <arpa/inet.h>
#include <syslog.h>
#include <pwd.h>
#include <grp.h>
#include "pkt-line.h"
#include "cache.h"
#include "exec_cmd.h"

static int log_syslog;
static int verbose;
static int reuseaddr;

static const char daemon_usage[] =
"git-daemon [--verbose] [--syslog] [--inetd | --port=n] [--export-all]\n"
"           [--timeout=n] [--init-timeout=n] [--strict-paths]\n"
"           [--base-path=path] [--user-path | --user-path=path]\n"
"           [--reuseaddr] [--detach] [--pid-file=file]\n"
"           [--user=user [[--group=group]] [directory...]";

/* List of acceptable pathname prefixes */
static char **ok_paths;
static int strict_paths;

/* If this is set, git-daemon-export-ok is not required */
static int export_all_trees;

/* Take all paths relative to this one if non-NULL */
static char *base_path;

/* If defined, ~user notation is allowed and the string is inserted
 * after ~user/.  E.g. a request to git://host/~alice/frotz would
 * go to /home/alice/pub_git/frotz with --user-path=pub_git.
 */
static const char *user_path;

/* Timeout, and initial timeout */
static unsigned int timeout;
static unsigned int init_timeout;

static void logreport(int priority, const char *err, va_list params)
{
	/* We should do a single write so that it is atomic and output
	 * of several processes do not get intermingled. */
	char buf[1024];
	int buflen;
	int maxlen, msglen;

	/* sizeof(buf) should be big enough for "[pid] \n" */
	buflen = snprintf(buf, sizeof(buf), "[%ld] ", (long) getpid());

	maxlen = sizeof(buf) - buflen - 1; /* -1 for our own LF */
	msglen = vsnprintf(buf + buflen, maxlen, err, params);

	if (log_syslog) {
		syslog(priority, "%s", buf);
		return;
	}

	/* maxlen counted our own LF but also counts space given to
	 * vsnprintf for the terminating NUL.  We want to make sure that
	 * we have space for our own LF and NUL after the "meat" of the
	 * message, so truncate it at maxlen - 1.
	 */
	if (msglen > maxlen - 1)
		msglen = maxlen - 1;
	else if (msglen < 0)
		msglen = 0; /* Protect against weird return values. */
	buflen += msglen;

	buf[buflen++] = '\n';
	buf[buflen] = '\0';

	write(2, buf, buflen);
}

static void logerror(const char *err, ...)
{
	va_list params;
	va_start(params, err);
	logreport(LOG_ERR, err, params);
	va_end(params);
}

static void loginfo(const char *err, ...)
{
	va_list params;
	if (!verbose)
		return;
	va_start(params, err);
	logreport(LOG_INFO, err, params);
	va_end(params);
}

static void NORETURN daemon_die(const char *err, va_list params)
{
	logreport(LOG_ERR, err, params);
	exit(1);
}

static int avoid_alias(char *p)
{
	int sl, ndot;

	/* 
	 * This resurrects the belts and suspenders paranoia check by HPA
	 * done in <435560F7.4080006@zytor.com> thread, now enter_repo()
	 * does not do getcwd() based path canonicalizations.
	 *
	 * sl becomes true immediately after seeing '/' and continues to
	 * be true as long as dots continue after that without intervening
	 * non-dot character.
	 */
	if (!p || (*p != '/' && *p != '~'))
		return -1;
	sl = 1; ndot = 0;
	p++;

	while (1) {
		char ch = *p++;
		if (sl) {
			if (ch == '.')
				ndot++;
			else if (ch == '/') {
				if (ndot < 3)
					/* reject //, /./ and /../ */
					return -1;
				ndot = 0;
			}
			else if (ch == 0) {
				if (0 < ndot && ndot < 3)
					/* reject /.$ and /..$ */
					return -1;
				return 0;
			}
			else
				sl = ndot = 0;
		}
		else if (ch == 0)
			return 0;
		else if (ch == '/') {
			sl = 1;
			ndot = 0;
		}
	}
}

static char *path_ok(char *dir)
{
	static char rpath[PATH_MAX];
	char *path;

	if (avoid_alias(dir)) {
		logerror("'%s': aliased", dir);
		return NULL;
	}

	if (*dir == '~') {
		if (!user_path) {
			logerror("'%s': User-path not allowed", dir);
			return NULL;
		}
		if (*user_path) {
			/* Got either "~alice" or "~alice/foo";
			 * rewrite them to "~alice/%s" or
			 * "~alice/%s/foo".
			 */
			int namlen, restlen = strlen(dir);
			char *slash = strchr(dir, '/');
			if (!slash)
				slash = dir + restlen;
			namlen = slash - dir;
			restlen -= namlen;
			loginfo("userpath <%s>, request <%s>, namlen %d, restlen %d, slash <%s>", user_path, dir, namlen, restlen, slash);
			snprintf(rpath, PATH_MAX, "%.*s/%s%.*s",
				 namlen, dir, user_path, restlen, slash);
			dir = rpath;
		}
	}
	else if (base_path) {
		if (*dir != '/') {
			/* Allow only absolute */
			logerror("'%s': Non-absolute path denied (base-path active)", dir);
			return NULL;
		}
		else {
			snprintf(rpath, PATH_MAX, "%s%s", base_path, dir);
			dir = rpath;
		}
	}

	path = enter_repo(dir, strict_paths);

	if (!path) {
		logerror("'%s': unable to chdir or not a git archive", dir);
		return NULL;
	}

	if ( ok_paths && *ok_paths ) {
		char **pp;
		int pathlen = strlen(path);

		/* The validation is done on the paths after enter_repo
		 * appends optional {.git,.git/.git} and friends, but 
		 * it does not use getcwd().  So if your /pub is
		 * a symlink to /mnt/pub, you can whitelist /pub and
		 * do not have to say /mnt/pub.
		 * Do not say /pub/.
		 */
		for ( pp = ok_paths ; *pp ; pp++ ) {
			int len = strlen(*pp);
			if (len <= pathlen &&
			    !memcmp(*pp, path, len) &&
			    (path[len] == '\0' ||
			     (!strict_paths && path[len] == '/')))
				return path;
		}
	}
	else {
		/* be backwards compatible */
		if (!strict_paths)
			return path;
	}

	logerror("'%s': not in whitelist", path);
	return NULL;		/* Fallthrough. Deny by default */
}

typedef int (*daemon_service_fn)(void);
struct daemon_service {
	const char *name;
	const char *config_name;
	daemon_service_fn fn;
	int enabled;
	int overridable;
};

static struct daemon_service *service_looking_at;
static int service_enabled;

static int git_daemon_config(const char *var, const char *value)
{
	if (!strncmp(var, "daemon.", 7) &&
	    !strcmp(var + 7, service_looking_at->config_name)) {
		service_enabled = git_config_bool(var, value);
		return 0;
	}

	/* we are not interested in parsing any other configuration here */
	return 0;
}

static int run_service(char *dir, struct daemon_service *service)
{
	const char *path;
	int enabled = service->enabled;

	loginfo("Request %s for '%s'", service->name, dir);

	if (!enabled && !service->overridable) {
		logerror("'%s': service not enabled.", service->name);
		errno = EACCES;
		return -1;
	}

	if (!(path = path_ok(dir)))
		return -1;

	/*
	 * Security on the cheap.
	 *
	 * We want a readable HEAD, usable "objects" directory, and
	 * a "git-daemon-export-ok" flag that says that the other side
	 * is ok with us doing this.
	 *
	 * path_ok() uses enter_repo() and does whitelist checking.
	 * We only need to make sure the repository is exported.
	 */

	if (!export_all_trees && access("git-daemon-export-ok", F_OK)) {
		logerror("'%s': repository not exported.", path);
		errno = EACCES;
		return -1;
	}

	if (service->overridable) {
		service_looking_at = service;
		service_enabled = -1;
		git_config(git_daemon_config);
		if (0 <= service_enabled)
			enabled = service_enabled;
	}
	if (!enabled) {
		logerror("'%s': service not enabled for '%s'",
			 service->name, path);
		errno = EACCES;
		return -1;
	}

	/*
	 * We'll ignore SIGTERM from now on, we have a
	 * good client.
	 */
	signal(SIGTERM, SIG_IGN);

	return service->fn();
}

static int upload_pack(void)
{
	/* Timeout as string */
	char timeout_buf[64];

	snprintf(timeout_buf, sizeof timeout_buf, "--timeout=%u", timeout);

	/* git-upload-pack only ever reads stuff, so this is safe */
	execl_git_cmd("upload-pack", "--strict", timeout_buf, ".", NULL);
	return -1;
}

static int upload_tar(void)
{
	execl_git_cmd("upload-tar", ".", NULL);
	return -1;
}

static struct daemon_service daemon_service[] = {
	{ "upload-pack", "uploadpack", upload_pack, 1, 1 },
	{ "upload-tar", "uploadtar", upload_tar, 0, 1 },
};

static void enable_service(const char *name, int ena) {
	int i;
	for (i = 0; i < ARRAY_SIZE(daemon_service); i++) {
		if (!strcmp(daemon_service[i].name, name)) {
			daemon_service[i].enabled = ena;
			return;
		}
	}
	die("No such service %s", name);
}

static void make_service_overridable(const char *name, int ena) {
	int i;
	for (i = 0; i < ARRAY_SIZE(daemon_service); i++) {
		if (!strcmp(daemon_service[i].name, name)) {
			daemon_service[i].overridable = ena;
			return;
		}
	}
	die("No such service %s", name);
}

static int execute(struct sockaddr *addr)
{
	static char line[1000];
	int pktlen, len, i;

	if (addr) {
		char addrbuf[256] = "";
		int port = -1;

		if (addr->sa_family == AF_INET) {
			struct sockaddr_in *sin_addr = (void *) addr;
			inet_ntop(addr->sa_family, &sin_addr->sin_addr, addrbuf, sizeof(addrbuf));
			port = sin_addr->sin_port;
#ifndef NO_IPV6
		} else if (addr && addr->sa_family == AF_INET6) {
			struct sockaddr_in6 *sin6_addr = (void *) addr;

			char *buf = addrbuf;
			*buf++ = '['; *buf = '\0'; /* stpcpy() is cool */
			inet_ntop(AF_INET6, &sin6_addr->sin6_addr, buf, sizeof(addrbuf) - 1);
			strcat(buf, "]");

			port = sin6_addr->sin6_port;
#endif
		}
		loginfo("Connection from %s:%d", addrbuf, port);
	}

	alarm(init_timeout ? init_timeout : timeout);
	pktlen = packet_read_line(0, line, sizeof(line));
	alarm(0);

	len = strlen(line);
	if (pktlen != len)
		loginfo("Extended attributes (%d bytes) exist <%.*s>",
			(int) pktlen - len,
			(int) pktlen - len, line + len + 1);
	if (len && line[len-1] == '\n')
		line[--len] = 0;

	for (i = 0; i < ARRAY_SIZE(daemon_service); i++) {
		struct daemon_service *s = &(daemon_service[i]);
		int namelen = strlen(s->name);
		if (!strncmp("git-", line, 4) &&
		    !strncmp(s->name, line + 4, namelen) &&
		    line[namelen + 4] == ' ')
			return run_service(line + namelen + 5, s);
	}

	logerror("Protocol error: '%s'", line);
	return -1;
}


/*
 * We count spawned/reaped separately, just to avoid any
 * races when updating them from signals. The SIGCHLD handler
 * will only update children_reaped, and the fork logic will
 * only update children_spawned.
 *
 * MAX_CHILDREN should be a power-of-two to make the modulus
 * operation cheap. It should also be at least twice
 * the maximum number of connections we will ever allow.
 */
#define MAX_CHILDREN 128

static int max_connections = 25;

/* These are updated by the signal handler */
static volatile unsigned int children_reaped;
static pid_t dead_child[MAX_CHILDREN];

/* These are updated by the main loop */
static unsigned int children_spawned;
static unsigned int children_deleted;

static struct child {
	pid_t pid;
	int addrlen;
	struct sockaddr_storage address;
} live_child[MAX_CHILDREN];

static void add_child(int idx, pid_t pid, struct sockaddr *addr, int addrlen)
{
	live_child[idx].pid = pid;
	live_child[idx].addrlen = addrlen;
	memcpy(&live_child[idx].address, addr, addrlen);
}

/*
 * Walk from "deleted" to "spawned", and remove child "pid".
 *
 * We move everything up by one, since the new "deleted" will
 * be one higher.
 */
static void remove_child(pid_t pid, unsigned deleted, unsigned spawned)
{
	struct child n;

	deleted %= MAX_CHILDREN;
	spawned %= MAX_CHILDREN;
	if (live_child[deleted].pid == pid) {
		live_child[deleted].pid = -1;
		return;
	}
	n = live_child[deleted];
	for (;;) {
		struct child m;
		deleted = (deleted + 1) % MAX_CHILDREN;
		if (deleted == spawned)
			die("could not find dead child %d\n", pid);
		m = live_child[deleted];
		live_child[deleted] = n;
		if (m.pid == pid)
			return;
		n = m;
	}
}

/*
 * This gets called if the number of connections grows
 * past "max_connections".
 *
 * We _should_ start off by searching for connections
 * from the same IP, and if there is some address wth
 * multiple connections, we should kill that first.
 *
 * As it is, we just "randomly" kill 25% of the connections,
 * and our pseudo-random generator sucks too. I have no
 * shame.
 *
 * Really, this is just a place-holder for a _real_ algorithm.
 */
static void kill_some_children(int signo, unsigned start, unsigned stop)
{
	start %= MAX_CHILDREN;
	stop %= MAX_CHILDREN;
	while (start != stop) {
		if (!(start & 3))
			kill(live_child[start].pid, signo);
		start = (start + 1) % MAX_CHILDREN;
	}
}

static void check_max_connections(void)
{
	for (;;) {
		int active;
		unsigned spawned, reaped, deleted;

		spawned = children_spawned;
		reaped = children_reaped;
		deleted = children_deleted;

		while (deleted < reaped) {
			pid_t pid = dead_child[deleted % MAX_CHILDREN];
			remove_child(pid, deleted, spawned);
			deleted++;
		}
		children_deleted = deleted;

		active = spawned - deleted;
		if (active <= max_connections)
			break;

		/* Kill some unstarted connections with SIGTERM */
		kill_some_children(SIGTERM, deleted, spawned);
		if (active <= max_connections << 1)
			break;

		/* If the SIGTERM thing isn't helping use SIGKILL */
		kill_some_children(SIGKILL, deleted, spawned);
		sleep(1);
	}
}

static void handle(int incoming, struct sockaddr *addr, int addrlen)
{
	pid_t pid = fork();

	if (pid) {
		unsigned idx;

		close(incoming);
		if (pid < 0)
			return;

		idx = children_spawned % MAX_CHILDREN;
		children_spawned++;
		add_child(idx, pid, addr, addrlen);

		check_max_connections();
		return;
	}

	dup2(incoming, 0);
	dup2(incoming, 1);
	close(incoming);

	exit(execute(addr));
}

static void child_handler(int signo)
{
	for (;;) {
		int status;
		pid_t pid = waitpid(-1, &status, WNOHANG);

		if (pid > 0) {
			unsigned reaped = children_reaped;
			dead_child[reaped % MAX_CHILDREN] = pid;
			children_reaped = reaped + 1;
			/* XXX: Custom logging, since we don't wanna getpid() */
			if (verbose) {
				const char *dead = "";
				if (!WIFEXITED(status) || WEXITSTATUS(status) > 0)
					dead = " (with error)";
				if (log_syslog)
					syslog(LOG_INFO, "[%d] Disconnected%s", pid, dead);
				else
					fprintf(stderr, "[%d] Disconnected%s\n", pid, dead);
			}
			continue;
		}
		break;
	}
}

static int set_reuse_addr(int sockfd)
{
	int on = 1;

	if (!reuseaddr)
		return 0;
	return setsockopt(sockfd, SOL_SOCKET, SO_REUSEADDR,
			  &on, sizeof(on));
}

#ifndef NO_IPV6

static int socksetup(int port, int **socklist_p)
{
	int socknum = 0, *socklist = NULL;
	int maxfd = -1;
	char pbuf[NI_MAXSERV];

	struct addrinfo hints, *ai0, *ai;
	int gai;

	sprintf(pbuf, "%d", port);
	memset(&hints, 0, sizeof(hints));
	hints.ai_family = AF_UNSPEC;
	hints.ai_socktype = SOCK_STREAM;
	hints.ai_protocol = IPPROTO_TCP;
	hints.ai_flags = AI_PASSIVE;

	gai = getaddrinfo(NULL, pbuf, &hints, &ai0);
	if (gai)
		die("getaddrinfo() failed: %s\n", gai_strerror(gai));

	for (ai = ai0; ai; ai = ai->ai_next) {
		int sockfd;

		sockfd = socket(ai->ai_family, ai->ai_socktype, ai->ai_protocol);
		if (sockfd < 0)
			continue;
		if (sockfd >= FD_SETSIZE) {
			error("too large socket descriptor.");
			close(sockfd);
			continue;
		}

#ifdef IPV6_V6ONLY
		if (ai->ai_family == AF_INET6) {
			int on = 1;
			setsockopt(sockfd, IPPROTO_IPV6, IPV6_V6ONLY,
				   &on, sizeof(on));
			/* Note: error is not fatal */
		}
#endif

		if (set_reuse_addr(sockfd)) {
			close(sockfd);
			continue;
		}

		if (bind(sockfd, ai->ai_addr, ai->ai_addrlen) < 0) {
			close(sockfd);
			continue;	/* not fatal */
		}
		if (listen(sockfd, 5) < 0) {
			close(sockfd);
			continue;	/* not fatal */
		}

		socklist = xrealloc(socklist, sizeof(int) * (socknum + 1));
		socklist[socknum++] = sockfd;

		if (maxfd < sockfd)
			maxfd = sockfd;
	}

	freeaddrinfo(ai0);

	*socklist_p = socklist;
	return socknum;
}

#else /* NO_IPV6 */

static int socksetup(int port, int **socklist_p)
{
	struct sockaddr_in sin;
	int sockfd;

	sockfd = socket(AF_INET, SOCK_STREAM, 0);
	if (sockfd < 0)
		return 0;

	memset(&sin, 0, sizeof sin);
	sin.sin_family = AF_INET;
	sin.sin_addr.s_addr = htonl(INADDR_ANY);
	sin.sin_port = htons(port);

	if (set_reuse_addr(sockfd)) {
		close(sockfd);
		return 0;
	}

	if ( bind(sockfd, (struct sockaddr *)&sin, sizeof sin) < 0 ) {
		close(sockfd);
		return 0;
	}

	if (listen(sockfd, 5) < 0) {
		close(sockfd);
		return 0;
	}

	*socklist_p = xmalloc(sizeof(int));
	**socklist_p = sockfd;
	return 1;
}

#endif

static int service_loop(int socknum, int *socklist)
{
	struct pollfd *pfd;
	int i;

	pfd = xcalloc(socknum, sizeof(struct pollfd));

	for (i = 0; i < socknum; i++) {
		pfd[i].fd = socklist[i];
		pfd[i].events = POLLIN;
	}

	signal(SIGCHLD, child_handler);

	for (;;) {
		int i;

		if (poll(pfd, socknum, -1) < 0) {
			if (errno != EINTR) {
				error("poll failed, resuming: %s",
				      strerror(errno));
				sleep(1);
			}
			continue;
		}

		for (i = 0; i < socknum; i++) {
			if (pfd[i].revents & POLLIN) {
				struct sockaddr_storage ss;
				unsigned int sslen = sizeof(ss);
				int incoming = accept(pfd[i].fd, (struct sockaddr *)&ss, &sslen);
				if (incoming < 0) {
					switch (errno) {
					case EAGAIN:
					case EINTR:
					case ECONNABORTED:
						continue;
					default:
						die("accept returned %s", strerror(errno));
					}
				}
				handle(incoming, (struct sockaddr *)&ss, sslen);
			}
		}
	}
}

/* if any standard file descriptor is missing open it to /dev/null */
static void sanitize_stdfds(void)
{
	int fd = open("/dev/null", O_RDWR, 0);
	while (fd != -1 && fd < 2)
		fd = dup(fd);
	if (fd == -1)
		die("open /dev/null or dup failed: %s", strerror(errno));
	if (fd > 2)
		close(fd);
}

static void daemonize(void)
{
	switch (fork()) {
		case 0:
			break;
		case -1:
			die("fork failed: %s", strerror(errno));
		default:
			exit(0);
	}
	if (setsid() == -1)
		die("setsid failed: %s", strerror(errno));
	close(0);
	close(1);
	close(2);
	sanitize_stdfds();
}

static void store_pid(const char *path)
{
	FILE *f = fopen(path, "w");
	if (!f)
		die("cannot open pid file %s: %s", path, strerror(errno));
	fprintf(f, "%d\n", getpid());
	fclose(f);
}

static int serve(int port, struct passwd *pass, gid_t gid)
{
	int socknum, *socklist;

	socknum = socksetup(port, &socklist);
	if (socknum == 0)
		die("unable to allocate any listen sockets on port %u", port);

	if (pass && gid &&
	    (initgroups(pass->pw_name, gid) || setgid (gid) ||
	     setuid(pass->pw_uid)))
		die("cannot drop privileges");

	return service_loop(socknum, socklist);
}

int main(int argc, char **argv)
{
	int port = DEFAULT_GIT_PORT;
	int inetd_mode = 0;
	const char *pid_file = NULL, *user_name = NULL, *group_name = NULL;
	int detach = 0;
	struct passwd *pass = NULL;
	struct group *group;
	gid_t gid = 0;
	int i;

	/* Without this we cannot rely on waitpid() to tell
	 * what happened to our children.
	 */
	signal(SIGCHLD, SIG_DFL);

	for (i = 1; i < argc; i++) {
		char *arg = argv[i];

		if (!strncmp(arg, "--port=", 7)) {
			char *end;
			unsigned long n;
			n = strtoul(arg+7, &end, 0);
			if (arg[7] && !*end) {
				port = n;
				continue;
			}
		}
		if (!strcmp(arg, "--inetd")) {
			inetd_mode = 1;
			log_syslog = 1;
			continue;
		}
		if (!strcmp(arg, "--verbose")) {
			verbose = 1;
			continue;
		}
		if (!strcmp(arg, "--syslog")) {
			log_syslog = 1;
			continue;
		}
		if (!strcmp(arg, "--export-all")) {
			export_all_trees = 1;
			continue;
		}
		if (!strncmp(arg, "--timeout=", 10)) {
			timeout = atoi(arg+10);
			continue;
		}
		if (!strncmp(arg, "--init-timeout=", 15)) {
			init_timeout = atoi(arg+15);
			continue;
		}
		if (!strcmp(arg, "--strict-paths")) {
			strict_paths = 1;
			continue;
		}
		if (!strncmp(arg, "--base-path=", 12)) {
			base_path = arg+12;
			continue;
		}
		if (!strcmp(arg, "--reuseaddr")) {
			reuseaddr = 1;
			continue;
		}
		if (!strcmp(arg, "--user-path")) {
			user_path = "";
			continue;
		}
		if (!strncmp(arg, "--user-path=", 12)) {
			user_path = arg + 12;
			continue;
		}
		if (!strncmp(arg, "--pid-file=", 11)) {
			pid_file = arg + 11;
			continue;
		}
		if (!strcmp(arg, "--detach")) {
			detach = 1;
			log_syslog = 1;
			continue;
		}
		if (!strncmp(arg, "--user=", 7)) {
			user_name = arg + 7;
			continue;
		}
		if (!strncmp(arg, "--group=", 8)) {
			group_name = arg + 8;
			continue;
		}
<<<<<<< HEAD
=======
		if (!strncmp(arg, "--enable=", 9)) {
			enable_service(arg + 9, 1);
			continue;
		}
		if (!strncmp(arg, "--disable=", 10)) {
			enable_service(arg + 10, 0);
			continue;
		}
		if (!strncmp(arg, "--allow-override=", 17)) {
			make_service_overridable(arg + 17, 1);
			continue;
		}
		if (!strncmp(arg, "--forbid-override=", 18)) {
			make_service_overridable(arg + 18, 0);
			continue;
		}
>>>>>>> 355f5412
		if (!strcmp(arg, "--")) {
			ok_paths = &argv[i+1];
			break;
		} else if (arg[0] != '-') {
			ok_paths = &argv[i];
			break;
		}

		usage(daemon_usage);
	}

	if (inetd_mode && (group_name || user_name))
		die("--user and --group are incompatible with --inetd");

	if (group_name && !user_name)
		die("--group supplied without --user");

	if (user_name) {
		pass = getpwnam(user_name);
		if (!pass)
			die("user not found - %s", user_name);

		if (!group_name)
			gid = pass->pw_gid;
		else {
			group = getgrnam(group_name);
			if (!group)
				die("group not found - %s", group_name);

			gid = group->gr_gid;
		}
	}

	if (log_syslog) {
		openlog("git-daemon", 0, LOG_DAEMON);
		set_die_routine(daemon_die);
	}

	if (strict_paths && (!ok_paths || !*ok_paths))
		die("option --strict-paths requires a whitelist");

	if (inetd_mode) {
		struct sockaddr_storage ss;
		struct sockaddr *peer = (struct sockaddr *)&ss;
		socklen_t slen = sizeof(ss);

		freopen("/dev/null", "w", stderr);

		if (getpeername(0, peer, &slen))
			peer = NULL;

		return execute(peer);
	}

	if (detach)
		daemonize();
	else
		sanitize_stdfds();

	if (pid_file)
		store_pid(pid_file);

	return serve(port, pass, gid);
}<|MERGE_RESOLUTION|>--- conflicted
+++ resolved
@@ -895,8 +895,6 @@
 			group_name = arg + 8;
 			continue;
 		}
-<<<<<<< HEAD
-=======
 		if (!strncmp(arg, "--enable=", 9)) {
 			enable_service(arg + 9, 1);
 			continue;
@@ -913,7 +911,6 @@
 			make_service_overridable(arg + 18, 0);
 			continue;
 		}
->>>>>>> 355f5412
 		if (!strcmp(arg, "--")) {
 			ok_paths = &argv[i+1];
 			break;
