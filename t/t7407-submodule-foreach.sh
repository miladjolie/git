#!/bin/sh
#
# Copyright (c) 2009 Johan Herland
#

test_description='Test "git submodule foreach"

This test verifies that "git submodule foreach" correctly visits all submodules
that are currently checked out.
'

. ./test-lib.sh


test_expect_success 'setup a submodule tree' '
	echo file > file &&
	git add file &&
	test_tick &&
	git commit -m upstream &&
	git clone . super &&
	git clone super submodule &&
	(
		cd super &&
		git submodule add ../submodule sub1 &&
		git submodule add ../submodule sub2 &&
		git submodule add ../submodule sub3 &&
		git config -f .gitmodules --rename-section \
			submodule.sub1 submodule.foo1 &&
		git config -f .gitmodules --rename-section \
			submodule.sub2 submodule.foo2 &&
		git config -f .gitmodules --rename-section \
			submodule.sub3 submodule.foo3 &&
		git add .gitmodules &&
		test_tick &&
		git commit -m "submodules" &&
		git submodule init sub1 &&
		git submodule init sub2 &&
		git submodule init sub3
	) &&
	(
		cd submodule &&
		echo different > file &&
		git add file &&
		test_tick &&
		git commit -m "different"
	) &&
	(
		cd super &&
		(
			cd sub3 &&
			git pull
		) &&
		git add sub3 &&
		test_tick &&
		git commit -m "update sub3"
	)
'

sub1sha1=$(cd super/sub1 && git rev-parse HEAD)
sub3sha1=$(cd super/sub3 && git rev-parse HEAD)

pwd=$(pwd)

cat > expect <<EOF
Entering 'sub1'
$pwd/clone-foo1-sub1-$sub1sha1
Entering 'sub3'
$pwd/clone-foo3-sub3-$sub3sha1
EOF

test_expect_success 'test basic "submodule foreach" usage' '
	git clone super clone &&
	(
		cd clone &&
		git submodule update --init -- sub1 sub3 &&
		git submodule foreach "echo \$toplevel-\$name-\$path-\$sha1" > ../actual &&
		git config foo.bar zar &&
		git submodule foreach "git config --file \"\$toplevel/.git/config\" foo.bar"
	) &&
	test_i18ncmp expect actual
'

cat >expect <<EOF
Entering '../sub1'
$pwd/clone-foo1-sub1-../sub1-$sub1sha1
Entering '../sub3'
$pwd/clone-foo3-sub3-../sub3-$sub3sha1
EOF

test_expect_success 'test "submodule foreach" from subdirectory' '
	mkdir clone/sub &&
	(
		cd clone/sub &&
		git submodule foreach "echo \$toplevel-\$name-\$sm_path-\$displaypath-\$sha1" >../../actual
	) &&
	test_i18ncmp expect actual
'

test_expect_success 'setup nested submodules' '
	git clone submodule nested1 &&
	git clone submodule nested2 &&
	git clone submodule nested3 &&
	(
		cd nested3 &&
		git submodule add ../submodule submodule &&
		test_tick &&
		git commit -m "submodule" &&
		git submodule init submodule
	) &&
	(
		cd nested2 &&
		git submodule add ../nested3 nested3 &&
		test_tick &&
		git commit -m "nested3" &&
		git submodule init nested3
	) &&
	(
		cd nested1 &&
		git submodule add ../nested2 nested2 &&
		test_tick &&
		git commit -m "nested2" &&
		git submodule init nested2
	) &&
	(
		cd super &&
		git submodule add ../nested1 nested1 &&
		test_tick &&
		git commit -m "nested1" &&
		git submodule init nested1
	)
'

test_expect_success 'use "submodule foreach" to checkout 2nd level submodule' '
	git clone super clone2 &&
	(
		cd clone2 &&
		test_must_fail git rev-parse --resolve-git-dir sub1/.git &&
		test_must_fail git rev-parse --resolve-git-dir sub2/.git &&
		test_must_fail git rev-parse --resolve-git-dir sub3/.git &&
		test_must_fail git rev-parse --resolve-git-dir nested1/.git &&
		git submodule update --init &&
		git rev-parse --resolve-git-dir sub1/.git &&
		git rev-parse --resolve-git-dir sub2/.git &&
		git rev-parse --resolve-git-dir sub3/.git &&
		git rev-parse --resolve-git-dir nested1/.git &&
		test_must_fail git rev-parse --resolve-git-dir nested1/nested2/.git &&
		git submodule foreach "git submodule update --init" &&
		git rev-parse --resolve-git-dir nested1/nested2/.git &&
		test_must_fail git rev-parse --resolve-git-dir nested1/nested2/nested3/.git
	)
'

test_expect_success 'use "foreach --recursive" to checkout all submodules' '
	(
		cd clone2 &&
		git submodule foreach --recursive "git submodule update --init" &&
		git rev-parse --resolve-git-dir nested1/nested2/nested3/.git &&
		git rev-parse --resolve-git-dir nested1/nested2/nested3/submodule/.git
	)
'

cat > expect <<EOF
Entering 'nested1'
Entering 'nested1/nested2'
Entering 'nested1/nested2/nested3'
Entering 'nested1/nested2/nested3/submodule'
Entering 'sub1'
Entering 'sub2'
Entering 'sub3'
EOF

test_expect_success 'test messages from "foreach --recursive"' '
	(
		cd clone2 &&
		git submodule foreach --recursive "true" > ../actual
	) &&
	test_i18ncmp expect actual
'

cat > expect <<EOF
Entering '../nested1'
Entering '../nested1/nested2'
Entering '../nested1/nested2/nested3'
Entering '../nested1/nested2/nested3/submodule'
Entering '../sub1'
Entering '../sub2'
Entering '../sub3'
EOF

test_expect_success 'test messages from "foreach --recursive" from subdirectory' '
	(
		cd clone2 &&
		mkdir untracked &&
		cd untracked &&
		git submodule foreach --recursive >../../actual
	) &&
	test_i18ncmp expect actual
'
sub1sha1=$(cd clone2/sub1 && git rev-parse HEAD)
sub2sha1=$(cd clone2/sub2 && git rev-parse HEAD)
sub3sha1=$(cd clone2/sub3 && git rev-parse HEAD)
nested1sha1=$(cd clone2/nested1 && git rev-parse HEAD)
nested2sha1=$(cd clone2/nested1/nested2 && git rev-parse HEAD)
nested3sha1=$(cd clone2/nested1/nested2/nested3 && git rev-parse HEAD)
submodulesha1=$(cd clone2/nested1/nested2/nested3/submodule && git rev-parse HEAD)

cat >expect <<EOF
Entering '../nested1'
toplevel: $pwd/clone2 name: nested1 path: nested1 displaypath: ../nested1 hash: $nested1sha1
Entering '../nested1/nested2'
toplevel: $pwd/clone2/nested1 name: nested2 path: nested2 displaypath: ../nested1/nested2 hash: $nested2sha1
Entering '../nested1/nested2/nested3'
toplevel: $pwd/clone2/nested1/nested2 name: nested3 path: nested3 displaypath: ../nested1/nested2/nested3 hash: $nested3sha1
Entering '../nested1/nested2/nested3/submodule'
toplevel: $pwd/clone2/nested1/nested2/nested3 name: submodule path: submodule displaypath: ../nested1/nested2/nested3/submodule hash: $submodulesha1
Entering '../sub1'
toplevel: $pwd/clone2 name: foo1 path: sub1 displaypath: ../sub1 hash: $sub1sha1
Entering '../sub2'
toplevel: $pwd/clone2 name: foo2 path: sub2 displaypath: ../sub2 hash: $sub2sha1
Entering '../sub3'
toplevel: $pwd/clone2 name: foo3 path: sub3 displaypath: ../sub3 hash: $sub3sha1
EOF

test_expect_success 'test "submodule foreach --recursive" from subdirectory' '
	(
		cd clone2/untracked &&
		git submodule foreach --recursive "echo toplevel: \$toplevel name: \$name path: \$sm_path displaypath: \$displaypath hash: \$sha1" >../../actual
	) &&
	test_i18ncmp expect actual
'

cat > expect <<EOF
nested1-nested1
nested2-nested2
nested3-nested3
submodule-submodule
foo1-sub1
foo2-sub2
foo3-sub3
EOF

test_expect_success 'test "foreach --quiet --recursive"' '
	(
		cd clone2 &&
		git submodule foreach -q --recursive "echo \$name-\$path" > ../actual
	) &&
	test_cmp expect actual
'

test_expect_success 'use "update --recursive" to checkout all submodules' '
	git clone super clone3 &&
	(
		cd clone3 &&
		test_must_fail git rev-parse --resolve-git-dir sub1/.git &&
		test_must_fail git rev-parse --resolve-git-dir sub2/.git &&
		test_must_fail git rev-parse --resolve-git-dir sub3/.git &&
		test_must_fail git rev-parse --resolve-git-dir nested1/.git &&
		git submodule update --init --recursive &&
		git rev-parse --resolve-git-dir sub1/.git &&
		git rev-parse --resolve-git-dir sub2/.git &&
		git rev-parse --resolve-git-dir sub3/.git &&
		git rev-parse --resolve-git-dir nested1/.git &&
		git rev-parse --resolve-git-dir nested1/nested2/.git &&
		git rev-parse --resolve-git-dir nested1/nested2/nested3/.git &&
		git rev-parse --resolve-git-dir nested1/nested2/nested3/submodule/.git
	)
'

nested1sha1=$(cd clone3/nested1 && git rev-parse HEAD)
nested2sha1=$(cd clone3/nested1/nested2 && git rev-parse HEAD)
nested3sha1=$(cd clone3/nested1/nested2/nested3 && git rev-parse HEAD)
submodulesha1=$(cd clone3/nested1/nested2/nested3/submodule && git rev-parse HEAD)
sub1sha1=$(cd clone3/sub1 && git rev-parse HEAD)
sub2sha1=$(cd clone3/sub2 && git rev-parse HEAD)
sub3sha1=$(cd clone3/sub3 && git rev-parse HEAD)
sub1sha1_short=$(cd clone3/sub1 && git rev-parse --short HEAD)
sub2sha1_short=$(cd clone3/sub2 && git rev-parse --short HEAD)

cat > expect <<EOF
 $nested1sha1 nested1 (heads/master)
 $nested2sha1 nested1/nested2 (heads/master)
 $nested3sha1 nested1/nested2/nested3 (heads/master)
 $submodulesha1 nested1/nested2/nested3/submodule (heads/master)
 $sub1sha1 sub1 ($sub1sha1_short)
 $sub2sha1 sub2 ($sub2sha1_short)
 $sub3sha1 sub3 (heads/master)
EOF

test_expect_success 'test "status --recursive"' '
	(
		cd clone3 &&
		git submodule status --recursive > ../actual
	) &&
	test_cmp expect actual
'

cat > expect <<EOF
 $nested1sha1 nested1 (heads/master)
+$nested2sha1 nested1/nested2 (file2~1)
 $nested3sha1 nested1/nested2/nested3 (heads/master)
 $submodulesha1 nested1/nested2/nested3/submodule (heads/master)
EOF

test_expect_success 'ensure "status --cached --recursive" preserves the --cached flag' '
	(
		cd clone3 &&
		(
			cd nested1/nested2 &&
			test_commit file2
		) &&
		git submodule status --cached --recursive -- nested1 > ../actual
	) &&
	test_cmp expect actual
'

nested2sha1=$(git -C clone3/nested1/nested2 rev-parse HEAD)

cat > expect <<EOF
 $nested1sha1 ../nested1 (heads/master)
+$nested2sha1 ../nested1/nested2 (file2)
 $nested3sha1 ../nested1/nested2/nested3 (heads/master)
 $submodulesha1 ../nested1/nested2/nested3/submodule (heads/master)
 $sub1sha1 ../sub1 ($sub1sha1_short)
 $sub2sha1 ../sub2 ($sub2sha1_short)
 $sub3sha1 ../sub3 (heads/master)
EOF

test_expect_success 'test "status --recursive" from sub directory' '
	(
		cd clone3 &&
		mkdir tmp && cd tmp &&
		git submodule status --recursive > ../../actual
	) &&
	test_cmp expect actual
'

test_expect_success 'use "git clone --recursive" to checkout all submodules' '
	git clone --recursive super clone4 &&
	(
		cd clone4 &&
		git rev-parse --resolve-git-dir .git &&
		git rev-parse --resolve-git-dir sub1/.git &&
		git rev-parse --resolve-git-dir sub2/.git &&
		git rev-parse --resolve-git-dir sub3/.git &&
		git rev-parse --resolve-git-dir nested1/.git &&
		git rev-parse --resolve-git-dir nested1/nested2/.git &&
		git rev-parse --resolve-git-dir nested1/nested2/nested3/.git &&
		git rev-parse --resolve-git-dir nested1/nested2/nested3/submodule/.git
	)
'

test_expect_success 'test "update --recursive" with a flag with spaces' '
	git clone super "common objects" &&
	git clone super clone5 &&
	(
		cd clone5 &&
		test_must_fail git rev-parse --resolve-git-dir d nested1/.git &&
		git submodule update --init --recursive --reference="$(dirname "$PWD")/common objects" &&
		git rev-parse --resolve-git-dir nested1/.git &&
		git rev-parse --resolve-git-dir nested1/nested2/.git &&
		git rev-parse --resolve-git-dir nested1/nested2/nested3/.git &&
		test -f .git/modules/nested1/objects/info/alternates &&
		test -f .git/modules/nested1/modules/nested2/objects/info/alternates &&
		test -f .git/modules/nested1/modules/nested2/modules/nested3/objects/info/alternates
	)
'

test_expect_success 'use "update --recursive nested1" to checkout all submodules rooted in nested1' '
	git clone super clone6 &&
	(
		cd clone6 &&
		test_must_fail git rev-parse --resolve-git-dir sub1/.git &&
		test_must_fail git rev-parse --resolve-git-dir sub2/.git &&
		test_must_fail git rev-parse --resolve-git-dir sub3/.git &&
		test_must_fail git rev-parse --resolve-git-dir nested1/.git &&
		git submodule update --init --recursive -- nested1 &&
		test_must_fail git rev-parse --resolve-git-dir sub1/.git &&
		test_must_fail git rev-parse --resolve-git-dir sub2/.git &&
		test_must_fail git rev-parse --resolve-git-dir sub3/.git &&
		git rev-parse --resolve-git-dir nested1/.git &&
		git rev-parse --resolve-git-dir nested1/nested2/.git &&
		git rev-parse --resolve-git-dir nested1/nested2/nested3/.git &&
		git rev-parse --resolve-git-dir nested1/nested2/nested3/submodule/.git
	)
'

test_expect_success 'command passed to foreach retains notion of stdin' '
	(
		cd super &&
		git submodule foreach echo success >../expected &&
		yes | git submodule foreach "read y && test \"x\$y\" = xy && echo success" >../actual
	) &&
	test_cmp expected actual
'

test_expect_success 'command passed to foreach --recursive retains notion of stdin' '
	(
		cd clone2 &&
		git submodule foreach --recursive echo success >../expected &&
		yes | git submodule foreach --recursive "read y && test \"x\$y\" = xy && echo success" >../actual
	) &&
	test_cmp expected actual
'

test_expect_success 'multi-argument command passed to foreach is not shell-evaluated twice' '
	(
		cd super &&
		git submodule foreach "echo \\\"quoted\\\"" > ../expected &&
		git submodule foreach echo \"quoted\" > ../actual
	) &&
	test_cmp expected actual
'

<<<<<<< HEAD
test_expect_success 'option-like arguments passed to foreach commands are not lost' '
	(
		cd super &&
		git submodule foreach "echo be --quiet" > ../expected &&
		git submodule foreach echo be --quiet > ../actual
	) &&
	grep -sq -e "--quiet" expected &&
	test_cmp expected actual
=======
test_expect_success 'option-like arguments passed to foreach recurse correctly' '
	git -C clone2 submodule foreach --recursive "echo be --an-option" >expect &&
	git -C clone2 submodule foreach --recursive echo be --an-option >actual &&
	grep -e "--an-option" expect &&
	test_cmp expect actual
>>>>>>> 30db18b1
'

test_done<|MERGE_RESOLUTION|>--- conflicted
+++ resolved
@@ -411,7 +411,6 @@
 	test_cmp expected actual
 '
 
-<<<<<<< HEAD
 test_expect_success 'option-like arguments passed to foreach commands are not lost' '
 	(
 		cd super &&
@@ -420,13 +419,13 @@
 	) &&
 	grep -sq -e "--quiet" expected &&
 	test_cmp expected actual
-=======
+'
+
 test_expect_success 'option-like arguments passed to foreach recurse correctly' '
 	git -C clone2 submodule foreach --recursive "echo be --an-option" >expect &&
 	git -C clone2 submodule foreach --recursive echo be --an-option >actual &&
 	grep -e "--an-option" expect &&
 	test_cmp expect actual
->>>>>>> 30db18b1
 '
 
 test_done