--- conflicted
+++ resolved
@@ -6,16 +6,14 @@
 
 . ./test-lib.sh
 
-<<<<<<< HEAD
 say "CVS does not work on MinGW, skipping tests."
 test_done
 exit 0
-=======
+
 if ! test_have_prereq PERL; then
 	say 'skipping git cvsexportcommit tests, perl not available'
 	test_done
 fi
->>>>>>> c965c029
 
 cvs >/dev/null 2>&1
 if test $? -ne 1
