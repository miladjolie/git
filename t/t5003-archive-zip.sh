--- conflicted
+++ resolved
@@ -39,63 +39,33 @@
 	extracted=${dir_with_prefix}a
 	original=a
 
-<<<<<<< HEAD
-	test_expect_success !BUSYBOX,UNZIP \
-		" extract ZIP archive with EOL conversion" '
-		(mkdir $dir && cd $dir && "$GIT_UNZIP" -a ../$zipfile)
-	'
-
-	test_expect_success !BUSYBOX,UNZIP \
-		" validate that text files are converted" "
-=======
 	test_expect_success UNZIP_CONVERT " extract ZIP archive with EOL conversion" '
 		(mkdir $dir && cd $dir && "$GIT_UNZIP" -a ../$zipfile)
 	'
 
 	test_expect_success UNZIP_CONVERT " validate that text files are converted" "
->>>>>>> 79570841
 		test_cmp_bin $extracted/text.cr $extracted/text.crlf &&
 		test_cmp_bin $extracted/text.cr $extracted/text.lf
 	"
 
-<<<<<<< HEAD
-	test_expect_success !BUSYBOX,UNZIP \
-		" validate that binary files are unchanged" "
-=======
 	test_expect_success UNZIP_CONVERT " validate that binary files are unchanged" "
->>>>>>> 79570841
 		test_cmp_bin $original/binary.cr   $extracted/binary.cr &&
 		test_cmp_bin $original/binary.crlf $extracted/binary.crlf &&
 		test_cmp_bin $original/binary.lf   $extracted/binary.lf
 	"
 
-<<<<<<< HEAD
-	test_expect_success !BUSYBOX,UNZIP \
-		" validate that diff files are converted" "
-=======
 	test_expect_success UNZIP_CONVERT " validate that diff files are converted" "
->>>>>>> 79570841
 		test_cmp_bin $extracted/diff.cr $extracted/diff.crlf &&
 		test_cmp_bin $extracted/diff.cr $extracted/diff.lf
 	"
 
-<<<<<<< HEAD
-	test_expect_success !BUSYBOX,UNZIP \
-		" validate that -diff files are unchanged" "
-=======
 	test_expect_success UNZIP_CONVERT " validate that -diff files are unchanged" "
->>>>>>> 79570841
 		test_cmp_bin $original/nodiff.cr   $extracted/nodiff.cr &&
 		test_cmp_bin $original/nodiff.crlf $extracted/nodiff.crlf &&
 		test_cmp_bin $original/nodiff.lf   $extracted/nodiff.lf
 	"
 
-<<<<<<< HEAD
-	test_expect_success !BUSYBOX,UNZIP \
-		" validate that custom diff is unchanged " "
-=======
 	test_expect_success UNZIP_CONVERT " validate that custom diff is unchanged " "
->>>>>>> 79570841
 		test_cmp_bin $original/custom.cr   $extracted/custom.cr &&
 		test_cmp_bin $original/custom.crlf $extracted/custom.crlf &&
 		test_cmp_bin $original/custom.lf   $extracted/custom.lf
