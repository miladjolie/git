--- conflicted
+++ resolved
@@ -69,15 +69,7 @@
 '
 
 chmod -x "$HOOK"
-<<<<<<< HEAD
-if test "$(git config --bool core.filemode)" = false; then
-	say "executable bit not honored - skipping tests of non-executable hook"
-else
-
-test_expect_success 'with non-executable hook' '
-=======
 test_expect_success POSIXPERM 'with non-executable hook' '
->>>>>>> 1e52e22d
 
 	echo "content" >> file &&
 	git add file &&
@@ -93,6 +85,4 @@
 
 '
 
-fi # non-executable hooks
-
 test_done