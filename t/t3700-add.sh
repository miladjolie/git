#!/bin/sh
#
# Copyright (c) 2006 Carl D. Worth
#

test_description='Test of git add, including the -- option.'

. ./test-lib.sh

test_expect_success \
    'Test of git add' \
    'touch foo && git add foo'

test_expect_success \
    'Post-check that foo is in the index' \
    'git ls-files foo | grep foo'

test_expect_success \
    'Test that "git add -- -q" works' \
    'touch -- -q && git add -- -q'

test_expect_success \
	'git add: Test that executable bit is not used if core.filemode=0' \
	'git config core.filemode 0 &&
	 echo foo >xfoo1 &&
	 chmod 755 xfoo1 &&
	 git add xfoo1 &&
	 case "`git ls-files --stage xfoo1`" in
	 100644" "*xfoo1) echo ok;;
	 *) echo fail; git ls-files --stage xfoo1; (exit 1);;
	 esac'

test "$no_symlinks" || {
test_expect_success 'git add: filemode=0 should not get confused by symlink' '
	rm -f xfoo1 &&
	ln -s foo xfoo1 &&
	git add xfoo1 &&
	case "`git ls-files --stage xfoo1`" in
	120000" "*xfoo1) echo ok;;
	*) echo fail; git ls-files --stage xfoo1; (exit 1);;
	esac
'
}

test_expect_success \
	'git update-index --add: Test that executable bit is not used...' \
	'git config core.filemode 0 &&
	 echo foo >xfoo2 &&
	 chmod 755 xfoo2 &&
	 git update-index --add xfoo2 &&
	 case "`git ls-files --stage xfoo2`" in
	 100644" "*xfoo2) echo ok;;
	 *) echo fail; git ls-files --stage xfoo2; (exit 1);;
	 esac'

test "$no_symlinks" || {
test_expect_success 'git add: filemode=0 should not get confused by symlink' '
	rm -f xfoo2 &&
	ln -s foo xfoo2 &&
	git update-index --add xfoo2 &&
	case "`git ls-files --stage xfoo2`" in
	120000" "*xfoo2) echo ok;;
	*) echo fail; git ls-files --stage xfoo2; (exit 1);;
	esac
'

test_expect_success \
	'git update-index --add: Test that executable bit is not used...' \
	'git config core.filemode 0 &&
	 ln -s xfoo2 xfoo3 &&
	 git update-index --add xfoo3 &&
	 case "`git ls-files --stage xfoo3`" in
	 120000" "*xfoo3) echo ok;;
	 *) echo fail; git ls-files --stage xfoo3; (exit 1);;
	 esac'
}

test_expect_success '.gitignore test setup' '
	echo "*.ig" >.gitignore &&
	mkdir c.if d.ig &&
	>a.ig && >b.if &&
	>c.if/c.if && >c.if/c.ig &&
	>d.ig/d.if && >d.ig/d.ig
'

test_expect_success '.gitignore is honored' '
	git add . &&
	! (git ls-files | grep "\\.ig")
'

test_expect_success 'error out when attempting to add ignored ones without -f' '
	test_must_fail git add a.?? &&
	! (git ls-files | grep "\\.ig")
'

test_expect_success 'error out when attempting to add ignored ones without -f' '
	test_must_fail git add d.?? &&
	! (git ls-files | grep "\\.ig")
'

test_expect_success 'add ignored ones with -f' '
	git add -f a.?? &&
	git ls-files --error-unmatch a.ig
'

test_expect_success 'add ignored ones with -f' '
	git add -f d.??/* &&
	git ls-files --error-unmatch d.ig/d.if d.ig/d.ig
'

test_expect_success 'add ignored ones with -f' '
	rm -f .git/index &&
	git add -f d.?? &&
	git ls-files --error-unmatch d.ig/d.if d.ig/d.ig
'

test_expect_success '.gitignore with subdirectory' '

	rm -f .git/index &&
	mkdir -p sub/dir &&
	echo "!dir/a.*" >sub/.gitignore &&
	>sub/a.ig &&
	>sub/dir/a.ig &&
	git add sub/dir &&
	git ls-files --error-unmatch sub/dir/a.ig &&
	rm -f .git/index &&
	(
		cd sub/dir &&
		git add .
	) &&
	git ls-files --error-unmatch sub/dir/a.ig
'

mkdir 1 1/2 1/3
touch 1/2/a 1/3/b 1/2/c
test_expect_success 'check correct prefix detection' '
	rm -f .git/index &&
	git add 1/2/a 1/3/b 1/2/c
'

test_expect_success 'git add with filemode=0, symlinks=0, and unmerged entries' '
	for s in 1 2 3
	do
		echo $s > stage$s
		echo "100755 $(git hash-object -w stage$s) $s	file"
		echo "120000 $(printf $s | git hash-object -w -t blob --stdin) $s	symlink"
	done | git update-index --index-info &&
	git config core.filemode 0 &&
	git config core.symlinks 0 &&
	echo new > file &&
	echo new > symlink &&
	git add file symlink &&
	git ls-files --stage | grep "^100755 .* 0	file$" &&
	git ls-files --stage | grep "^120000 .* 0	symlink$"
'

test_expect_success 'git add with filemode=0, symlinks=0 prefers stage 2 over stage 1' '
	git rm --cached -f file symlink &&
	(
		echo "100644 $(git hash-object -w stage1) 1	file"
		echo "100755 $(git hash-object -w stage2) 2	file"
		echo "100644 $(printf 1 | git hash-object -w -t blob --stdin) 1	symlink"
		echo "120000 $(printf 2 | git hash-object -w -t blob --stdin) 2	symlink"
	) | git update-index --index-info &&
	git config core.filemode 0 &&
	git config core.symlinks 0 &&
	echo new > file &&
	echo new > symlink &&
	git add file symlink &&
	git ls-files --stage | grep "^100755 .* 0	file$" &&
	git ls-files --stage | grep "^120000 .* 0	symlink$"
'

test_expect_success 'git add --refresh' '
	>foo && git add foo && git commit -a -m "commit all" &&
	test -z "`git diff-index HEAD -- foo`" &&
	git read-tree HEAD &&
	case "`git diff-index HEAD -- foo`" in
	:100644" "*"M	foo") echo ok;;
	*) echo fail; (exit 1);;
	esac &&
	git add --refresh -- foo &&
	test -z "`git diff-index HEAD -- foo`"
'

if case $(uname -s) in *MINGW*) :;; *) false;; esac then
	say "chmod 0 does not make files unreadable - skipping tests"
<<<<<<< HEAD
=======
	say "cannot have backslashes in file names - skipping test"
>>>>>>> 2fb7da97
else

test_expect_success 'git add should fail atomically upon an unreadable file' '
	git reset --hard &&
	date >foo1 &&
	date >foo2 &&
	chmod 0 foo2 &&
	test_must_fail git add --verbose . &&
	! ( git ls-files foo1 | grep foo1 )
'

rm -f foo2

test_expect_success 'git add --ignore-errors' '
	git reset --hard &&
	date >foo1 &&
	date >foo2 &&
	chmod 0 foo2 &&
	test_must_fail git add --verbose --ignore-errors . &&
	git ls-files foo1 | grep foo1
'

rm -f foo2

test_expect_success 'git add (add.ignore-errors)' '
	git config add.ignore-errors 1 &&
	git reset --hard &&
	date >foo1 &&
	date >foo2 &&
	chmod 0 foo2 &&
	test_must_fail git add --verbose . &&
	git ls-files foo1 | grep foo1
'
rm -f foo2

test_expect_success 'git add (add.ignore-errors = false)' '
	git config add.ignore-errors 0 &&
	git reset --hard &&
	date >foo1 &&
	date >foo2 &&
	chmod 0 foo2 &&
	test_must_fail git add --verbose . &&
	! ( git ls-files foo1 | grep foo1 )
'

fi	# skip chmod 0 tests

test_expect_success 'git add '\''fo\[ou\]bar'\'' ignores foobar' '
	git reset --hard &&
	touch fo\[ou\]bar foobar &&
	git add '\''fo\[ou\]bar'\'' &&
	git ls-files fo\[ou\]bar | fgrep fo\[ou\]bar &&
	! ( git ls-files foobar | grep foobar )
'

fi	# skip chmod 0 and bslash-in-filename tests

test_done<|MERGE_RESOLUTION|>--- conflicted
+++ resolved
@@ -185,10 +185,7 @@
 
 if case $(uname -s) in *MINGW*) :;; *) false;; esac then
 	say "chmod 0 does not make files unreadable - skipping tests"
-<<<<<<< HEAD
-=======
 	say "cannot have backslashes in file names - skipping test"
->>>>>>> 2fb7da97
 else
 
 test_expect_success 'git add should fail atomically upon an unreadable file' '
@@ -233,8 +230,6 @@
 	test_must_fail git add --verbose . &&
 	! ( git ls-files foo1 | grep foo1 )
 '
-
-fi	# skip chmod 0 tests
 
 test_expect_success 'git add '\''fo\[ou\]bar'\'' ignores foobar' '
 	git reset --hard &&
