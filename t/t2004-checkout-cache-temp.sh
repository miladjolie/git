--- conflicted
+++ resolved
@@ -194,12 +194,7 @@
  test $(cat ../$s1) = tree1asubdir/path5)
 )'
 
-<<<<<<< HEAD
-test "$no_symlinks" || {
-test_expect_success \
-=======
 test_expect_success SYMLINKS \
->>>>>>> 1e52e22d
 'checkout --temp symlink' '
 rm -f path* .merge_* out .git/index &&
 ln -s b a &&
@@ -213,6 +208,5 @@
 p=$(cut "-d	" -f1 out) &&
 test -f $p &&
 test $(cat $p) = b'
-}
 
 test_done