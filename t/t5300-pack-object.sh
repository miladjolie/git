#!/bin/sh
#
# Copyright (c) 2005 Junio C Hamano
#

test_description='git pack-object

'
. ./test-lib.sh

TRASH=`pwd`

x4k=xxxxxxxx
x4k="$x4k$x4k$x4k$x4k$x4k$x4k$x4k$x4k"
x4k="$x4k$x4k$x4k$x4k$x4k$x4k$x4k$x4k"
x4k="$x4k$x4k$x4k$x4k$x4k$x4k$x4k$x4k"

corrupt()
{
	(
	read -d "" -n $4 l
	echo -n "$l"
	read -d "" -n $3 l
	echo -n ${x4k:0:$3} | tr x '\0'
	cat
	) < $1 > $2
}

test_expect_success \
    'setup' \
    'rm -f .git/index*
<<<<<<< HEAD
     for i in a b c
     do
	     echo -n "$x4k" | tr x $i >$i &&
	     git update-index --add $i || return 1
     done &&
=======
     perl -e "print \"a\" x 4096;" > a &&
     perl -e "print \"b\" x 4096;" > b &&
     perl -e "print \"c\" x 4096;" > c &&
     git update-index --add a b c &&
>>>>>>> a797b02f
     cat c >d && echo foo >>d && git update-index --add d &&
     tree=`git write-tree` &&
     commit=`git commit-tree $tree </dev/null` && {
	 echo $tree &&
	 echo $commit &&
	 git ls-tree $tree | sed -e "s/.* \\([0-9a-f]*\\)	.*/\\1/"
     } >obj-list && {
	 git diff-tree --root -p $commit &&
	 while read object
	 do
	    t=`git cat-file -t $object` &&
	    git cat-file $t $object || return 1
	 done <obj-list
     } >expect'

test_expect_success \
    'pack without delta' \
    'packname_1=$(git pack-objects --window=0 test-1 <obj-list)'

rm -fr .git2
mkdir .git2

test_expect_success \
    'unpack without delta' \
    "GIT_OBJECT_DIRECTORY=.git2/objects &&
     export GIT_OBJECT_DIRECTORY &&
     git init &&
     git unpack-objects -n <test-1-${packname_1}.pack &&
     git unpack-objects <test-1-${packname_1}.pack"

unset GIT_OBJECT_DIRECTORY
cd "$TRASH/.git2"

test_expect_success \
    'check unpack without delta' \
    '(cd ../.git && find objects -type f -print) |
     while read path
     do
         cmp $path ../.git/$path || {
	     echo $path differs.
	     return 1
	 }
     done'
cd "$TRASH"

test_expect_success \
    'pack with REF_DELTA' \
    'pwd &&
     packname_2=$(git pack-objects test-2 <obj-list)'

rm -fr .git2
mkdir .git2

test_expect_success \
    'unpack with REF_DELTA' \
    'GIT_OBJECT_DIRECTORY=.git2/objects &&
     export GIT_OBJECT_DIRECTORY &&
     git init &&
     git unpack-objects -n <test-2-${packname_2}.pack &&
     git unpack-objects <test-2-${packname_2}.pack'

unset GIT_OBJECT_DIRECTORY
cd "$TRASH/.git2"
test_expect_success \
    'check unpack with REF_DELTA' \
    '(cd ../.git && find objects -type f -print) |
     while read path
     do
         cmp $path ../.git/$path || {
	     echo $path differs.
	     return 1
	 }
     done'
cd "$TRASH"

test_expect_success \
    'pack with OFS_DELTA' \
    'pwd &&
     packname_3=$(git pack-objects --delta-base-offset test-3 <obj-list)'

rm -fr .git2
mkdir .git2

test_expect_success \
    'unpack with OFS_DELTA' \
    'GIT_OBJECT_DIRECTORY=.git2/objects &&
     export GIT_OBJECT_DIRECTORY &&
     git init &&
     git unpack-objects -n <test-3-${packname_3}.pack &&
     git unpack-objects <test-3-${packname_3}.pack'

unset GIT_OBJECT_DIRECTORY
cd "$TRASH/.git2"
test_expect_success \
    'check unpack with OFS_DELTA' \
    '(cd ../.git && find objects -type f -print) |
     while read path
     do
         cmp $path ../.git/$path || {
	     echo $path differs.
	     return 1
	 }
     done'
cd "$TRASH"

test_expect_success 'compare delta flavors' '
	perl -e '\''
		defined($_ = -s $_) or die for @ARGV;
		exit 1 if $ARGV[0] <= $ARGV[1];
	'\'' test-2-$packname_2.pack test-3-$packname_3.pack
'

rm -fr .git2
mkdir .git2

test_expect_success \
    'use packed objects' \
    'GIT_OBJECT_DIRECTORY=.git2/objects &&
     export GIT_OBJECT_DIRECTORY &&
     git init &&
     cp test-1-${packname_1}.pack test-1-${packname_1}.idx .git2/objects/pack && {
	 git diff-tree --root -p $commit &&
	 while read object
	 do
	    t=`git cat-file -t $object` &&
	    git cat-file $t $object || return 1
	 done <obj-list
    } >current &&
    diff expect current'

test_expect_success \
    'use packed deltified (REF_DELTA) objects' \
    'GIT_OBJECT_DIRECTORY=.git2/objects &&
     export GIT_OBJECT_DIRECTORY &&
     rm -f .git2/objects/pack/test-* &&
     cp test-2-${packname_2}.pack test-2-${packname_2}.idx .git2/objects/pack && {
	 git diff-tree --root -p $commit &&
	 while read object
	 do
	    t=`git cat-file -t $object` &&
	    git cat-file $t $object || return 1
	 done <obj-list
    } >current &&
    diff expect current'

test_expect_success \
    'use packed deltified (OFS_DELTA) objects' \
    'GIT_OBJECT_DIRECTORY=.git2/objects &&
     export GIT_OBJECT_DIRECTORY &&
     rm -f .git2/objects/pack/test-* &&
     cp test-3-${packname_3}.pack test-3-${packname_3}.idx .git2/objects/pack && {
	 git diff-tree --root -p $commit &&
	 while read object
	 do
	    t=`git cat-file -t $object` &&
	    git cat-file $t $object || return 1
	 done <obj-list
    } >current &&
    diff expect current'

unset GIT_OBJECT_DIRECTORY

test_expect_success 'survive missing objects/pack directory' '
	(
		rm -fr missing-pack &&
		mkdir missing-pack &&
		cd missing-pack &&
		git init &&
		GOP=.git/objects/pack
		rm -fr $GOP &&
		git index-pack --stdin --keep=test <../test-3-${packname_3}.pack &&
		test -f $GOP/pack-${packname_3}.pack &&
		test_cmp $GOP/pack-${packname_3}.pack ../test-3-${packname_3}.pack &&
		test -f $GOP/pack-${packname_3}.idx &&
		test_cmp $GOP/pack-${packname_3}.idx ../test-3-${packname_3}.idx &&
		test -f $GOP/pack-${packname_3}.keep
	)
'

test_expect_success \
    'verify pack' \
    'git verify-pack	test-1-${packname_1}.idx \
			test-2-${packname_2}.idx \
			test-3-${packname_3}.idx'

test_expect_success \
    'verify pack -v' \
    'git verify-pack -v	test-1-${packname_1}.idx \
			test-2-${packname_2}.idx \
			test-3-${packname_3}.idx'

test_expect_success \
    'verify-pack catches mismatched .idx and .pack files' \
    'cat test-1-${packname_1}.idx >test-3.idx &&
     cat test-2-${packname_2}.pack >test-3.pack &&
     if git verify-pack test-3.idx
     then false
     else :;
     fi'

test_expect_success \
    'verify-pack catches a corrupted pack signature' \
<<<<<<< HEAD
    'corrupt test-1-${packname_1}.pack test-3.pack 1 2 &&
=======
    'cat test-1-${packname_1}.pack >test-3.pack &&
     echo | dd of=test-3.pack count=1 bs=1 conv=notrunc seek=2 &&
>>>>>>> a797b02f
     if git verify-pack test-3.idx
     then false
     else :;
     fi'

test_expect_success \
    'verify-pack catches a corrupted pack version' \
<<<<<<< HEAD
    'corrupt test-1-${packname_1}.pack test-3.pack 1 7 &&
=======
    'cat test-1-${packname_1}.pack >test-3.pack &&
     echo | dd of=test-3.pack count=1 bs=1 conv=notrunc seek=7 &&
>>>>>>> a797b02f
     if git verify-pack test-3.idx
     then false
     else :;
     fi'

test_expect_success \
    'verify-pack catches a corrupted type/size of the 1st packed object data' \
<<<<<<< HEAD
    'corrupt test-1-${packname_1}.pack test-3.pack 1 12 &&
=======
    'cat test-1-${packname_1}.pack >test-3.pack &&
     echo | dd of=test-3.pack count=1 bs=1 conv=notrunc seek=12 &&
>>>>>>> a797b02f
     if git verify-pack test-3.idx
     then false
     else :;
     fi'

test_expect_success \
    'verify-pack catches a corrupted sum of the index file itself' \
    'l=`wc -c <test-3.idx` &&
     l=`expr $l - 20` &&
<<<<<<< HEAD
     corrupt test-1-${packname_1}.pack test-3.pack 20 $l &&
=======
     cat test-1-${packname_1}.pack >test-3.pack &&
     printf "%20s" "" | dd of=test-3.idx count=20 bs=1 conv=notrunc seek=$l &&
>>>>>>> a797b02f
     if git verify-pack test-3.pack
     then false
     else :;
     fi'

test_expect_success \
    'build pack index for an existing pack' \
    'cat test-1-${packname_1}.pack >test-3.pack &&
     git index-pack -o tmp.idx test-3.pack &&
     cmp tmp.idx test-1-${packname_1}.idx &&

     git index-pack test-3.pack &&
     cmp test-3.idx test-1-${packname_1}.idx &&

     cat test-2-${packname_2}.pack >test-3.pack &&
     git index-pack -o tmp.idx test-2-${packname_2}.pack &&
     cmp tmp.idx test-2-${packname_2}.idx &&

     git index-pack test-3.pack &&
     cmp test-3.idx test-2-${packname_2}.idx &&

     cat test-3-${packname_3}.pack >test-3.pack &&
     git index-pack -o tmp.idx test-3-${packname_3}.pack &&
     cmp tmp.idx test-3-${packname_3}.idx &&

     git index-pack test-3.pack &&
     cmp test-3.idx test-3-${packname_3}.idx &&

     :'

test_expect_success \
    'fake a SHA1 hash collision' \
    'test -f	.git/objects/c8/2de19312b6c3695c0c18f70709a6c535682a67 &&
     cp -f	.git/objects/9d/235ed07cd19811a6ceb342de82f190e49c9f68 \
		.git/objects/c8/2de19312b6c3695c0c18f70709a6c535682a67'

test_expect_success \
    'make sure index-pack detects the SHA1 collision' \
    'test_must_fail git index-pack -o bad.idx test-3.pack 2>msg &&
     grep "SHA1 COLLISION FOUND" msg'

test_expect_success \
    'honor pack.packSizeLimit' \
    'git config pack.packSizeLimit 200 &&
     packname_4=$(git pack-objects test-4 <obj-list) &&
     test 3 = $(ls test-4-*.pack | wc -l)'

test_expect_success 'setup --strict tests' '

	git config --unset pack.packsizelimit &&
	for j in a b c d e f g
	do
		for i in 0 1 2 3 4 5 6 7 8 9
		do
			o=$(echo $j$i | git hash-object -w --stdin) &&
			echo "100644 $o	0 $j$i"
		done
	done >LIST &&
	rm -f .git/index &&
	git update-index --index-info <LIST &&
	LIST=$(git write-tree) &&
	rm -f .git/index &&
	head -n 10 LIST | git update-index --index-info &&
	LI=$(git write-tree) &&
	rm -f .git/index &&
	tail -n 10 LIST | git update-index --index-info &&
	ST=$(git write-tree) &&
	PACK5=$( git rev-list --objects "$LIST" "$LI" "$ST" | \
		git pack-objects test-5 ) &&
	PACK6=$( (
			echo "$LIST"
			echo "$LI"
			echo "$ST"
		 ) | git pack-objects test-6 )
'

test_expect_success 'unpacking with --strict' '

	test_create_repo test-5 &&
	(
		cd test-5 &&
		git unpack-objects --strict <../test-5-$PACK5.pack &&
		git ls-tree -r $LIST &&
		git ls-tree -r $LI &&
		git ls-tree -r $ST
	) &&
	test_create_repo test-6 &&
	(
		# tree-only into empty repo -- many unreachables
		cd test-6 &&
		test_must_fail git unpack-objects --strict <../test-6-$PACK6.pack
	) &&
	(
		# already populated -- no unreachables
		cd test-5 &&
		git unpack-objects --strict <../test-6-$PACK6.pack
	)
'

test_expect_success 'index-pack with --strict' '

	test_create_repo test-7 &&
	(
		cd test-7 &&
		git index-pack --strict --stdin <../test-5-$PACK5.pack &&
		git ls-tree -r $LIST &&
		git ls-tree -r $LI &&
		git ls-tree -r $ST
	) &&
	test_create_repo test-8 &&
	(
		# tree-only into empty repo -- many unreachables
		cd test-8 &&
		test_must_fail git index-pack --strict --stdin <../test-6-$PACK6.pack
	) &&
	(
		# already populated -- no unreachables
		cd test-7 &&
		git index-pack --strict --stdin <../test-6-$PACK6.pack
	)
'

test_expect_success 'tolerate absurdly small packsizelimit' '
	git config pack.packSizeLimit 2 &&
	packname_9=$(git pack-objects test-9 <obj-list) &&
	test $(wc -l <obj-list) = $(ls test-9-*.pack | wc -l)
'

test_done<|MERGE_RESOLUTION|>--- conflicted
+++ resolved
@@ -10,37 +10,13 @@
 
 TRASH=`pwd`
 
-x4k=xxxxxxxx
-x4k="$x4k$x4k$x4k$x4k$x4k$x4k$x4k$x4k"
-x4k="$x4k$x4k$x4k$x4k$x4k$x4k$x4k$x4k"
-x4k="$x4k$x4k$x4k$x4k$x4k$x4k$x4k$x4k"
-
-corrupt()
-{
-	(
-	read -d "" -n $4 l
-	echo -n "$l"
-	read -d "" -n $3 l
-	echo -n ${x4k:0:$3} | tr x '\0'
-	cat
-	) < $1 > $2
-}
-
 test_expect_success \
     'setup' \
     'rm -f .git/index*
-<<<<<<< HEAD
-     for i in a b c
-     do
-	     echo -n "$x4k" | tr x $i >$i &&
-	     git update-index --add $i || return 1
-     done &&
-=======
      perl -e "print \"a\" x 4096;" > a &&
      perl -e "print \"b\" x 4096;" > b &&
      perl -e "print \"c\" x 4096;" > c &&
      git update-index --add a b c &&
->>>>>>> a797b02f
      cat c >d && echo foo >>d && git update-index --add d &&
      tree=`git write-tree` &&
      commit=`git commit-tree $tree </dev/null` && {
@@ -243,12 +219,8 @@
 
 test_expect_success \
     'verify-pack catches a corrupted pack signature' \
-<<<<<<< HEAD
-    'corrupt test-1-${packname_1}.pack test-3.pack 1 2 &&
-=======
     'cat test-1-${packname_1}.pack >test-3.pack &&
      echo | dd of=test-3.pack count=1 bs=1 conv=notrunc seek=2 &&
->>>>>>> a797b02f
      if git verify-pack test-3.idx
      then false
      else :;
@@ -256,12 +228,8 @@
 
 test_expect_success \
     'verify-pack catches a corrupted pack version' \
-<<<<<<< HEAD
-    'corrupt test-1-${packname_1}.pack test-3.pack 1 7 &&
-=======
     'cat test-1-${packname_1}.pack >test-3.pack &&
      echo | dd of=test-3.pack count=1 bs=1 conv=notrunc seek=7 &&
->>>>>>> a797b02f
      if git verify-pack test-3.idx
      then false
      else :;
@@ -269,12 +237,8 @@
 
 test_expect_success \
     'verify-pack catches a corrupted type/size of the 1st packed object data' \
-<<<<<<< HEAD
-    'corrupt test-1-${packname_1}.pack test-3.pack 1 12 &&
-=======
     'cat test-1-${packname_1}.pack >test-3.pack &&
      echo | dd of=test-3.pack count=1 bs=1 conv=notrunc seek=12 &&
->>>>>>> a797b02f
      if git verify-pack test-3.idx
      then false
      else :;
@@ -284,12 +248,8 @@
     'verify-pack catches a corrupted sum of the index file itself' \
     'l=`wc -c <test-3.idx` &&
      l=`expr $l - 20` &&
-<<<<<<< HEAD
-     corrupt test-1-${packname_1}.pack test-3.pack 20 $l &&
-=======
      cat test-1-${packname_1}.pack >test-3.pack &&
      printf "%20s" "" | dd of=test-3.idx count=20 bs=1 conv=notrunc seek=$l &&
->>>>>>> a797b02f
      if git verify-pack test-3.pack
      then false
      else :;
@@ -337,7 +297,7 @@
      packname_4=$(git pack-objects test-4 <obj-list) &&
      test 3 = $(ls test-4-*.pack | wc -l)'
 
-test_expect_success 'setup --strict tests' '
+test_expect_success 'unpacking with --strict' '
 
 	git config --unset pack.packsizelimit &&
 	for j in a b c d e f g
@@ -363,11 +323,7 @@
 			echo "$LIST"
 			echo "$LI"
 			echo "$ST"
-		 ) | git pack-objects test-6 )
-'
-
-test_expect_success 'unpacking with --strict' '
-
+		 ) | git pack-objects test-6 ) &&
 	test_create_repo test-5 &&
 	(
 		cd test-5 &&
@@ -391,6 +347,30 @@
 
 test_expect_success 'index-pack with --strict' '
 
+	for j in a b c d e f g
+	do
+		for i in 0 1 2 3 4 5 6 7 8 9
+		do
+			o=$(echo $j$i | git hash-object -w --stdin) &&
+			echo "100644 $o	0 $j$i"
+		done
+	done >LIST &&
+	rm -f .git/index &&
+	git update-index --index-info <LIST &&
+	LIST=$(git write-tree) &&
+	rm -f .git/index &&
+	head -n 10 LIST | git update-index --index-info &&
+	LI=$(git write-tree) &&
+	rm -f .git/index &&
+	tail -n 10 LIST | git update-index --index-info &&
+	ST=$(git write-tree) &&
+	PACK5=$( git rev-list --objects "$LIST" "$LI" "$ST" | \
+		git pack-objects test-5 ) &&
+	PACK6=$( (
+			echo "$LIST"
+			echo "$LI"
+			echo "$ST"
+		 ) | git pack-objects test-6 ) &&
 	test_create_repo test-7 &&
 	(
 		cd test-7 &&
