--- conflicted
+++ resolved
@@ -99,13 +99,7 @@
     'validate result of -B -M (#4)' \
     'compare_diff_raw expected current'
 
-<<<<<<< HEAD
-test "$no_symlinks" || {
-
-test_expect_success \
-=======
 test_expect_success SYMLINKS \
->>>>>>> 1e52e22d
     'make file0 into something completely different' \
     'rm -f file0 &&
      ln -s frotz file0 &&
@@ -154,8 +148,6 @@
     'validate result of -M (#7)' \
     'compare_diff_raw expected current'
 
-} # end symlink tests
-
 test_expect_success \
     'file1 edited to look like file0 and file0 rename-edited to file2' \
     'rm -f file0 file1 &&
