--- conflicted
+++ resolved
@@ -526,12 +526,9 @@
 }
 const char *make_absolute_path(const char *path);
 const char *make_nonrelative_path(const char *path);
-<<<<<<< HEAD
+const char *make_relative_path(const char *abs, const char *base);
 /* Convert slashes in place. On Windows to backslashes. */
 char *make_native_separator(char *path);
-=======
-const char *make_relative_path(const char *abs, const char *base);
->>>>>>> e636106c
 
 /* Read and unpack a sha1 file into memory, write memory to a sha1 file */
 extern int sha1_object_info(const unsigned char *, unsigned long *);
