--- conflicted
+++ resolved
@@ -867,12 +867,8 @@
  *
  * errno is sometimes set on errors, but not always.
  */
-<<<<<<< HEAD
 extern const char *resolve_ref_unsafe(const char *ref, unsigned char *sha1, int reading, int *flag);
 extern char *resolve_refdup(const char *ref, unsigned char *sha1, int reading, int *flag);
-=======
-extern const char *resolve_ref(const char *refname, unsigned char *sha1, int reading, int *flag);
->>>>>>> dd73ecd1
 
 extern int dwim_ref(const char *str, int len, unsigned char *sha1, char **ref);
 extern int dwim_log(const char *str, int len, unsigned char *sha1, char **ref);
