--- conflicted
+++ resolved
@@ -417,7 +417,6 @@
 extern size_t delta_base_cache_limit;
 extern int auto_crlf;
 
-<<<<<<< HEAD
 enum safe_crlf {
 	SAFE_CRLF_FALSE = 0,
 	SAFE_CRLF_FAIL = 1,
@@ -425,7 +424,7 @@
 };
 
 extern enum safe_crlf safe_crlf;
-=======
+
 enum branch_track {
 	BRANCH_TRACK_NEVER = 0,
 	BRANCH_TRACK_REMOTE,
@@ -434,7 +433,6 @@
 };
 
 extern enum branch_track git_branch_track;
->>>>>>> 572fc81d
 
 #define GIT_REPO_VERSION 0
 extern int repository_format_version;
