--- conflicted
+++ resolved
@@ -257,7 +257,6 @@
 }
 
 const void *get_commit_buffer(const struct commit *commit, unsigned long *sizep)
-<<<<<<< HEAD
 {
 	const void *ret = get_cached_commit_buffer(commit, sizep);
 	if (!ret) {
@@ -314,64 +313,6 @@
 
 int parse_commit_buffer(struct commit *item, const void *buffer, unsigned long size)
 {
-=======
-{
-	const void *ret = get_cached_commit_buffer(commit, sizep);
-	if (!ret) {
-		enum object_type type;
-		unsigned long size;
-		ret = read_sha1_file(commit->object.oid.hash, &type, &size);
-		if (!ret)
-			die("cannot read commit object %s",
-			    oid_to_hex(&commit->object.oid));
-		if (type != OBJ_COMMIT)
-			die("expected commit for %s, got %s",
-			    oid_to_hex(&commit->object.oid), typename(type));
-		if (sizep)
-			*sizep = size;
-	}
-	return ret;
-}
-
-void unuse_commit_buffer(const struct commit *commit, const void *buffer)
-{
-	struct commit_buffer *v = buffer_slab_peek(&buffer_slab, commit);
-	if (!(v && v->buffer == buffer))
-		free((void *)buffer);
-}
-
-void free_commit_buffer(struct commit *commit)
-{
-	struct commit_buffer *v = buffer_slab_peek(&buffer_slab, commit);
-	if (v) {
-		free(v->buffer);
-		v->buffer = NULL;
-		v->size = 0;
-	}
-}
-
-const void *detach_commit_buffer(struct commit *commit, unsigned long *sizep)
-{
-	struct commit_buffer *v = buffer_slab_peek(&buffer_slab, commit);
-	void *ret;
-
-	if (!v) {
-		if (sizep)
-			*sizep = 0;
-		return NULL;
-	}
-	ret = v->buffer;
-	if (sizep)
-		*sizep = v->size;
-
-	v->buffer = NULL;
-	v->size = 0;
-	return ret;
-}
-
-int parse_commit_buffer(struct commit *item, const void *buffer, unsigned long size)
-{
->>>>>>> 6ebdac1b
 	const char *tail = buffer;
 	const char *bufptr = buffer;
 	struct object_id parent;
@@ -1355,59 +1296,6 @@
 void for_each_mergetag(each_mergetag_fn fn, struct commit *commit, void *data)
 {
 	struct commit_extra_header *extra, *to_free;
-<<<<<<< HEAD
-
-	to_free = read_commit_extra_headers(commit, NULL);
-	for (extra = to_free; extra; extra = extra->next) {
-		if (strcmp(extra->key, "mergetag"))
-			continue; /* not a merge tag */
-		fn(commit, extra, data);
-	}
-	free_commit_extra_headers(to_free);
-}
-
-static inline int standard_header_field(const char *field, size_t len)
-{
-	return ((len == 4 && !memcmp(field, "tree ", 5)) ||
-		(len == 6 && !memcmp(field, "parent ", 7)) ||
-		(len == 6 && !memcmp(field, "author ", 7)) ||
-		(len == 9 && !memcmp(field, "committer ", 10)) ||
-		(len == 8 && !memcmp(field, "encoding ", 9)));
-}
-
-static int excluded_header_field(const char *field, size_t len, const char **exclude)
-{
-	if (!exclude)
-		return 0;
-
-	while (*exclude) {
-		size_t xlen = strlen(*exclude);
-		if (len == xlen &&
-		    !memcmp(field, *exclude, xlen) && field[xlen] == ' ')
-			return 1;
-		exclude++;
-	}
-	return 0;
-}
-
-static struct commit_extra_header *read_commit_extra_header_lines(
-	const char *buffer, size_t size,
-	const char **exclude)
-{
-	struct commit_extra_header *extra = NULL, **tail = &extra, *it = NULL;
-	const char *line, *next, *eof, *eob;
-	struct strbuf buf = STRBUF_INIT;
-
-	for (line = buffer, eob = line + size;
-	     line < eob && *line != '\n';
-	     line = next) {
-		next = memchr(line, '\n', eob - line);
-		next = next ? next + 1 : eob;
-		if (*line == ' ') {
-			/* continuation */
-			if (it)
-				strbuf_add(&buf, line + 1, next - (line + 1));
-=======
 
 	to_free = read_commit_extra_headers(commit, NULL);
 	for (extra = to_free; extra; extra = extra->next) {
@@ -1472,25 +1360,8 @@
 
 		if (standard_header_field(line, eof - line) ||
 		    excluded_header_field(line, eof - line, exclude))
->>>>>>> 6ebdac1b
 			continue;
-		}
-		if (it)
-			it->value = strbuf_detach(&buf, &it->len);
-		strbuf_reset(&buf);
-		it = NULL;
-
-<<<<<<< HEAD
-		eof = strchr(line, ' ');
-		if (next <= eof)
-			eof = next;
-
-		if (standard_header_field(line, eof - line) ||
-		    excluded_header_field(line, eof - line, exclude))
-			continue;
-
-=======
->>>>>>> 6ebdac1b
+
 		it = xcalloc(1, sizeof(*it));
 		it->key = xmemdupz(line, eof-line);
 		*tail = it;
@@ -1603,7 +1474,6 @@
 		/* So are anything in the range U+FDD0..U+FDEF. */
 		if (codepoint >= 0xfdd0 && codepoint <= 0xfdef)
 			return bad_offset;
-<<<<<<< HEAD
 	}
 	return -1;
 }
@@ -1638,42 +1508,6 @@
 		strbuf_insert(buf, pos, replace, 2);
 		pos += 2;
 	}
-=======
-	}
-	return -1;
-}
-
-/*
- * This verifies that the buffer is in proper utf8 format.
- *
- * If it isn't, it assumes any non-utf8 characters are Latin1,
- * and does the conversion.
- */
-static int verify_utf8(struct strbuf *buf)
-{
-	int ok = 1;
-	long pos = 0;
-
-	for (;;) {
-		int bad;
-		unsigned char c;
-		unsigned char replace[2];
-
-		bad = find_invalid_utf8(buf->buf + pos, buf->len - pos);
-		if (bad < 0)
-			return ok;
-		pos += bad;
-		ok = 0;
-		c = buf->buf[pos];
-		strbuf_remove(buf, pos, 1);
-
-		/* We know 'c' must be in the range 128-255 */
-		replace[0] = 0xc0 + (c >> 6);
-		replace[1] = 0x80 + (c & 0x3f);
-		strbuf_insert(buf, pos, replace, 2);
-		pos += 2;
-	}
->>>>>>> 6ebdac1b
 }
 
 static const char commit_utf8_warn[] =
@@ -1792,19 +1626,6 @@
 	return &new->next;
 }
 
-<<<<<<< HEAD
-void print_commit_list(struct commit_list *list,
-		       const char *format_cur,
-		       const char *format_last)
-{
-	for ( ; list; list = list->next) {
-		const char *format = list->next ? format_cur : format_last;
-		printf(format, oid_to_hex(&list->item->object.oid));
-	}
-}
-
-=======
->>>>>>> 6ebdac1b
 const char *find_commit_header(const char *msg, const char *key, size_t *out_len)
 {
 	int key_len = strlen(key);
