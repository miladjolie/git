--- conflicted
+++ resolved
@@ -9,13 +9,6 @@
 
 const char *system_path(const char *path)
 {
-<<<<<<< HEAD
-	static const char *prefix;
-
-	if (is_absolute_path(path)) {
-		return path;
-	}
-=======
 #ifdef RUNTIME_PREFIX
 	static const char *prefix;
 #else
@@ -25,7 +18,6 @@
 
 	if (is_absolute_path(path))
 		return path;
->>>>>>> b02811a6
 
 #ifdef RUNTIME_PREFIX
 	assert(argv0_path);
@@ -57,21 +49,6 @@
 				break;
 			}
 		}
-<<<<<<< HEAD
-	}
-
-	if (!prefix) {
-		prefix = PREFIX;
-		fprintf(stderr, "RUNTIME_PREFIX requested, "
-				"but prefix computation failed.  "
-				"Using static fallback '%s'.\n", prefix);
-	}
-#else
-	prefix = PREFIX;
-#endif
-
-	struct strbuf d = STRBUF_INIT;
-=======
 	}
 
 	if (!prefix) {
@@ -82,7 +59,6 @@
 	}
 #endif
 
->>>>>>> b02811a6
 	strbuf_addf(&d, "%s/%s", prefix, path);
 	path = strbuf_detach(&d, NULL);
 	return path;
@@ -90,13 +66,6 @@
 
 const char *git_extract_argv0_path(const char *argv0)
 {
-<<<<<<< HEAD
-	const char *slash = argv0 + strlen(argv0);
-
-	do
-		--slash;
-	while (slash >= argv0 && !is_dir_sep(*slash));
-=======
 	const char *slash;
 
 	if (!argv0 || !*argv0)
@@ -105,7 +74,6 @@
 
 	while (argv0 <= slash && !is_dir_sep(*slash))
 		slash--;
->>>>>>> b02811a6
 
 	if (slash >= argv0) {
 		argv0_path = xstrndup(argv0, slash - argv0);
