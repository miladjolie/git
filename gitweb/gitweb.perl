#!/usr/bin/perl

# gitweb - simple web interface to track changes in git repositories
#
# (C) 2005-2006, Kay Sievers <kay.sievers@vrfy.org>
# (C) 2005, Christian Gierke
#
# This program is licensed under the GPLv2

use strict;
use warnings;
use CGI qw(:standard :escapeHTML -nosticky);
use CGI::Util qw(unescape);
use CGI::Carp qw(fatalsToBrowser);
use Encode;
use Fcntl ':mode';
use File::Find qw();
use File::Basename qw(basename);
binmode STDOUT, ':utf8';

our $cgi = new CGI;
our $version = "++GIT_VERSION++";
our $my_url = $cgi->url();
our $my_uri = $cgi->url(-absolute => 1);

# core git executable to use
# this can just be "git" if your webserver has a sensible PATH
our $GIT = "++GIT_BINDIR++/git";

# absolute fs-path which will be prepended to the project path
#our $projectroot = "/pub/scm";
our $projectroot = "++GITWEB_PROJECTROOT++";

# target of the home link on top of all pages
our $home_link = $my_uri || "/";

# string of the home link on top of all pages
our $home_link_str = "++GITWEB_HOME_LINK_STR++";

# name of your site or organization to appear in page titles
# replace this with something more descriptive for clearer bookmarks
our $site_name = "++GITWEB_SITENAME++"
                 || ($ENV{'SERVER_NAME'} || "Untitled") . " Git";

# filename of html text to include at top of each page
our $site_header = "++GITWEB_SITE_HEADER++";
# html text to include at home page
our $home_text = "++GITWEB_HOMETEXT++";
# filename of html text to include at bottom of each page
our $site_footer = "++GITWEB_SITE_FOOTER++";

# URI of stylesheets
our @stylesheets = ("++GITWEB_CSS++");
# URI of a single stylesheet, which can be overridden in GITWEB_CONFIG.
our $stylesheet = undef;
# URI of GIT logo (72x27 size)
our $logo = "++GITWEB_LOGO++";
# URI of GIT favicon, assumed to be image/png type
our $favicon = "++GITWEB_FAVICON++";

# URI and label (title) of GIT logo link
#our $logo_url = "http://www.kernel.org/pub/software/scm/git/docs/";
#our $logo_label = "git documentation";
our $logo_url = "http://git.or.cz/";
our $logo_label = "git homepage";

# source of projects list
our $projects_list = "++GITWEB_LIST++";

# show repository only if this file exists
# (only effective if this variable evaluates to true)
our $export_ok = "++GITWEB_EXPORT_OK++";

# only allow viewing of repositories also shown on the overview page
our $strict_export = "++GITWEB_STRICT_EXPORT++";

# list of git base URLs used for URL to where fetch project from,
# i.e. full URL is "$git_base_url/$project"
our @git_base_url_list = grep { $_ ne '' } ("++GITWEB_BASE_URL++");

# default blob_plain mimetype and default charset for text/plain blob
our $default_blob_plain_mimetype = 'text/plain';
our $default_text_plain_charset  = undef;

# file to use for guessing MIME types before trying /etc/mime.types
# (relative to the current git repository)
our $mimetypes_file = undef;

# You define site-wide feature defaults here; override them with
# $GITWEB_CONFIG as necessary.
our %feature = (
	# feature => {
	# 	'sub' => feature-sub (subroutine),
	# 	'override' => allow-override (boolean),
	# 	'default' => [ default options...] (array reference)}
	#
	# if feature is overridable (it means that allow-override has true value,
	# then feature-sub will be called with default options as parameters;
	# return value of feature-sub indicates if to enable specified feature
	#
	# use gitweb_check_feature(<feature>) to check if <feature> is enabled

	# Enable the 'blame' blob view, showing the last commit that modified
	# each line in the file. This can be very CPU-intensive.

	# To enable system wide have in $GITWEB_CONFIG
	# $feature{'blame'}{'default'} = [1];
	# To have project specific config enable override in $GITWEB_CONFIG
	# $feature{'blame'}{'override'} = 1;
	# and in project config gitweb.blame = 0|1;
	'blame' => {
		'sub' => \&feature_blame,
		'override' => 0,
		'default' => [0]},

	# Enable the 'snapshot' link, providing a compressed tarball of any
	# tree. This can potentially generate high traffic if you have large
	# project.

	# To disable system wide have in $GITWEB_CONFIG
	# $feature{'snapshot'}{'default'} = [undef];
	# To have project specific config enable override in $GITWEB_CONFIG
	# $feature{'blame'}{'override'} = 1;
	# and in project config gitweb.snapshot = none|gzip|bzip2;
	'snapshot' => {
		'sub' => \&feature_snapshot,
		'override' => 0,
		#         => [content-encoding, suffix, program]
		'default' => ['x-gzip', 'gz', 'gzip']},

	# Enable the pickaxe search, which will list the commits that modified
	# a given string in a file. This can be practical and quite faster
	# alternative to 'blame', but still potentially CPU-intensive.

	# To enable system wide have in $GITWEB_CONFIG
	# $feature{'pickaxe'}{'default'} = [1];
	# To have project specific config enable override in $GITWEB_CONFIG
	# $feature{'pickaxe'}{'override'} = 1;
	# and in project config gitweb.pickaxe = 0|1;
	'pickaxe' => {
		'sub' => \&feature_pickaxe,
		'override' => 0,
		'default' => [1]},

	# Make gitweb use an alternative format of the URLs which can be
	# more readable and natural-looking: project name is embedded
	# directly in the path and the query string contains other
	# auxiliary information. All gitweb installations recognize
	# URL in either format; this configures in which formats gitweb
	# generates links.

	# To enable system wide have in $GITWEB_CONFIG
	# $feature{'pathinfo'}{'default'} = [1];
	# Project specific override is not supported.

	# Note that you will need to change the default location of CSS,
	# favicon, logo and possibly other files to an absolute URL. Also,
	# if gitweb.cgi serves as your indexfile, you will need to force
	# $my_uri to contain the script name in your $GITWEB_CONFIG.
	'pathinfo' => {
		'override' => 0,
		'default' => [0]},

	# Make gitweb consider projects in project root subdirectories
	# to be forks of existing projects. Given project $projname.git,
	# projects matching $projname/*.git will not be shown in the main
	# projects list, instead a '+' mark will be added to $projname
	# there and a 'forks' view will be enabled for the project, listing
	# all the forks. This feature is supported only if project list
	# is taken from a directory, not file.

	# To enable system wide have in $GITWEB_CONFIG
	# $feature{'forks'}{'default'} = [1];
	# Project specific override is not supported.
	'forks' => {
		'override' => 0,
		'default' => [0]},
);

sub gitweb_check_feature {
	my ($name) = @_;
	return unless exists $feature{$name};
	my ($sub, $override, @defaults) = (
		$feature{$name}{'sub'},
		$feature{$name}{'override'},
		@{$feature{$name}{'default'}});
	if (!$override) { return @defaults; }
	if (!defined $sub) {
		warn "feature $name is not overrideable";
		return @defaults;
	}
	return $sub->(@defaults);
}

sub feature_blame {
	my ($val) = git_get_project_config('blame', '--bool');

	if ($val eq 'true') {
		return 1;
	} elsif ($val eq 'false') {
		return 0;
	}

	return $_[0];
}

sub feature_snapshot {
	my ($ctype, $suffix, $command) = @_;

	my ($val) = git_get_project_config('snapshot');

	if ($val eq 'gzip') {
		return ('x-gzip', 'gz', 'gzip');
	} elsif ($val eq 'bzip2') {
		return ('x-bzip2', 'bz2', 'bzip2');
	} elsif ($val eq 'none') {
		return ();
	}

	return ($ctype, $suffix, $command);
}

sub gitweb_have_snapshot {
	my ($ctype, $suffix, $command) = gitweb_check_feature('snapshot');
	my $have_snapshot = (defined $ctype && defined $suffix);

	return $have_snapshot;
}

sub feature_pickaxe {
	my ($val) = git_get_project_config('pickaxe', '--bool');

	if ($val eq 'true') {
		return (1);
	} elsif ($val eq 'false') {
		return (0);
	}

	return ($_[0]);
}

# checking HEAD file with -e is fragile if the repository was
# initialized long time ago (i.e. symlink HEAD) and was pack-ref'ed
# and then pruned.
sub check_head_link {
	my ($dir) = @_;
	my $headfile = "$dir/HEAD";
	return ((-e $headfile) ||
		(-l $headfile && readlink($headfile) =~ /^refs\/heads\//));
}

sub check_export_ok {
	my ($dir) = @_;
	return (check_head_link($dir) &&
		(!$export_ok || -e "$dir/$export_ok"));
}

# rename detection options for git-diff and git-diff-tree
# - default is '-M', with the cost proportional to
#   (number of removed files) * (number of new files).
# - more costly is '-C' (or '-C', '-M'), with the cost proportional to
#   (number of changed files + number of removed files) * (number of new files)
# - even more costly is '-C', '--find-copies-harder' with cost
#   (number of files in the original tree) * (number of new files)
# - one might want to include '-B' option, e.g. '-B', '-M'
our @diff_opts = ('-M'); # taken from git_commit

our $GITWEB_CONFIG = $ENV{'GITWEB_CONFIG'} || "++GITWEB_CONFIG++";
do $GITWEB_CONFIG if -e $GITWEB_CONFIG;

# version of the core git binary
our $git_version = qx($GIT --version) =~ m/git version (.*)$/ ? $1 : "unknown";

$projects_list ||= $projectroot;

# ======================================================================
# input validation and dispatch
our $action = $cgi->param('a');
if (defined $action) {
	if ($action =~ m/[^0-9a-zA-Z\.\-_]/) {
		die_error(undef, "Invalid action parameter");
	}
}

# parameters which are pathnames
our $project = $cgi->param('p');
if (defined $project) {
	if (!validate_pathname($project) ||
	    !(-d "$projectroot/$project") ||
	    !check_head_link("$projectroot/$project") ||
	    ($export_ok && !(-e "$projectroot/$project/$export_ok")) ||
	    ($strict_export && !project_in_list($project))) {
		undef $project;
		die_error(undef, "No such project");
	}
}

our $file_name = $cgi->param('f');
if (defined $file_name) {
	if (!validate_pathname($file_name)) {
		die_error(undef, "Invalid file parameter");
	}
}

our $file_parent = $cgi->param('fp');
if (defined $file_parent) {
	if (!validate_pathname($file_parent)) {
		die_error(undef, "Invalid file parent parameter");
	}
}

# parameters which are refnames
our $hash = $cgi->param('h');
if (defined $hash) {
	if (!validate_refname($hash)) {
		die_error(undef, "Invalid hash parameter");
	}
}

our $hash_parent = $cgi->param('hp');
if (defined $hash_parent) {
	if (!validate_refname($hash_parent)) {
		die_error(undef, "Invalid hash parent parameter");
	}
}

our $hash_base = $cgi->param('hb');
if (defined $hash_base) {
	if (!validate_refname($hash_base)) {
		die_error(undef, "Invalid hash base parameter");
	}
}

our $hash_parent_base = $cgi->param('hpb');
if (defined $hash_parent_base) {
	if (!validate_refname($hash_parent_base)) {
		die_error(undef, "Invalid hash parent base parameter");
	}
}

# other parameters
our $page = $cgi->param('pg');
if (defined $page) {
	if ($page =~ m/[^0-9]/) {
		die_error(undef, "Invalid page parameter");
	}
}

our $searchtext = $cgi->param('s');
if (defined $searchtext) {
	if ($searchtext =~ m/[^a-zA-Z0-9_\.\/\-\+\:\@ ]/) {
		die_error(undef, "Invalid search parameter");
	}
	$searchtext = quotemeta $searchtext;
}

our $searchtype = $cgi->param('st');
if (defined $searchtype) {
	if ($searchtype =~ m/[^a-z]/) {
		die_error(undef, "Invalid searchtype parameter");
	}
}

# now read PATH_INFO and use it as alternative to parameters
sub evaluate_path_info {
	return if defined $project;
	my $path_info = $ENV{"PATH_INFO"};
	return if !$path_info;
	$path_info =~ s,^/+,,;
	return if !$path_info;
	# find which part of PATH_INFO is project
	$project = $path_info;
	$project =~ s,/+$,,;
	while ($project && !check_head_link("$projectroot/$project")) {
		$project =~ s,/*[^/]*$,,;
	}
	# validate project
	$project = validate_pathname($project);
	if (!$project ||
	    ($export_ok && !-e "$projectroot/$project/$export_ok") ||
	    ($strict_export && !project_in_list($project))) {
		undef $project;
		return;
	}
	# do not change any parameters if an action is given using the query string
	return if $action;
	$path_info =~ s,^$project/*,,;
	my ($refname, $pathname) = split(/:/, $path_info, 2);
	if (defined $pathname) {
		# we got "project.git/branch:filename" or "project.git/branch:dir/"
		# we could use git_get_type(branch:pathname), but it needs $git_dir
		$pathname =~ s,^/+,,;
		if (!$pathname || substr($pathname, -1) eq "/") {
			$action  ||= "tree";
			$pathname =~ s,/$,,;
		} else {
			$action  ||= "blob_plain";
		}
		$hash_base ||= validate_refname($refname);
		$file_name ||= validate_pathname($pathname);
	} elsif (defined $refname) {
		# we got "project.git/branch"
		$action ||= "shortlog";
		$hash   ||= validate_refname($refname);
	}
}
evaluate_path_info();

# path to the current git repository
our $git_dir;
$git_dir = "$projectroot/$project" if $project;

# dispatch
my %actions = (
	"blame" => \&git_blame2,
	"blobdiff" => \&git_blobdiff,
	"blobdiff_plain" => \&git_blobdiff_plain,
	"blob" => \&git_blob,
	"blob_plain" => \&git_blob_plain,
	"commitdiff" => \&git_commitdiff,
	"commitdiff_plain" => \&git_commitdiff_plain,
	"commit" => \&git_commit,
	"forks" => \&git_forks,
	"heads" => \&git_heads,
	"history" => \&git_history,
	"log" => \&git_log,
	"rss" => \&git_rss,
	"search" => \&git_search,
	"search_help" => \&git_search_help,
	"shortlog" => \&git_shortlog,
	"summary" => \&git_summary,
	"tag" => \&git_tag,
	"tags" => \&git_tags,
	"tree" => \&git_tree,
	"snapshot" => \&git_snapshot,
	# those below don't need $project
	"opml" => \&git_opml,
	"project_list" => \&git_project_list,
	"project_index" => \&git_project_index,
);

if (defined $project) {
	$action ||= 'summary';
} else {
	$action ||= 'project_list';
}
if (!defined($actions{$action})) {
	die_error(undef, "Unknown action");
}
if ($action !~ m/^(opml|project_list|project_index)$/ &&
    !$project) {
	die_error(undef, "Project needed");
}
$actions{$action}->();
exit;

## ======================================================================
## action links

sub href(%) {
	my %params = @_;
	my $href = $my_uri;

	# XXX: Warning: If you touch this, check the search form for updating,
	# too.

	my @mapping = (
		project => "p",
		action => "a",
		file_name => "f",
		file_parent => "fp",
		hash => "h",
		hash_parent => "hp",
		hash_base => "hb",
		hash_parent_base => "hpb",
		page => "pg",
		order => "o",
		searchtext => "s",
		searchtype => "st",
	);
	my %mapping = @mapping;

	$params{'project'} = $project unless exists $params{'project'};

	my ($use_pathinfo) = gitweb_check_feature('pathinfo');
	if ($use_pathinfo) {
		# use PATH_INFO for project name
		$href .= "/$params{'project'}" if defined $params{'project'};
		delete $params{'project'};

		# Summary just uses the project path URL
		if (defined $params{'action'} && $params{'action'} eq 'summary') {
			delete $params{'action'};
		}
	}

	# now encode the parameters explicitly
	my @result = ();
	for (my $i = 0; $i < @mapping; $i += 2) {
		my ($name, $symbol) = ($mapping[$i], $mapping[$i+1]);
		if (defined $params{$name}) {
			push @result, $symbol . "=" . esc_param($params{$name});
		}
	}
	$href .= "?" . join(';', @result) if scalar @result;

	return $href;
}


## ======================================================================
## validation, quoting/unquoting and escaping

sub validate_pathname {
	my $input = shift || return undef;

	# no '.' or '..' as elements of path, i.e. no '.' nor '..'
	# at the beginning, at the end, and between slashes.
	# also this catches doubled slashes
	if ($input =~ m!(^|/)(|\.|\.\.)(/|$)!) {
		return undef;
	}
	# no null characters
	if ($input =~ m!\0!) {
		return undef;
	}
	return $input;
}

sub validate_refname {
	my $input = shift || return undef;

	# textual hashes are O.K.
	if ($input =~ m/^[0-9a-fA-F]{40}$/) {
		return $input;
	}
	# it must be correct pathname
	$input = validate_pathname($input)
		or return undef;
	# restrictions on ref name according to git-check-ref-format
	if ($input =~ m!(/\.|\.\.|[\000-\040\177 ~^:?*\[]|/$)!) {
		return undef;
	}
	return $input;
}

# very thin wrapper for decode("utf8", $str, Encode::FB_DEFAULT);
sub to_utf8 {
	my $str = shift;
	return decode("utf8", $str, Encode::FB_DEFAULT);
}

# quote unsafe chars, but keep the slash, even when it's not
# correct, but quoted slashes look too horrible in bookmarks
sub esc_param {
	my $str = shift;
	$str =~ s/([^A-Za-z0-9\-_.~()\/:@])/sprintf("%%%02X", ord($1))/eg;
	$str =~ s/\+/%2B/g;
	$str =~ s/ /\+/g;
	return $str;
}

# quote unsafe chars in whole URL, so some charactrs cannot be quoted
sub esc_url {
	my $str = shift;
	$str =~ s/([^A-Za-z0-9\-_.~();\/;?:@&=])/sprintf("%%%02X", ord($1))/eg;
	$str =~ s/\+/%2B/g;
	$str =~ s/ /\+/g;
	return $str;
}

# replace invalid utf8 character with SUBSTITUTION sequence
sub esc_html ($;%) {
	my $str = shift;
	my %opts = @_;

	$str = to_utf8($str);
	$str = escapeHTML($str);
	$str =~ s/\014/^L/g; # escape FORM FEED (FF) character (e.g. in COPYING file)
	$str =~ s/\033/^[/g; # "escape" ESCAPE (\e) character (e.g. commit 20a3847d8a5032ce41f90dcc68abfb36e6fee9b1)
	if ($opts{'-nbsp'}) {
		$str =~ s/ /&nbsp;/g;
	}
	return $str;
}

# git may return quoted and escaped filenames
sub unquote {
	my $str = shift;
	if ($str =~ m/^"(.*)"$/) {
		$str = $1;
		$str =~ s/\\([0-7]{1,3})/chr(oct($1))/eg;
	}
	return $str;
}

# escape tabs (convert tabs to spaces)
sub untabify {
	my $line = shift;

	while ((my $pos = index($line, "\t")) != -1) {
		if (my $count = (8 - ($pos % 8))) {
			my $spaces = ' ' x $count;
			$line =~ s/\t/$spaces/;
		}
	}

	return $line;
}

sub project_in_list {
	my $project = shift;
	my @list = git_get_projects_list();
	return @list && scalar(grep { $_->{'path'} eq $project } @list);
}

## ----------------------------------------------------------------------
## HTML aware string manipulation

sub chop_str {
	my $str = shift;
	my $len = shift;
	my $add_len = shift || 10;

	# allow only $len chars, but don't cut a word if it would fit in $add_len
	# if it doesn't fit, cut it if it's still longer than the dots we would add
	$str =~ m/^(.{0,$len}[^ \/\-_:\.@]{0,$add_len})(.*)/;
	my $body = $1;
	my $tail = $2;
	if (length($tail) > 4) {
		$tail = " ...";
		$body =~ s/&[^;]*$//; # remove chopped character entities
	}
	return "$body$tail";
}

## ----------------------------------------------------------------------
## functions returning short strings

# CSS class for given age value (in seconds)
sub age_class {
	my $age = shift;

	if ($age < 60*60*2) {
		return "age0";
	} elsif ($age < 60*60*24*2) {
		return "age1";
	} else {
		return "age2";
	}
}

# convert age in seconds to "nn units ago" string
sub age_string {
	my $age = shift;
	my $age_str;

	if ($age > 60*60*24*365*2) {
		$age_str = (int $age/60/60/24/365);
		$age_str .= " years ago";
	} elsif ($age > 60*60*24*(365/12)*2) {
		$age_str = int $age/60/60/24/(365/12);
		$age_str .= " months ago";
	} elsif ($age > 60*60*24*7*2) {
		$age_str = int $age/60/60/24/7;
		$age_str .= " weeks ago";
	} elsif ($age > 60*60*24*2) {
		$age_str = int $age/60/60/24;
		$age_str .= " days ago";
	} elsif ($age > 60*60*2) {
		$age_str = int $age/60/60;
		$age_str .= " hours ago";
	} elsif ($age > 60*2) {
		$age_str = int $age/60;
		$age_str .= " min ago";
	} elsif ($age > 2) {
		$age_str = int $age;
		$age_str .= " sec ago";
	} else {
		$age_str .= " right now";
	}
	return $age_str;
}

# convert file mode in octal to symbolic file mode string
sub mode_str {
	my $mode = oct shift;

	if (S_ISDIR($mode & S_IFMT)) {
		return 'drwxr-xr-x';
	} elsif (S_ISLNK($mode)) {
		return 'lrwxrwxrwx';
	} elsif (S_ISREG($mode)) {
		# git cares only about the executable bit
		if ($mode & S_IXUSR) {
			return '-rwxr-xr-x';
		} else {
			return '-rw-r--r--';
		};
	} else {
		return '----------';
	}
}

# convert file mode in octal to file type string
sub file_type {
	my $mode = shift;

	if ($mode !~ m/^[0-7]+$/) {
		return $mode;
	} else {
		$mode = oct $mode;
	}

	if (S_ISDIR($mode & S_IFMT)) {
		return "directory";
	} elsif (S_ISLNK($mode)) {
		return "symlink";
	} elsif (S_ISREG($mode)) {
		return "file";
	} else {
		return "unknown";
	}
}

## ----------------------------------------------------------------------
## functions returning short HTML fragments, or transforming HTML fragments
## which don't beling to other sections

# format line of commit message or tag comment
sub format_log_line_html {
	my $line = shift;

	$line = esc_html($line);
	$line =~ s/ /&nbsp;/g;
	if ($line =~ m/([0-9a-fA-F]{40})/) {
		my $hash_text = $1;
		if (git_get_type($hash_text) eq "commit") {
			my $link =
				$cgi->a({-href => href(action=>"commit", hash=>$hash_text),
				        -class => "text"}, $hash_text);
			$line =~ s/$hash_text/$link/;
		}
	}
	return $line;
}

# format marker of refs pointing to given object
sub format_ref_marker {
	my ($refs, $id) = @_;
	my $markers = '';

	if (defined $refs->{$id}) {
		foreach my $ref (@{$refs->{$id}}) {
			my ($type, $name) = qw();
			# e.g. tags/v2.6.11 or heads/next
			if ($ref =~ m!^(.*?)s?/(.*)$!) {
				$type = $1;
				$name = $2;
			} else {
				$type = "ref";
				$name = $ref;
			}

			$markers .= " <span class=\"$type\">" . esc_html($name) . "</span>";
		}
	}

	if ($markers) {
		return ' <span class="refs">'. $markers . '</span>';
	} else {
		return "";
	}
}

# format, perhaps shortened and with markers, title line
sub format_subject_html {
	my ($long, $short, $href, $extra) = @_;
	$extra = '' unless defined($extra);

	if (length($short) < length($long)) {
		return $cgi->a({-href => $href, -class => "list subject",
		                -title => to_utf8($long)},
		       esc_html($short) . $extra);
	} else {
		return $cgi->a({-href => $href, -class => "list subject"},
		       esc_html($long)  . $extra);
	}
}

sub format_diff_line {
	my $line = shift;
	my $char = substr($line, 0, 1);
	my $diff_class = "";

	chomp $line;

	if ($char eq '+') {
		$diff_class = " add";
	} elsif ($char eq "-") {
		$diff_class = " rem";
	} elsif ($char eq "@") {
		$diff_class = " chunk_header";
	} elsif ($char eq "\\") {
		$diff_class = " incomplete";
	}
	$line = untabify($line);
	return "<div class=\"diff$diff_class\">" . esc_html($line, -nbsp=>1) . "</div>\n";
}

## ----------------------------------------------------------------------
## git utility subroutines, invoking git commands

# returns path to the core git executable and the --git-dir parameter as list
sub git_cmd {
	return $GIT, '--git-dir='.$git_dir;
}

# returns path to the core git executable and the --git-dir parameter as string
sub git_cmd_str {
	return join(' ', git_cmd());
}

# get HEAD ref of given project as hash
sub git_get_head_hash {
	my $project = shift;
	my $o_git_dir = $git_dir;
	my $retval = undef;
	$git_dir = "$projectroot/$project";
	if (open my $fd, "-|", git_cmd(), "rev-parse", "--verify", "HEAD") {
		my $head = <$fd>;
		close $fd;
		if (defined $head && $head =~ /^([0-9a-fA-F]{40})$/) {
			$retval = $1;
		}
	}
	if (defined $o_git_dir) {
		$git_dir = $o_git_dir;
	}
	return $retval;
}

# get type of given object
sub git_get_type {
	my $hash = shift;

	open my $fd, "-|", git_cmd(), "cat-file", '-t', $hash or return;
	my $type = <$fd>;
	close $fd or return;
	chomp $type;
	return $type;
}

sub git_get_project_config {
	my ($key, $type) = @_;

	return unless ($key);
	$key =~ s/^gitweb\.//;
	return if ($key =~ m/\W/);

	my @x = (git_cmd(), 'repo-config');
	if (defined $type) { push @x, $type; }
	push @x, "--get";
	push @x, "gitweb.$key";
	my $val = qx(@x);
	chomp $val;
	return ($val);
}

# get hash of given path at given ref
sub git_get_hash_by_path {
	my $base = shift;
	my $path = shift || return undef;
	my $type = shift;

	$path =~ s,/+$,,;

	open my $fd, "-|", git_cmd(), "ls-tree", $base, "--", $path
		or die_error(undef, "Open git-ls-tree failed");
	my $line = <$fd>;
	close $fd or return undef;

	#'100644 blob 0fa3f3a66fb6a137f6ec2c19351ed4d807070ffa	panic.c'
	$line =~ m/^([0-9]+) (.+) ([0-9a-fA-F]{40})\t/;
	if (defined $type && $type ne $2) {
		# type doesn't match
		return undef;
	}
	return $3;
}

## ......................................................................
## git utility functions, directly accessing git repository

sub git_get_project_description {
	my $path = shift;

	open my $fd, "$projectroot/$path/description" or return undef;
	my $descr = <$fd>;
	close $fd;
	chomp $descr;
	return $descr;
}

sub git_get_project_url_list {
	my $path = shift;

	open my $fd, "$projectroot/$path/cloneurl" or return;
	my @git_project_url_list = map { chomp; $_ } <$fd>;
	close $fd;

	return wantarray ? @git_project_url_list : \@git_project_url_list;
}

sub git_get_projects_list {
	my ($filter) = @_;
	my @list;

	$filter ||= '';
	$filter =~ s/\.git$//;

	if (-d $projects_list) {
		# search in directory
<<<<<<< HEAD
		my $dir = $projects_list . ($filter ? "/$filter" : '');
=======
		my $dir = $projects_list;
		# remove the trailing "/"
		$dir =~ s!/+$!!;
>>>>>>> a622f6b3
		my $pfxlen = length("$dir");

		my $check_forks = gitweb_check_feature('forks');

		File::Find::find({
			follow_fast => 1, # follow symbolic links
			dangling_symlinks => 0, # ignore dangling symlinks, silently
			wanted => sub {
				# skip project-list toplevel, if we get it.
				return if (m!^[/.]$!);
				# only directories can be git repositories
				return unless (-d $_);

				my $subdir = substr($File::Find::name, $pfxlen + 1);
				# we check related file in $projectroot
				if ($check_forks and $subdir =~ m#/.#) {
					$File::Find::prune = 1;
				} elsif (check_export_ok("$projectroot/$filter/$subdir")) {
					push @list, { path => ($filter ? "$filter/" : '') . $subdir };
					$File::Find::prune = 1;
				}
			},
		}, "$dir");

	} elsif (-f $projects_list) {
		# read from file(url-encoded):
		# 'git%2Fgit.git Linus+Torvalds'
		# 'libs%2Fklibc%2Fklibc.git H.+Peter+Anvin'
		# 'linux%2Fhotplug%2Fudev.git Greg+Kroah-Hartman'
		open my ($fd), $projects_list or return;
		while (my $line = <$fd>) {
			chomp $line;
			my ($path, $owner) = split ' ', $line;
			$path = unescape($path);
			$owner = unescape($owner);
			if (!defined $path) {
				next;
			}
			if (check_export_ok("$projectroot/$path")) {
				my $pr = {
					path => $path,
					owner => to_utf8($owner),
				};
				push @list, $pr
			}
		}
		close $fd;
	}
	@list = sort {$a->{'path'} cmp $b->{'path'}} @list;
	return @list;
}

sub git_get_project_owner {
	my $project = shift;
	my $owner;

	return undef unless $project;

	# read from file (url-encoded):
	# 'git%2Fgit.git Linus+Torvalds'
	# 'libs%2Fklibc%2Fklibc.git H.+Peter+Anvin'
	# 'linux%2Fhotplug%2Fudev.git Greg+Kroah-Hartman'
	if (-f $projects_list) {
		open (my $fd , $projects_list);
		while (my $line = <$fd>) {
			chomp $line;
			my ($pr, $ow) = split ' ', $line;
			$pr = unescape($pr);
			$ow = unescape($ow);
			if ($pr eq $project) {
				$owner = to_utf8($ow);
				last;
			}
		}
		close $fd;
	}
	if (!defined $owner) {
		$owner = get_file_owner("$projectroot/$project");
	}

	return $owner;
}

sub git_get_last_activity {
	my ($path) = @_;
	my $fd;

	$git_dir = "$projectroot/$path";
	open($fd, "-|", git_cmd(), 'for-each-ref',
	     '--format=%(refname) %(committer)',
	     '--sort=-committerdate',
	     'refs/heads') or return;
	my $most_recent = <$fd>;
	close $fd or return;
	if ($most_recent =~ / (\d+) [-+][01]\d\d\d$/) {
		my $timestamp = $1;
		my $age = time - $timestamp;
		return ($age, age_string($age));
	}
}

sub git_get_references {
	my $type = shift || "";
	my %refs;
	# 5dc01c595e6c6ec9ccda4f6f69c131c0dd945f8c	refs/tags/v2.6.11
	# c39ae07f393806ccf406ef966e9a15afc43cc36a	refs/tags/v2.6.11^{}
	open my $fd, "-|", $GIT, "peek-remote", "$projectroot/$project/"
		or return;

	while (my $line = <$fd>) {
		chomp $line;
		if ($line =~ m/^([0-9a-fA-F]{40})\trefs\/($type\/?[^\^]+)/) {
			if (defined $refs{$1}) {
				push @{$refs{$1}}, $2;
			} else {
				$refs{$1} = [ $2 ];
			}
		}
	}
	close $fd or return;
	return \%refs;
}

sub git_get_rev_name_tags {
	my $hash = shift || return undef;

	open my $fd, "-|", git_cmd(), "name-rev", "--tags", $hash
		or return;
	my $name_rev = <$fd>;
	close $fd;

	if ($name_rev =~ m|^$hash tags/(.*)$|) {
		return $1;
	} else {
		# catches also '$hash undefined' output
		return undef;
	}
}

## ----------------------------------------------------------------------
## parse to hash functions

sub parse_date {
	my $epoch = shift;
	my $tz = shift || "-0000";

	my %date;
	my @months = ("Jan", "Feb", "Mar", "Apr", "May", "Jun", "Jul", "Aug", "Sep", "Oct", "Nov", "Dec");
	my @days = ("Sun", "Mon", "Tue", "Wed", "Thu", "Fri", "Sat");
	my ($sec, $min, $hour, $mday, $mon, $year, $wday, $yday) = gmtime($epoch);
	$date{'hour'} = $hour;
	$date{'minute'} = $min;
	$date{'mday'} = $mday;
	$date{'day'} = $days[$wday];
	$date{'month'} = $months[$mon];
	$date{'rfc2822'} = sprintf "%s, %d %s %4d %02d:%02d:%02d +0000",
	                   $days[$wday], $mday, $months[$mon], 1900+$year, $hour ,$min, $sec;
	$date{'mday-time'} = sprintf "%d %s %02d:%02d",
	                     $mday, $months[$mon], $hour ,$min;

	$tz =~ m/^([+\-][0-9][0-9])([0-9][0-9])$/;
	my $local = $epoch + ((int $1 + ($2/60)) * 3600);
	($sec, $min, $hour, $mday, $mon, $year, $wday, $yday) = gmtime($local);
	$date{'hour_local'} = $hour;
	$date{'minute_local'} = $min;
	$date{'tz_local'} = $tz;
	$date{'iso-tz'} = sprintf ("%04d-%02d-%02d %02d:%02d:%02d %s",
				   1900+$year, $mon+1, $mday,
				   $hour, $min, $sec, $tz);
	return %date;
}

sub parse_tag {
	my $tag_id = shift;
	my %tag;
	my @comment;

	open my $fd, "-|", git_cmd(), "cat-file", "tag", $tag_id or return;
	$tag{'id'} = $tag_id;
	while (my $line = <$fd>) {
		chomp $line;
		if ($line =~ m/^object ([0-9a-fA-F]{40})$/) {
			$tag{'object'} = $1;
		} elsif ($line =~ m/^type (.+)$/) {
			$tag{'type'} = $1;
		} elsif ($line =~ m/^tag (.+)$/) {
			$tag{'name'} = $1;
		} elsif ($line =~ m/^tagger (.*) ([0-9]+) (.*)$/) {
			$tag{'author'} = $1;
			$tag{'epoch'} = $2;
			$tag{'tz'} = $3;
		} elsif ($line =~ m/--BEGIN/) {
			push @comment, $line;
			last;
		} elsif ($line eq "") {
			last;
		}
	}
	push @comment, <$fd>;
	$tag{'comment'} = \@comment;
	close $fd or return;
	if (!defined $tag{'name'}) {
		return
	};
	return %tag
}

sub parse_commit {
	my $commit_id = shift;
	my $commit_text = shift;

	my @commit_lines;
	my %co;

	if (defined $commit_text) {
		@commit_lines = @$commit_text;
	} else {
		local $/ = "\0";
		open my $fd, "-|", git_cmd(), "rev-list",
			"--header", "--parents", "--max-count=1",
			$commit_id, "--"
			or return;
		@commit_lines = split '\n', <$fd>;
		close $fd or return;
		pop @commit_lines;
	}
	my $header = shift @commit_lines;
	if (!($header =~ m/^[0-9a-fA-F]{40}/)) {
		return;
	}
	($co{'id'}, my @parents) = split ' ', $header;
	$co{'parents'} = \@parents;
	$co{'parent'} = $parents[0];
	while (my $line = shift @commit_lines) {
		last if $line eq "\n";
		if ($line =~ m/^tree ([0-9a-fA-F]{40})$/) {
			$co{'tree'} = $1;
		} elsif ($line =~ m/^author (.*) ([0-9]+) (.*)$/) {
			$co{'author'} = $1;
			$co{'author_epoch'} = $2;
			$co{'author_tz'} = $3;
			if ($co{'author'} =~ m/^([^<]+) </) {
				$co{'author_name'} = $1;
			} else {
				$co{'author_name'} = $co{'author'};
			}
		} elsif ($line =~ m/^committer (.*) ([0-9]+) (.*)$/) {
			$co{'committer'} = $1;
			$co{'committer_epoch'} = $2;
			$co{'committer_tz'} = $3;
			$co{'committer_name'} = $co{'committer'};
			$co{'committer_name'} =~ s/ <.*//;
		}
	}
	if (!defined $co{'tree'}) {
		return;
	};

	foreach my $title (@commit_lines) {
		$title =~ s/^    //;
		if ($title ne "") {
			$co{'title'} = chop_str($title, 80, 5);
			# remove leading stuff of merges to make the interesting part visible
			if (length($title) > 50) {
				$title =~ s/^Automatic //;
				$title =~ s/^merge (of|with) /Merge ... /i;
				if (length($title) > 50) {
					$title =~ s/(http|rsync):\/\///;
				}
				if (length($title) > 50) {
					$title =~ s/(master|www|rsync)\.//;
				}
				if (length($title) > 50) {
					$title =~ s/kernel.org:?//;
				}
				if (length($title) > 50) {
					$title =~ s/\/pub\/scm//;
				}
			}
			$co{'title_short'} = chop_str($title, 50, 5);
			last;
		}
	}
	if ($co{'title'} eq "") {
		$co{'title'} = $co{'title_short'} = '(no commit message)';
	}
	# remove added spaces
	foreach my $line (@commit_lines) {
		$line =~ s/^    //;
	}
	$co{'comment'} = \@commit_lines;

	my $age = time - $co{'committer_epoch'};
	$co{'age'} = $age;
	$co{'age_string'} = age_string($age);
	my ($sec, $min, $hour, $mday, $mon, $year, $wday, $yday) = gmtime($co{'committer_epoch'});
	if ($age > 60*60*24*7*2) {
		$co{'age_string_date'} = sprintf "%4i-%02u-%02i", 1900 + $year, $mon+1, $mday;
		$co{'age_string_age'} = $co{'age_string'};
	} else {
		$co{'age_string_date'} = $co{'age_string'};
		$co{'age_string_age'} = sprintf "%4i-%02u-%02i", 1900 + $year, $mon+1, $mday;
	}
	return %co;
}

# parse ref from ref_file, given by ref_id, with given type
sub parse_ref {
	my $ref_file = shift;
	my $ref_id = shift;
	my $type = shift || git_get_type($ref_id);
	my %ref_item;

	$ref_item{'type'} = $type;
	$ref_item{'id'} = $ref_id;
	$ref_item{'epoch'} = 0;
	$ref_item{'age'} = "unknown";
	if ($type eq "tag") {
		my %tag = parse_tag($ref_id);
		$ref_item{'comment'} = $tag{'comment'};
		if ($tag{'type'} eq "commit") {
			my %co = parse_commit($tag{'object'});
			$ref_item{'epoch'} = $co{'committer_epoch'};
			$ref_item{'age'} = $co{'age_string'};
		} elsif (defined($tag{'epoch'})) {
			my $age = time - $tag{'epoch'};
			$ref_item{'epoch'} = $tag{'epoch'};
			$ref_item{'age'} = age_string($age);
		}
		$ref_item{'reftype'} = $tag{'type'};
		$ref_item{'name'} = $tag{'name'};
		$ref_item{'refid'} = $tag{'object'};
	} elsif ($type eq "commit"){
		my %co = parse_commit($ref_id);
		$ref_item{'reftype'} = "commit";
		$ref_item{'name'} = $ref_file;
		$ref_item{'title'} = $co{'title'};
		$ref_item{'refid'} = $ref_id;
		$ref_item{'epoch'} = $co{'committer_epoch'};
		$ref_item{'age'} = $co{'age_string'};
	} else {
		$ref_item{'reftype'} = $type;
		$ref_item{'name'} = $ref_file;
		$ref_item{'refid'} = $ref_id;
	}

	return %ref_item;
}

# parse line of git-diff-tree "raw" output
sub parse_difftree_raw_line {
	my $line = shift;
	my %res;

	# ':100644 100644 03b218260e99b78c6df0ed378e59ed9205ccc96d 3b93d5e7cc7f7dd4ebed13a5cc1a4ad976fc94d8 M	ls-files.c'
	# ':100644 100644 7f9281985086971d3877aca27704f2aaf9c448ce bc190ebc71bbd923f2b728e505408f5e54bd073a M	rev-tree.c'
	if ($line =~ m/^:([0-7]{6}) ([0-7]{6}) ([0-9a-fA-F]{40}) ([0-9a-fA-F]{40}) (.)([0-9]{0,3})\t(.*)$/) {
		$res{'from_mode'} = $1;
		$res{'to_mode'} = $2;
		$res{'from_id'} = $3;
		$res{'to_id'} = $4;
		$res{'status'} = $5;
		$res{'similarity'} = $6;
		if ($res{'status'} eq 'R' || $res{'status'} eq 'C') { # renamed or copied
			($res{'from_file'}, $res{'to_file'}) = map { unquote($_) } split("\t", $7);
		} else {
			$res{'file'} = unquote($7);
		}
	}
	# 'c512b523472485aef4fff9e57b229d9d243c967f'
	elsif ($line =~ m/^([0-9a-fA-F]{40})$/) {
		$res{'commit'} = $1;
	}

	return wantarray ? %res : \%res;
}

# parse line of git-ls-tree output
sub parse_ls_tree_line ($;%) {
	my $line = shift;
	my %opts = @_;
	my %res;

	#'100644 blob 0fa3f3a66fb6a137f6ec2c19351ed4d807070ffa	panic.c'
	$line =~ m/^([0-9]+) (.+) ([0-9a-fA-F]{40})\t(.+)$/s;

	$res{'mode'} = $1;
	$res{'type'} = $2;
	$res{'hash'} = $3;
	if ($opts{'-z'}) {
		$res{'name'} = $4;
	} else {
		$res{'name'} = unquote($4);
	}

	return wantarray ? %res : \%res;
}

## ......................................................................
## parse to array of hashes functions

sub git_get_heads_list {
	my $limit = shift;
	my @headslist;

	open my $fd, '-|', git_cmd(), 'for-each-ref',
		($limit ? '--count='.($limit+1) : ()), '--sort=-committerdate',
		'--format=%(objectname) %(refname) %(subject)%00%(committer)',
		'refs/heads'
		or return;
	while (my $line = <$fd>) {
		my %ref_item;

		chomp $line;
		my ($refinfo, $committerinfo) = split(/\0/, $line);
		my ($hash, $name, $title) = split(' ', $refinfo, 3);
		my ($committer, $epoch, $tz) =
			($committerinfo =~ /^(.*) ([0-9]+) (.*)$/);
		$name =~ s!^refs/heads/!!;

		$ref_item{'name'}  = $name;
		$ref_item{'id'}    = $hash;
		$ref_item{'title'} = $title || '(no commit message)';
		$ref_item{'epoch'} = $epoch;
		if ($epoch) {
			$ref_item{'age'} = age_string(time - $ref_item{'epoch'});
		} else {
			$ref_item{'age'} = "unknown";
		}

		push @headslist, \%ref_item;
	}
	close $fd;

	return wantarray ? @headslist : \@headslist;
}

sub git_get_tags_list {
	my $limit = shift;
	my @tagslist;

	open my $fd, '-|', git_cmd(), 'for-each-ref',
		($limit ? '--count='.($limit+1) : ()), '--sort=-creatordate',
		'--format=%(objectname) %(objecttype) %(refname) '.
		'%(*objectname) %(*objecttype) %(subject)%00%(creator)',
		'refs/tags'
		or return;
	while (my $line = <$fd>) {
		my %ref_item;

		chomp $line;
		my ($refinfo, $creatorinfo) = split(/\0/, $line);
		my ($id, $type, $name, $refid, $reftype, $title) = split(' ', $refinfo, 6);
		my ($creator, $epoch, $tz) =
			($creatorinfo =~ /^(.*) ([0-9]+) (.*)$/);
		$name =~ s!^refs/tags/!!;

		$ref_item{'type'} = $type;
		$ref_item{'id'} = $id;
		$ref_item{'name'} = $name;
		if ($type eq "tag") {
			$ref_item{'subject'} = $title;
			$ref_item{'reftype'} = $reftype;
			$ref_item{'refid'}   = $refid;
		} else {
			$ref_item{'reftype'} = $type;
			$ref_item{'refid'}   = $id;
		}

		if ($type eq "tag" || $type eq "commit") {
			$ref_item{'epoch'} = $epoch;
			if ($epoch) {
				$ref_item{'age'} = age_string(time - $ref_item{'epoch'});
			} else {
				$ref_item{'age'} = "unknown";
			}
		}

		push @tagslist, \%ref_item;
	}
	close $fd;

	return wantarray ? @tagslist : \@tagslist;
}

## ----------------------------------------------------------------------
## filesystem-related functions

sub get_file_owner {
	my $path = shift;

	my ($dev, $ino, $mode, $nlink, $st_uid, $st_gid, $rdev, $size) = stat($path);
	my ($name, $passwd, $uid, $gid, $quota, $comment, $gcos, $dir, $shell) = getpwuid($st_uid);
	if (!defined $gcos) {
		return undef;
	}
	my $owner = $gcos;
	$owner =~ s/[,;].*$//;
	return to_utf8($owner);
}

## ......................................................................
## mimetype related functions

sub mimetype_guess_file {
	my $filename = shift;
	my $mimemap = shift;
	-r $mimemap or return undef;

	my %mimemap;
	open(MIME, $mimemap) or return undef;
	while (<MIME>) {
		next if m/^#/; # skip comments
		my ($mime, $exts) = split(/\t+/);
		if (defined $exts) {
			my @exts = split(/\s+/, $exts);
			foreach my $ext (@exts) {
				$mimemap{$ext} = $mime;
			}
		}
	}
	close(MIME);

	$filename =~ /\.([^.]*)$/;
	return $mimemap{$1};
}

sub mimetype_guess {
	my $filename = shift;
	my $mime;
	$filename =~ /\./ or return undef;

	if ($mimetypes_file) {
		my $file = $mimetypes_file;
		if ($file !~ m!^/!) { # if it is relative path
			# it is relative to project
			$file = "$projectroot/$project/$file";
		}
		$mime = mimetype_guess_file($filename, $file);
	}
	$mime ||= mimetype_guess_file($filename, '/etc/mime.types');
	return $mime;
}

sub blob_mimetype {
	my $fd = shift;
	my $filename = shift;

	if ($filename) {
		my $mime = mimetype_guess($filename);
		$mime and return $mime;
	}

	# just in case
	return $default_blob_plain_mimetype unless $fd;

	if (-T $fd) {
		return 'text/plain' .
		       ($default_text_plain_charset ? '; charset='.$default_text_plain_charset : '');
	} elsif (! $filename) {
		return 'application/octet-stream';
	} elsif ($filename =~ m/\.png$/i) {
		return 'image/png';
	} elsif ($filename =~ m/\.gif$/i) {
		return 'image/gif';
	} elsif ($filename =~ m/\.jpe?g$/i) {
		return 'image/jpeg';
	} else {
		return 'application/octet-stream';
	}
}

## ======================================================================
## functions printing HTML: header, footer, error page

sub git_header_html {
	my $status = shift || "200 OK";
	my $expires = shift;

	my $title = "$site_name";
	if (defined $project) {
		$title .= " - $project";
		if (defined $action) {
			$title .= "/$action";
			if (defined $file_name) {
				$title .= " - " . esc_html($file_name);
				if ($action eq "tree" && $file_name !~ m|/$|) {
					$title .= "/";
				}
			}
		}
	}
	my $content_type;
	# require explicit support from the UA if we are to send the page as
	# 'application/xhtml+xml', otherwise send it as plain old 'text/html'.
	# we have to do this because MSIE sometimes globs '*/*', pretending to
	# support xhtml+xml but choking when it gets what it asked for.
	if (defined $cgi->http('HTTP_ACCEPT') &&
	    $cgi->http('HTTP_ACCEPT') =~ m/(,|;|\s|^)application\/xhtml\+xml(,|;|\s|$)/ &&
	    $cgi->Accept('application/xhtml+xml') != 0) {
		$content_type = 'application/xhtml+xml';
	} else {
		$content_type = 'text/html';
	}
	print $cgi->header(-type=>$content_type, -charset => 'utf-8',
	                   -status=> $status, -expires => $expires);
	print <<EOF;
<?xml version="1.0" encoding="utf-8"?>
<!DOCTYPE html PUBLIC "-//W3C//DTD XHTML 1.0 Strict//EN" "http://www.w3.org/TR/xhtml1/DTD/xhtml1-strict.dtd">
<html xmlns="http://www.w3.org/1999/xhtml" xml:lang="en-US" lang="en-US">
<!-- git web interface version $version, (C) 2005-2006, Kay Sievers <kay.sievers\@vrfy.org>, Christian Gierke -->
<!-- git core binaries version $git_version -->
<head>
<meta http-equiv="content-type" content="$content_type; charset=utf-8"/>
<meta name="generator" content="gitweb/$version git/$git_version"/>
<meta name="robots" content="index, nofollow"/>
<title>$title</title>
EOF
# print out each stylesheet that exist
	if (defined $stylesheet) {
#provides backwards capability for those people who define style sheet in a config file
		print '<link rel="stylesheet" type="text/css" href="'.$stylesheet.'"/>'."\n";
	} else {
		foreach my $stylesheet (@stylesheets) {
			next unless $stylesheet;
			print '<link rel="stylesheet" type="text/css" href="'.$stylesheet.'"/>'."\n";
		}
	}
	if (defined $project) {
		printf('<link rel="alternate" title="%s log" '.
		       'href="%s" type="application/rss+xml"/>'."\n",
		       esc_param($project), href(action=>"rss"));
	} else {
		printf('<link rel="alternate" title="%s projects list" '.
		       'href="%s" type="text/plain; charset=utf-8"/>'."\n",
		       $site_name, href(project=>undef, action=>"project_index"));
		printf('<link rel="alternate" title="%s projects logs" '.
		       'href="%s" type="text/x-opml"/>'."\n",
		       $site_name, href(project=>undef, action=>"opml"));
	}
	if (defined $favicon) {
		print qq(<link rel="shortcut icon" href="$favicon" type="image/png"/>\n);
	}

	print "</head>\n" .
	      "<body>\n";

	if (-f $site_header) {
		open (my $fd, $site_header);
		print <$fd>;
		close $fd;
	}

	print "<div class=\"page_header\">\n" .
	      $cgi->a({-href => esc_url($logo_url),
	               -title => $logo_label},
	              qq(<img src="$logo" width="72" height="27" alt="git" class="logo"/>));
	print $cgi->a({-href => esc_url($home_link)}, $home_link_str) . " / ";
	if (defined $project) {
		print $cgi->a({-href => href(action=>"summary")}, esc_html($project));
		if (defined $action) {
			print " / $action";
		}
		print "\n";
		if (!defined $searchtext) {
			$searchtext = "";
		}
		my $search_hash;
		if (defined $hash_base) {
			$search_hash = $hash_base;
		} elsif (defined $hash) {
			$search_hash = $hash;
		} else {
			$search_hash = "HEAD";
		}
		$cgi->param("a", "search");
		$cgi->param("h", $search_hash);
		$cgi->param("p", $project);
		print $cgi->startform(-method => "get", -action => $my_uri) .
		      "<div class=\"search\">\n" .
		      $cgi->hidden(-name => "p") . "\n" .
		      $cgi->hidden(-name => "a") . "\n" .
		      $cgi->hidden(-name => "h") . "\n" .
		      $cgi->popup_menu(-name => 'st', -default => 'commit',
				       -values => ['commit', 'author', 'committer', 'pickaxe']) .
		      $cgi->sup($cgi->a({-href => href(action=>"search_help")}, "?")) .
		      " search:\n",
		      $cgi->textfield(-name => "s", -value => $searchtext) . "\n" .
		      "</div>" .
		      $cgi->end_form() . "\n";
	}
	print "</div>\n";
}

sub git_footer_html {
	print "<div class=\"page_footer\">\n";
	if (defined $project) {
		my $descr = git_get_project_description($project);
		if (defined $descr) {
			print "<div class=\"page_footer_text\">" . esc_html($descr) . "</div>\n";
		}
		print $cgi->a({-href => href(action=>"rss"),
		              -class => "rss_logo"}, "RSS") . "\n";
	} else {
		print $cgi->a({-href => href(project=>undef, action=>"opml"),
		              -class => "rss_logo"}, "OPML") . " ";
		print $cgi->a({-href => href(project=>undef, action=>"project_index"),
		              -class => "rss_logo"}, "TXT") . "\n";
	}
	print "</div>\n" ;

	if (-f $site_footer) {
		open (my $fd, $site_footer);
		print <$fd>;
		close $fd;
	}

	print "</body>\n" .
	      "</html>";
}

sub die_error {
	my $status = shift || "403 Forbidden";
	my $error = shift || "Malformed query, file missing or permission denied";

	git_header_html($status);
	print <<EOF;
<div class="page_body">
<br /><br />
$status - $error
<br />
</div>
EOF
	git_footer_html();
	exit;
}

## ----------------------------------------------------------------------
## functions printing or outputting HTML: navigation

sub git_print_page_nav {
	my ($current, $suppress, $head, $treehead, $treebase, $extra) = @_;
	$extra = '' if !defined $extra; # pager or formats

	my @navs = qw(summary shortlog log commit commitdiff tree);
	if ($suppress) {
		@navs = grep { $_ ne $suppress } @navs;
	}

	my %arg = map { $_ => {action=>$_} } @navs;
	if (defined $head) {
		for (qw(commit commitdiff)) {
			$arg{$_}{hash} = $head;
		}
		if ($current =~ m/^(tree | log | shortlog | commit | commitdiff | search)$/x) {
			for (qw(shortlog log)) {
				$arg{$_}{hash} = $head;
			}
		}
	}
	$arg{tree}{hash} = $treehead if defined $treehead;
	$arg{tree}{hash_base} = $treebase if defined $treebase;

	print "<div class=\"page_nav\">\n" .
		(join " | ",
		 map { $_ eq $current ?
		       $_ : $cgi->a({-href => href(%{$arg{$_}})}, "$_")
		 } @navs);
	print "<br/>\n$extra<br/>\n" .
	      "</div>\n";
}

sub format_paging_nav {
	my ($action, $hash, $head, $page, $nrevs) = @_;
	my $paging_nav;


	if ($hash ne $head || $page) {
		$paging_nav .= $cgi->a({-href => href(action=>$action)}, "HEAD");
	} else {
		$paging_nav .= "HEAD";
	}

	if ($page > 0) {
		$paging_nav .= " &sdot; " .
			$cgi->a({-href => href(action=>$action, hash=>$hash, page=>$page-1),
			         -accesskey => "p", -title => "Alt-p"}, "prev");
	} else {
		$paging_nav .= " &sdot; prev";
	}

	if ($nrevs >= (100 * ($page+1)-1)) {
		$paging_nav .= " &sdot; " .
			$cgi->a({-href => href(action=>$action, hash=>$hash, page=>$page+1),
			         -accesskey => "n", -title => "Alt-n"}, "next");
	} else {
		$paging_nav .= " &sdot; next";
	}

	return $paging_nav;
}

## ......................................................................
## functions printing or outputting HTML: div

sub git_print_header_div {
	my ($action, $title, $hash, $hash_base) = @_;
	my %args = ();

	$args{action} = $action;
	$args{hash} = $hash if $hash;
	$args{hash_base} = $hash_base if $hash_base;

	print "<div class=\"header\">\n" .
	      $cgi->a({-href => href(%args), -class => "title"},
	      $title ? $title : $action) .
	      "\n</div>\n";
}

#sub git_print_authorship (\%) {
sub git_print_authorship {
	my $co = shift;

	my %ad = parse_date($co->{'author_epoch'}, $co->{'author_tz'});
	print "<div class=\"author_date\">" .
	      esc_html($co->{'author_name'}) .
	      " [$ad{'rfc2822'}";
	if ($ad{'hour_local'} < 6) {
		printf(" (<span class=\"atnight\">%02d:%02d</span> %s)",
		       $ad{'hour_local'}, $ad{'minute_local'}, $ad{'tz_local'});
	} else {
		printf(" (%02d:%02d %s)",
		       $ad{'hour_local'}, $ad{'minute_local'}, $ad{'tz_local'});
	}
	print "]</div>\n";
}

sub git_print_page_path {
	my $name = shift;
	my $type = shift;
	my $hb = shift;


	print "<div class=\"page_path\">";
	print $cgi->a({-href => href(action=>"tree", hash_base=>$hb),
	              -title => 'tree root'}, "[$project]");
	print " / ";
	if (defined $name) {
		my @dirname = split '/', $name;
		my $basename = pop @dirname;
		my $fullname = '';

		foreach my $dir (@dirname) {
			$fullname .= ($fullname ? '/' : '') . $dir;
			print $cgi->a({-href => href(action=>"tree", file_name=>$fullname,
			                             hash_base=>$hb),
			              -title => $fullname}, esc_html($dir));
			print " / ";
		}
		if (defined $type && $type eq 'blob') {
			print $cgi->a({-href => href(action=>"blob_plain", file_name=>$file_name,
			                             hash_base=>$hb),
			              -title => $name}, esc_html($basename));
		} elsif (defined $type && $type eq 'tree') {
			print $cgi->a({-href => href(action=>"tree", file_name=>$file_name,
			                             hash_base=>$hb),
			              -title => $name}, esc_html($basename));
			print " / ";
		} else {
			print esc_html($basename);
		}
	}
	print "<br/></div>\n";
}

# sub git_print_log (\@;%) {
sub git_print_log ($;%) {
	my $log = shift;
	my %opts = @_;

	if ($opts{'-remove_title'}) {
		# remove title, i.e. first line of log
		shift @$log;
	}
	# remove leading empty lines
	while (defined $log->[0] && $log->[0] eq "") {
		shift @$log;
	}

	# print log
	my $signoff = 0;
	my $empty = 0;
	foreach my $line (@$log) {
		if ($line =~ m/^ *(signed[ \-]off[ \-]by[ :]|acked[ \-]by[ :]|cc[ :])/i) {
			$signoff = 1;
			$empty = 0;
			if (! $opts{'-remove_signoff'}) {
				print "<span class=\"signoff\">" . esc_html($line) . "</span><br/>\n";
				next;
			} else {
				# remove signoff lines
				next;
			}
		} else {
			$signoff = 0;
		}

		# print only one empty line
		# do not print empty line after signoff
		if ($line eq "") {
			next if ($empty || $signoff);
			$empty = 1;
		} else {
			$empty = 0;
		}

		print format_log_line_html($line) . "<br/>\n";
	}

	if ($opts{'-final_empty_line'}) {
		# end with single empty line
		print "<br/>\n" unless $empty;
	}
}

# print tree entry (row of git_tree), but without encompassing <tr> element
sub git_print_tree_entry {
	my ($t, $basedir, $hash_base, $have_blame) = @_;

	my %base_key = ();
	$base_key{hash_base} = $hash_base if defined $hash_base;

	# The format of a table row is: mode list link.  Where mode is
	# the mode of the entry, list is the name of the entry, an href,
	# and link is the action links of the entry.

	print "<td class=\"mode\">" . mode_str($t->{'mode'}) . "</td>\n";
	if ($t->{'type'} eq "blob") {
		print "<td class=\"list\">" .
			$cgi->a({-href => href(action=>"blob", hash=>$t->{'hash'},
			                       file_name=>"$basedir$t->{'name'}", %base_key),
			        -class => "list"}, esc_html($t->{'name'})) . "</td>\n";
		print "<td class=\"link\">";
		print $cgi->a({-href => href(action=>"blob", hash=>$t->{'hash'},
					     file_name=>"$basedir$t->{'name'}", %base_key)},
			      "blob");
		if ($have_blame) {
			print " | " .
			      $cgi->a({-href => href(action=>"blame", hash=>$t->{'hash'},
				                           file_name=>"$basedir$t->{'name'}", %base_key)},
				            "blame");
		}
		if (defined $hash_base) {
			print " | " .
			      $cgi->a({-href => href(action=>"history", hash_base=>$hash_base,
			                             hash=>$t->{'hash'}, file_name=>"$basedir$t->{'name'}")},
			              "history");
		}
		print " | " .
			$cgi->a({-href => href(action=>"blob_plain", hash_base=>$hash_base,
			                       file_name=>"$basedir$t->{'name'}")},
			        "raw");
		print "</td>\n";

	} elsif ($t->{'type'} eq "tree") {
		print "<td class=\"list\">";
		print $cgi->a({-href => href(action=>"tree", hash=>$t->{'hash'},
		                             file_name=>"$basedir$t->{'name'}", %base_key)},
		              esc_html($t->{'name'}));
		print "</td>\n";
		print "<td class=\"link\">";
		print $cgi->a({-href => href(action=>"tree", hash=>$t->{'hash'},
					     file_name=>"$basedir$t->{'name'}", %base_key)},
			      "tree");
		if (defined $hash_base) {
			print " | " .
			      $cgi->a({-href => href(action=>"history", hash_base=>$hash_base,
			                             file_name=>"$basedir$t->{'name'}")},
			              "history");
		}
		print "</td>\n";
	}
}

## ......................................................................
## functions printing large fragments of HTML

sub git_difftree_body {
	my ($difftree, $hash, $parent) = @_;

	print "<div class=\"list_head\">\n";
	if ($#{$difftree} > 10) {
		print(($#{$difftree} + 1) . " files changed:\n");
	}
	print "</div>\n";

	print "<table class=\"diff_tree\">\n";
	my $alternate = 1;
	my $patchno = 0;
	foreach my $line (@{$difftree}) {
		my %diff = parse_difftree_raw_line($line);

		if ($alternate) {
			print "<tr class=\"dark\">\n";
		} else {
			print "<tr class=\"light\">\n";
		}
		$alternate ^= 1;

		my ($to_mode_oct, $to_mode_str, $to_file_type);
		my ($from_mode_oct, $from_mode_str, $from_file_type);
		if ($diff{'to_mode'} ne ('0' x 6)) {
			$to_mode_oct = oct $diff{'to_mode'};
			if (S_ISREG($to_mode_oct)) { # only for regular file
				$to_mode_str = sprintf("%04o", $to_mode_oct & 0777); # permission bits
			}
			$to_file_type = file_type($diff{'to_mode'});
		}
		if ($diff{'from_mode'} ne ('0' x 6)) {
			$from_mode_oct = oct $diff{'from_mode'};
			if (S_ISREG($to_mode_oct)) { # only for regular file
				$from_mode_str = sprintf("%04o", $from_mode_oct & 0777); # permission bits
			}
			$from_file_type = file_type($diff{'from_mode'});
		}

		if ($diff{'status'} eq "A") { # created
			my $mode_chng = "<span class=\"file_status new\">[new $to_file_type";
			$mode_chng   .= " with mode: $to_mode_str" if $to_mode_str;
			$mode_chng   .= "]</span>";
			print "<td>";
			print $cgi->a({-href => href(action=>"blob", hash=>$diff{'to_id'},
			                             hash_base=>$hash, file_name=>$diff{'file'}),
			              -class => "list"}, esc_html($diff{'file'}));
			print "</td>\n";
			print "<td>$mode_chng</td>\n";
			print "<td class=\"link\">";
			if ($action eq 'commitdiff') {
				# link to patch
				$patchno++;
				print $cgi->a({-href => "#patch$patchno"}, "patch");
			}
			print "</td>\n";

		} elsif ($diff{'status'} eq "D") { # deleted
			my $mode_chng = "<span class=\"file_status deleted\">[deleted $from_file_type]</span>";
			print "<td>";
			print $cgi->a({-href => href(action=>"blob", hash=>$diff{'from_id'},
			                             hash_base=>$parent, file_name=>$diff{'file'}),
			               -class => "list"}, esc_html($diff{'file'}));
			print "</td>\n";
			print "<td>$mode_chng</td>\n";
			print "<td class=\"link\">";
			if ($action eq 'commitdiff') {
				# link to patch
				$patchno++;
				print $cgi->a({-href => "#patch$patchno"}, "patch");
				print " | ";
			}
			print $cgi->a({-href => href(action=>"blob", hash=>$diff{'from_id'},
			                             hash_base=>$parent, file_name=>$diff{'file'})},
				      "blob") . " | ";
			print $cgi->a({-href => href(action=>"blame", hash_base=>$parent,
			                             file_name=>$diff{'file'})},
			              "blame") . " | ";
			print $cgi->a({-href => href(action=>"history", hash_base=>$parent,
			                             file_name=>$diff{'file'})},
			              "history");
			print "</td>\n";

		} elsif ($diff{'status'} eq "M" || $diff{'status'} eq "T") { # modified, or type changed
			my $mode_chnge = "";
			if ($diff{'from_mode'} != $diff{'to_mode'}) {
				$mode_chnge = "<span class=\"file_status mode_chnge\">[changed";
				if ($from_file_type != $to_file_type) {
					$mode_chnge .= " from $from_file_type to $to_file_type";
				}
				if (($from_mode_oct & 0777) != ($to_mode_oct & 0777)) {
					if ($from_mode_str && $to_mode_str) {
						$mode_chnge .= " mode: $from_mode_str->$to_mode_str";
					} elsif ($to_mode_str) {
						$mode_chnge .= " mode: $to_mode_str";
					}
				}
				$mode_chnge .= "]</span>\n";
			}
			print "<td>";
			print $cgi->a({-href => href(action=>"blob", hash=>$diff{'to_id'},
			                             hash_base=>$hash, file_name=>$diff{'file'}),
			              -class => "list"}, esc_html($diff{'file'}));
			print "</td>\n";
			print "<td>$mode_chnge</td>\n";
			print "<td class=\"link\">";
			if ($action eq 'commitdiff') {
				# link to patch
				$patchno++;
				print $cgi->a({-href => "#patch$patchno"}, "patch") .
				      " | ";
			} elsif ($diff{'to_id'} ne $diff{'from_id'}) {
				# "commit" view and modified file (not onlu mode changed)
				print $cgi->a({-href => href(action=>"blobdiff",
				                             hash=>$diff{'to_id'}, hash_parent=>$diff{'from_id'},
				                             hash_base=>$hash, hash_parent_base=>$parent,
				                             file_name=>$diff{'file'})},
				              "diff") .
				      " | ";
			}
			print $cgi->a({-href => href(action=>"blob", hash=>$diff{'to_id'},
						     hash_base=>$hash, file_name=>$diff{'file'})},
				      "blob") . " | ";
			print $cgi->a({-href => href(action=>"blame", hash_base=>$hash,
			                             file_name=>$diff{'file'})},
			              "blame") . " | ";
			print $cgi->a({-href => href(action=>"history", hash_base=>$hash,
			                             file_name=>$diff{'file'})},
			              "history");
			print "</td>\n";

		} elsif ($diff{'status'} eq "R" || $diff{'status'} eq "C") { # renamed or copied
			my %status_name = ('R' => 'moved', 'C' => 'copied');
			my $nstatus = $status_name{$diff{'status'}};
			my $mode_chng = "";
			if ($diff{'from_mode'} != $diff{'to_mode'}) {
				# mode also for directories, so we cannot use $to_mode_str
				$mode_chng = sprintf(", mode: %04o", $to_mode_oct & 0777);
			}
			print "<td>" .
			      $cgi->a({-href => href(action=>"blob", hash_base=>$hash,
			                             hash=>$diff{'to_id'}, file_name=>$diff{'to_file'}),
			              -class => "list"}, esc_html($diff{'to_file'})) . "</td>\n" .
			      "<td><span class=\"file_status $nstatus\">[$nstatus from " .
			      $cgi->a({-href => href(action=>"blob", hash_base=>$parent,
			                             hash=>$diff{'from_id'}, file_name=>$diff{'from_file'}),
			              -class => "list"}, esc_html($diff{'from_file'})) .
			      " with " . (int $diff{'similarity'}) . "% similarity$mode_chng]</span></td>\n" .
			      "<td class=\"link\">";
			if ($action eq 'commitdiff') {
				# link to patch
				$patchno++;
				print $cgi->a({-href => "#patch$patchno"}, "patch") .
				      " | ";
			} elsif ($diff{'to_id'} ne $diff{'from_id'}) {
				# "commit" view and modified file (not only pure rename or copy)
				print $cgi->a({-href => href(action=>"blobdiff",
				                             hash=>$diff{'to_id'}, hash_parent=>$diff{'from_id'},
				                             hash_base=>$hash, hash_parent_base=>$parent,
				                             file_name=>$diff{'to_file'}, file_parent=>$diff{'from_file'})},
				              "diff") .
				      " | ";
			}
			print $cgi->a({-href => href(action=>"blob", hash=>$diff{'from_id'},
						     hash_base=>$parent, file_name=>$diff{'from_file'})},
				      "blob") . " | ";
			print $cgi->a({-href => href(action=>"blame", hash_base=>$parent,
			                             file_name=>$diff{'from_file'})},
			              "blame") . " | ";
			print $cgi->a({-href => href(action=>"history", hash_base=>$parent,
			                            file_name=>$diff{'from_file'})},
			              "history");
			print "</td>\n";

		} # we should not encounter Unmerged (U) or Unknown (X) status
		print "</tr>\n";
	}
	print "</table>\n";
}

sub git_patchset_body {
	my ($fd, $difftree, $hash, $hash_parent) = @_;

	my $patch_idx = 0;
	my $in_header = 0;
	my $patch_found = 0;
	my $diffinfo;

	print "<div class=\"patchset\">\n";

	LINE:
	while (my $patch_line = <$fd>) {
		chomp $patch_line;

		if ($patch_line =~ m/^diff /) { # "git diff" header
			# beginning of patch (in patchset)
			if ($patch_found) {
				# close previous patch
				print "</div>\n"; # class="patch"
			} else {
				# first patch in patchset
				$patch_found = 1;
			}
			print "<div class=\"patch\" id=\"patch". ($patch_idx+1) ."\">\n";

			if (ref($difftree->[$patch_idx]) eq "HASH") {
				$diffinfo = $difftree->[$patch_idx];
			} else {
				$diffinfo = parse_difftree_raw_line($difftree->[$patch_idx]);
			}
			$patch_idx++;

			if ($diffinfo->{'status'} eq "A") { # added
				print "<div class=\"diff_info\">" . file_type($diffinfo->{'to_mode'}) . ":" .
				      $cgi->a({-href => href(action=>"blob", hash_base=>$hash,
				                             hash=>$diffinfo->{'to_id'}, file_name=>$diffinfo->{'file'})},
				              $diffinfo->{'to_id'}) . " (new)" .
				      "</div>\n"; # class="diff_info"

			} elsif ($diffinfo->{'status'} eq "D") { # deleted
				print "<div class=\"diff_info\">" . file_type($diffinfo->{'from_mode'}) . ":" .
				      $cgi->a({-href => href(action=>"blob", hash_base=>$hash_parent,
				                             hash=>$diffinfo->{'from_id'}, file_name=>$diffinfo->{'file'})},
				              $diffinfo->{'from_id'}) . " (deleted)" .
				      "</div>\n"; # class="diff_info"

			} elsif ($diffinfo->{'status'} eq "R" || # renamed
			         $diffinfo->{'status'} eq "C" || # copied
			         $diffinfo->{'status'} eq "2") { # with two filenames (from git_blobdiff)
				print "<div class=\"diff_info\">" .
				      file_type($diffinfo->{'from_mode'}) . ":" .
				      $cgi->a({-href => href(action=>"blob", hash_base=>$hash_parent,
				                             hash=>$diffinfo->{'from_id'}, file_name=>$diffinfo->{'from_file'})},
				              $diffinfo->{'from_id'}) .
				      " -> " .
				      file_type($diffinfo->{'to_mode'}) . ":" .
				      $cgi->a({-href => href(action=>"blob", hash_base=>$hash,
				                             hash=>$diffinfo->{'to_id'}, file_name=>$diffinfo->{'to_file'})},
				              $diffinfo->{'to_id'});
				print "</div>\n"; # class="diff_info"

			} else { # modified, mode changed, ...
				print "<div class=\"diff_info\">" .
				      file_type($diffinfo->{'from_mode'}) . ":" .
				      $cgi->a({-href => href(action=>"blob", hash_base=>$hash_parent,
				                             hash=>$diffinfo->{'from_id'}, file_name=>$diffinfo->{'file'})},
				              $diffinfo->{'from_id'}) .
				      " -> " .
				      file_type($diffinfo->{'to_mode'}) . ":" .
				      $cgi->a({-href => href(action=>"blob", hash_base=>$hash,
				                             hash=>$diffinfo->{'to_id'}, file_name=>$diffinfo->{'file'})},
				              $diffinfo->{'to_id'});
				print "</div>\n"; # class="diff_info"
			}

			#print "<div class=\"diff extended_header\">\n";
			$in_header = 1;
			next LINE;
		} # start of patch in patchset


		if ($in_header && $patch_line =~ m/^---/) {
			#print "</div>\n"; # class="diff extended_header"
			$in_header = 0;

			my $file = $diffinfo->{'from_file'};
			$file  ||= $diffinfo->{'file'};
			$file = $cgi->a({-href => href(action=>"blob", hash_base=>$hash_parent,
			                               hash=>$diffinfo->{'from_id'}, file_name=>$file),
			                -class => "list"}, esc_html($file));
			$patch_line =~ s|a/.*$|a/$file|g;
			print "<div class=\"diff from_file\">$patch_line</div>\n";

			$patch_line = <$fd>;
			chomp $patch_line;

			#$patch_line =~ m/^+++/;
			$file    = $diffinfo->{'to_file'};
			$file  ||= $diffinfo->{'file'};
			$file = $cgi->a({-href => href(action=>"blob", hash_base=>$hash,
			                               hash=>$diffinfo->{'to_id'}, file_name=>$file),
			                -class => "list"}, esc_html($file));
			$patch_line =~ s|b/.*|b/$file|g;
			print "<div class=\"diff to_file\">$patch_line</div>\n";

			next LINE;
		}
		next LINE if $in_header;

		print format_diff_line($patch_line);
	}
	print "</div>\n" if $patch_found; # class="patch"

	print "</div>\n"; # class="patchset"
}

# . . . . . . . . . . . . . . . . . . . . . . . . . . . . . . . . . . . .

sub git_project_list_body {
	my ($projlist, $order, $from, $to, $extra, $no_header) = @_;

	my $check_forks = gitweb_check_feature('forks');

	my @projects;
	foreach my $pr (@$projlist) {
		my (@aa) = git_get_last_activity($pr->{'path'});
		unless (@aa) {
			next;
		}
		($pr->{'age'}, $pr->{'age_string'}) = @aa;
		if (!defined $pr->{'descr'}) {
			my $descr = git_get_project_description($pr->{'path'}) || "";
			$pr->{'descr'} = chop_str($descr, 25, 5);
		}
		if (!defined $pr->{'owner'}) {
			$pr->{'owner'} = get_file_owner("$projectroot/$pr->{'path'}") || "";
		}
		if ($check_forks) {
			my $pname = $pr->{'path'};
			$pname =~ s/\.git$//;
			$pr->{'forks'} = -d "$projectroot/$pname";
		}
		push @projects, $pr;
	}

	$order ||= "project";
	$from = 0 unless defined $from;
	$to = $#projects if (!defined $to || $#projects < $to);

	print "<table class=\"project_list\">\n";
	unless ($no_header) {
		print "<tr>\n";
		if ($check_forks) {
			print "<th></th>\n";
		}
		if ($order eq "project") {
			@projects = sort {$a->{'path'} cmp $b->{'path'}} @projects;
			print "<th>Project</th>\n";
		} else {
			print "<th>" .
			      $cgi->a({-href => href(project=>undef, order=>'project'),
				       -class => "header"}, "Project") .
			      "</th>\n";
		}
		if ($order eq "descr") {
			@projects = sort {$a->{'descr'} cmp $b->{'descr'}} @projects;
			print "<th>Description</th>\n";
		} else {
			print "<th>" .
			      $cgi->a({-href => href(project=>undef, order=>'descr'),
				       -class => "header"}, "Description") .
			      "</th>\n";
		}
		if ($order eq "owner") {
			@projects = sort {$a->{'owner'} cmp $b->{'owner'}} @projects;
			print "<th>Owner</th>\n";
		} else {
			print "<th>" .
			      $cgi->a({-href => href(project=>undef, order=>'owner'),
				       -class => "header"}, "Owner") .
			      "</th>\n";
		}
		if ($order eq "age") {
			@projects = sort {$a->{'age'} <=> $b->{'age'}} @projects;
			print "<th>Last Change</th>\n";
		} else {
			print "<th>" .
			      $cgi->a({-href => href(project=>undef, order=>'age'),
				       -class => "header"}, "Last Change") .
			      "</th>\n";
		}
		print "<th></th>\n" .
		      "</tr>\n";
	}
	my $alternate = 1;
	for (my $i = $from; $i <= $to; $i++) {
		my $pr = $projects[$i];
		if ($alternate) {
			print "<tr class=\"dark\">\n";
		} else {
			print "<tr class=\"light\">\n";
		}
		$alternate ^= 1;
		if ($check_forks) {
			print "<td>";
			if ($pr->{'forks'}) {
				print $cgi->a({-href => href(project=>$pr->{'path'}, action=>"forks")}, "+");
			}
			print "</td>\n";
		}
		print "<td>" . $cgi->a({-href => href(project=>$pr->{'path'}, action=>"summary"),
		                        -class => "list"}, esc_html($pr->{'path'})) . "</td>\n" .
		      "<td>" . esc_html($pr->{'descr'}) . "</td>\n" .
		      "<td><i>" . chop_str($pr->{'owner'}, 15) . "</i></td>\n";
		print "<td class=\"". age_class($pr->{'age'}) . "\">" .
		      $pr->{'age_string'} . "</td>\n" .
		      "<td class=\"link\">" .
		      $cgi->a({-href => href(project=>$pr->{'path'}, action=>"summary")}, "summary")   . " | " .
		      $cgi->a({-href => '/git-browser/by-commit.html?r='.$pr->{'path'}}, "graphiclog") . " | " .
		      $cgi->a({-href => href(project=>$pr->{'path'}, action=>"log")}, "log") . " | " .
		      $cgi->a({-href => href(project=>$pr->{'path'}, action=>"tree")}, "tree") .
		      ($pr->{'forks'} ? " | " . $cgi->a({-href => href(project=>$pr->{'path'}, action=>"forks")}, "forks") : '') .
		      "</td>\n" .
		      "</tr>\n";
	}
	if (defined $extra) {
		print "<tr>\n";
		if ($check_forks) {
			print "<td></td>\n";
		}
		print "<td colspan=\"5\">$extra</td>\n" .
		      "</tr>\n";
	}
	print "</table>\n";
}

sub git_shortlog_body {
	# uses global variable $project
	my ($revlist, $from, $to, $refs, $extra) = @_;

	$from = 0 unless defined $from;
	$to = $#{$revlist} if (!defined $to || $#{$revlist} < $to);

	print "<table class=\"shortlog\" cellspacing=\"0\">\n";
	my $alternate = 1;
	for (my $i = $from; $i <= $to; $i++) {
		my $commit = $revlist->[$i];
		#my $ref = defined $refs ? format_ref_marker($refs, $commit) : '';
		my $ref = format_ref_marker($refs, $commit);
		my %co = parse_commit($commit);
		if ($alternate) {
			print "<tr class=\"dark\">\n";
		} else {
			print "<tr class=\"light\">\n";
		}
		$alternate ^= 1;
		# git_summary() used print "<td><i>$co{'age_string'}</i></td>\n" .
		print "<td title=\"$co{'age_string_age'}\"><i>$co{'age_string_date'}</i></td>\n" .
		      "<td><i>" . esc_html(chop_str($co{'author_name'}, 10)) . "</i></td>\n" .
		      "<td>";
		print format_subject_html($co{'title'}, $co{'title_short'},
		                          href(action=>"commit", hash=>$commit), $ref);
		print "</td>\n" .
		      "<td class=\"link\">" .
		      $cgi->a({-href => href(action=>"commit", hash=>$commit)}, "commit") . " | " .
		      $cgi->a({-href => href(action=>"commitdiff", hash=>$commit)}, "commitdiff") . " | " .
		      $cgi->a({-href => href(action=>"tree", hash=>$commit, hash_base=>$commit)}, "tree");
		if (gitweb_have_snapshot()) {
			print " | " . $cgi->a({-href => href(action=>"snapshot", hash=>$commit)}, "snapshot");
		}
		print "</td>\n" .
		      "</tr>\n";
	}
	if (defined $extra) {
		print "<tr>\n" .
		      "<td colspan=\"4\">$extra</td>\n" .
		      "</tr>\n";
	}
	print "</table>\n";
}

sub git_history_body {
	# Warning: assumes constant type (blob or tree) during history
	my ($revlist, $from, $to, $refs, $hash_base, $ftype, $extra) = @_;

	$from = 0 unless defined $from;
	$to = $#{$revlist} unless (defined $to && $to <= $#{$revlist});

	print "<table class=\"history\" cellspacing=\"0\">\n";
	my $alternate = 1;
	for (my $i = $from; $i <= $to; $i++) {
		if ($revlist->[$i] !~ m/^([0-9a-fA-F]{40})/) {
			next;
		}

		my $commit = $1;
		my %co = parse_commit($commit);
		if (!%co) {
			next;
		}

		my $ref = format_ref_marker($refs, $commit);

		if ($alternate) {
			print "<tr class=\"dark\">\n";
		} else {
			print "<tr class=\"light\">\n";
		}
		$alternate ^= 1;
		print "<td title=\"$co{'age_string_age'}\"><i>$co{'age_string_date'}</i></td>\n" .
		      # shortlog uses      chop_str($co{'author_name'}, 10)
		      "<td><i>" . esc_html(chop_str($co{'author_name'}, 15, 3)) . "</i></td>\n" .
		      "<td>";
		# originally git_history used chop_str($co{'title'}, 50)
		print format_subject_html($co{'title'}, $co{'title_short'},
		                          href(action=>"commit", hash=>$commit), $ref);
		print "</td>\n" .
		      "<td class=\"link\">" .
		      $cgi->a({-href => href(action=>$ftype, hash_base=>$commit, file_name=>$file_name)}, $ftype) . " | " .
		      $cgi->a({-href => href(action=>"commitdiff", hash=>$commit)}, "commitdiff");

		if ($ftype eq 'blob') {
			my $blob_current = git_get_hash_by_path($hash_base, $file_name);
			my $blob_parent  = git_get_hash_by_path($commit, $file_name);
			if (defined $blob_current && defined $blob_parent &&
					$blob_current ne $blob_parent) {
				print " | " .
					$cgi->a({-href => href(action=>"blobdiff",
					                       hash=>$blob_current, hash_parent=>$blob_parent,
					                       hash_base=>$hash_base, hash_parent_base=>$commit,
					                       file_name=>$file_name)},
					        "diff to current");
			}
		}
		print "</td>\n" .
		      "</tr>\n";
	}
	if (defined $extra) {
		print "<tr>\n" .
		      "<td colspan=\"4\">$extra</td>\n" .
		      "</tr>\n";
	}
	print "</table>\n";
}

sub git_tags_body {
	# uses global variable $project
	my ($taglist, $from, $to, $extra) = @_;
	$from = 0 unless defined $from;
	$to = $#{$taglist} if (!defined $to || $#{$taglist} < $to);

	print "<table class=\"tags\" cellspacing=\"0\">\n";
	my $alternate = 1;
	for (my $i = $from; $i <= $to; $i++) {
		my $entry = $taglist->[$i];
		my %tag = %$entry;
		my $comment = $tag{'subject'};
		my $comment_short;
		if (defined $comment) {
			$comment_short = chop_str($comment, 30, 5);
		}
		if ($alternate) {
			print "<tr class=\"dark\">\n";
		} else {
			print "<tr class=\"light\">\n";
		}
		$alternate ^= 1;
		print "<td><i>$tag{'age'}</i></td>\n" .
		      "<td>" .
		      $cgi->a({-href => href(action=>$tag{'reftype'}, hash=>$tag{'refid'}),
		               -class => "list name"}, esc_html($tag{'name'})) .
		      "</td>\n" .
		      "<td>";
		if (defined $comment) {
			print format_subject_html($comment, $comment_short,
			                          href(action=>"tag", hash=>$tag{'id'}));
		}
		print "</td>\n" .
		      "<td class=\"selflink\">";
		if ($tag{'type'} eq "tag") {
			print $cgi->a({-href => href(action=>"tag", hash=>$tag{'id'})}, "tag");
		} else {
			print "&nbsp;";
		}
		print "</td>\n" .
		      "<td class=\"link\">" . " | " .
		      $cgi->a({-href => href(action=>$tag{'reftype'}, hash=>$tag{'refid'})}, $tag{'reftype'});
		if ($tag{'reftype'} eq "commit") {
			print " | " . $cgi->a({-href => href(action=>"shortlog", hash=>$tag{'name'})}, "shortlog") .
			      " | " . $cgi->a({-href => href(action=>"log", hash=>$tag{'name'})}, "log");
		} elsif ($tag{'reftype'} eq "blob") {
			print " | " . $cgi->a({-href => href(action=>"blob_plain", hash=>$tag{'refid'})}, "raw");
		}
		print "</td>\n" .
		      "</tr>";
	}
	if (defined $extra) {
		print "<tr>\n" .
		      "<td colspan=\"5\">$extra</td>\n" .
		      "</tr>\n";
	}
	print "</table>\n";
}

sub git_heads_body {
	# uses global variable $project
	my ($headlist, $head, $from, $to, $extra) = @_;
	$from = 0 unless defined $from;
	$to = $#{$headlist} if (!defined $to || $#{$headlist} < $to);

	print "<table class=\"heads\" cellspacing=\"0\">\n";
	my $alternate = 1;
	for (my $i = $from; $i <= $to; $i++) {
		my $entry = $headlist->[$i];
		my %ref = %$entry;
		my $curr = $ref{'id'} eq $head;
		if ($alternate) {
			print "<tr class=\"dark\">\n";
		} else {
			print "<tr class=\"light\">\n";
		}
		$alternate ^= 1;
		print "<td><i>$ref{'age'}</i></td>\n" .
		      ($curr ? "<td class=\"current_head\">" : "<td>") .
		      $cgi->a({-href => href(action=>"shortlog", hash=>$ref{'name'}),
		               -class => "list name"},esc_html($ref{'name'})) .
		      "</td>\n" .
		      "<td class=\"link\">" .
		      $cgi->a({-href => href(action=>"shortlog", hash=>$ref{'name'})}, "shortlog") . " | " .
		      $cgi->a({-href => href(action=>"log", hash=>$ref{'name'})}, "log") . " | " .
		      $cgi->a({-href => href(action=>"tree", hash=>$ref{'name'}, hash_base=>$ref{'name'})}, "tree") .
		      "</td>\n" .
		      "</tr>";
	}
	if (defined $extra) {
		print "<tr>\n" .
		      "<td colspan=\"3\">$extra</td>\n" .
		      "</tr>\n";
	}
	print "</table>\n";
}

## ======================================================================
## ======================================================================
## actions

sub git_project_list {
	my $order = $cgi->param('o');
	if (defined $order && $order !~ m/project|descr|owner|age/) {
		die_error(undef, "Unknown order parameter");
	}

	my @list = git_get_projects_list();
	if (!@list) {
		die_error(undef, "No projects found");
	}

	git_header_html();
	if (-f $home_text) {
		print "<div class=\"index_include\">\n";
		open (my $fd, $home_text);
		print <$fd>;
		close $fd;
		print "</div>\n";
	}
	git_project_list_body(\@list, $order);
	git_footer_html();
}

sub git_forks {
	my $order = $cgi->param('o');
	if (defined $order && $order !~ m/project|descr|owner|age/) {
		die_error(undef, "Unknown order parameter");
	}

	my @list = git_get_projects_list($project);
	if (!@list) {
		die_error(undef, "No forks found");
	}

	git_header_html();
	git_print_page_nav('','');
	git_print_header_div('summary', "$project forks");
	git_project_list_body(\@list, $order);
	git_footer_html();
}

sub git_project_index {
	my @projects = git_get_projects_list($project);

	print $cgi->header(
		-type => 'text/plain',
		-charset => 'utf-8',
		-content_disposition => 'inline; filename="index.aux"');

	foreach my $pr (@projects) {
		if (!exists $pr->{'owner'}) {
			$pr->{'owner'} = get_file_owner("$projectroot/$project");
		}

		my ($path, $owner) = ($pr->{'path'}, $pr->{'owner'});
		# quote as in CGI::Util::encode, but keep the slash, and use '+' for ' '
		$path  =~ s/([^a-zA-Z0-9_.\-\/ ])/sprintf("%%%02X", ord($1))/eg;
		$owner =~ s/([^a-zA-Z0-9_.\-\/ ])/sprintf("%%%02X", ord($1))/eg;
		$path  =~ s/ /\+/g;
		$owner =~ s/ /\+/g;

		print "$path $owner\n";
	}
}

sub git_summary {
	my $descr = git_get_project_description($project) || "none";
	my $head = git_get_head_hash($project);
	my %co = parse_commit($head);
	my %cd = parse_date($co{'committer_epoch'}, $co{'committer_tz'});

	my $owner = git_get_project_owner($project);

	my $refs = git_get_references();
	my @taglist  = git_get_tags_list(15);
	my @headlist = git_get_heads_list(15);
	my @forklist;
	if (gitweb_check_feature('forks')) {
		@forklist = git_get_projects_list($project);
	}

	git_header_html();
	git_print_page_nav('summary','', $head);

	print "<div class=\"title\">&nbsp;</div>\n";
	print "<table cellspacing=\"0\">\n" .
	      "<tr><td>description</td><td>" . esc_html($descr) . "</td></tr>\n" .
	      "<tr><td>owner</td><td>$owner</td></tr>\n" .
	      "<tr><td>last change</td><td>$cd{'rfc2822'}</td></tr>\n";
	# use per project git URL list in $projectroot/$project/cloneurl
	# or make project git URL from git base URL and project name
	my $url_tag = "URL";
	my @url_list = git_get_project_url_list($project);
	@url_list = map { "$_/$project" } @git_base_url_list unless @url_list;
	foreach my $git_url (@url_list) {
		next unless $git_url;
		print "<tr><td>$url_tag</td><td>$git_url</td></tr>\n";
		$url_tag = "";
	}
	print "</table>\n";

	if (-s "$projectroot/$project/README.html") {
		if (open my $fd, "$projectroot/$project/README.html") {
			print "<div class=\"title\">readme</div>\n";
			print $_ while (<$fd>);
			close $fd;
		}
	}

	open my $fd, "-|", git_cmd(), "rev-list", "--max-count=17",
		git_get_head_hash($project), "--"
		or die_error(undef, "Open git-rev-list failed");
	my @revlist = map { chomp; $_ } <$fd>;
	close $fd;
	git_print_header_div('shortlog');
	git_shortlog_body(\@revlist, 0, 15, $refs,
	                  $cgi->a({-href => href(action=>"shortlog")}, "..."));

	if (@taglist) {
		git_print_header_div('tags');
		git_tags_body(\@taglist, 0, 15,
		              $cgi->a({-href => href(action=>"tags")}, "..."));
	}

	if (@headlist) {
		git_print_header_div('heads');
		git_heads_body(\@headlist, $head, 0, 15,
		               $cgi->a({-href => href(action=>"heads")}, "..."));
	}

	if (@forklist) {
		git_print_header_div('forks');
		git_project_list_body(\@forklist, undef, 0, 15,
		                      $cgi->a({-href => href(action=>"forks")}, "..."),
				      'noheader');
	}

	git_footer_html();
}

sub git_tag {
	my $head = git_get_head_hash($project);
	git_header_html();
	git_print_page_nav('','', $head,undef,$head);
	my %tag = parse_tag($hash);
	git_print_header_div('commit', esc_html($tag{'name'}), $hash);
	print "<div class=\"title_text\">\n" .
	      "<table cellspacing=\"0\">\n" .
	      "<tr>\n" .
	      "<td>object</td>\n" .
	      "<td>" . $cgi->a({-class => "list", -href => href(action=>$tag{'type'}, hash=>$tag{'object'})},
	                       $tag{'object'}) . "</td>\n" .
	      "<td class=\"link\">" . $cgi->a({-href => href(action=>$tag{'type'}, hash=>$tag{'object'})},
	                                      $tag{'type'}) . "</td>\n" .
	      "</tr>\n";
	if (defined($tag{'author'})) {
		my %ad = parse_date($tag{'epoch'}, $tag{'tz'});
		print "<tr><td>author</td><td>" . esc_html($tag{'author'}) . "</td></tr>\n";
		print "<tr><td></td><td>" . $ad{'rfc2822'} .
			sprintf(" (%02d:%02d %s)", $ad{'hour_local'}, $ad{'minute_local'}, $ad{'tz_local'}) .
			"</td></tr>\n";
	}
	print "</table>\n\n" .
	      "</div>\n";
	print "<div class=\"page_body\">";
	my $comment = $tag{'comment'};
	foreach my $line (@$comment) {
		print esc_html($line) . "<br/>\n";
	}
	print "</div>\n";
	git_footer_html();
}

sub git_blame2 {
	my $fd;
	my $ftype;

	my ($have_blame) = gitweb_check_feature('blame');
	if (!$have_blame) {
		die_error('403 Permission denied', "Permission denied");
	}
	die_error('404 Not Found', "File name not defined") if (!$file_name);
	$hash_base ||= git_get_head_hash($project);
	die_error(undef, "Couldn't find base commit") unless ($hash_base);
	my %co = parse_commit($hash_base)
		or die_error(undef, "Reading commit failed");
	if (!defined $hash) {
		$hash = git_get_hash_by_path($hash_base, $file_name, "blob")
			or die_error(undef, "Error looking up file");
	}
	$ftype = git_get_type($hash);
	if ($ftype !~ "blob") {
		die_error("400 Bad Request", "Object is not a blob");
	}
	open ($fd, "-|", git_cmd(), "blame", '-p', '--',
	      $file_name, $hash_base)
		or die_error(undef, "Open git-blame failed");
	git_header_html();
	my $formats_nav =
		$cgi->a({-href => href(action=>"blob", hash=>$hash, hash_base=>$hash_base, file_name=>$file_name)},
		        "blob") .
		" | " .
		$cgi->a({-href => href(action=>"history", hash=>$hash, hash_base=>$hash_base, file_name=>$file_name)},
			"history") .
		" | " .
		$cgi->a({-href => href(action=>"blame", file_name=>$file_name)},
		        "HEAD");
	git_print_page_nav('','', $hash_base,$co{'tree'},$hash_base, $formats_nav);
	git_print_header_div('commit', esc_html($co{'title'}), $hash_base);
	git_print_page_path($file_name, $ftype, $hash_base);
	my @rev_color = (qw(light2 dark2));
	my $num_colors = scalar(@rev_color);
	my $current_color = 0;
	my $last_rev;
	print <<HTML;
<div class="page_body">
<table class="blame">
<tr><th>Commit</th><th>Line</th><th>Data</th></tr>
HTML
	my %metainfo = ();
	while (1) {
		$_ = <$fd>;
		last unless defined $_;
		my ($full_rev, $orig_lineno, $lineno, $group_size) =
		    /^([0-9a-f]{40}) (\d+) (\d+)(?: (\d+))?$/;
		if (!exists $metainfo{$full_rev}) {
			$metainfo{$full_rev} = {};
		}
		my $meta = $metainfo{$full_rev};
		while (<$fd>) {
			last if (s/^\t//);
			if (/^(\S+) (.*)$/) {
				$meta->{$1} = $2;
			}
		}
		my $data = $_;
		my $rev = substr($full_rev, 0, 8);
		my $author = $meta->{'author'};
		my %date = parse_date($meta->{'author-time'},
				      $meta->{'author-tz'});
		my $date = $date{'iso-tz'};
		if ($group_size) {
			$current_color = ++$current_color % $num_colors;
		}
		print "<tr class=\"$rev_color[$current_color]\">\n";
		if ($group_size) {
			print "<td class=\"sha1\"";
			print " title=\"". esc_html($author) . ", $date\"";
			print " rowspan=\"$group_size\"" if ($group_size > 1);
			print ">";
			print $cgi->a({-href => href(action=>"commit",
						     hash=>$full_rev,
						     file_name=>$file_name)},
				      esc_html($rev));
			print "</td>\n";
		}
		my $blamed = href(action => 'blame',
				  file_name => $meta->{'filename'},
				  hash_base => $full_rev);
		print "<td class=\"linenr\">";
		print $cgi->a({ -href => "$blamed#l$orig_lineno",
				-id => "l$lineno",
				-class => "linenr" },
			      esc_html($lineno));
		print "</td>";
		print "<td class=\"pre\">" . esc_html($data) . "</td>\n";
		print "</tr>\n";
	}
	print "</table>\n";
	print "</div>";
	close $fd
		or print "Reading blob failed\n";
	git_footer_html();
}

sub git_blame {
	my $fd;

	my ($have_blame) = gitweb_check_feature('blame');
	if (!$have_blame) {
		die_error('403 Permission denied', "Permission denied");
	}
	die_error('404 Not Found', "File name not defined") if (!$file_name);
	$hash_base ||= git_get_head_hash($project);
	die_error(undef, "Couldn't find base commit") unless ($hash_base);
	my %co = parse_commit($hash_base)
		or die_error(undef, "Reading commit failed");
	if (!defined $hash) {
		$hash = git_get_hash_by_path($hash_base, $file_name, "blob")
			or die_error(undef, "Error lookup file");
	}
	open ($fd, "-|", git_cmd(), "annotate", '-l', '-t', '-r', $file_name, $hash_base)
		or die_error(undef, "Open git-annotate failed");
	git_header_html();
	my $formats_nav =
		$cgi->a({-href => href(action=>"blob", hash=>$hash, hash_base=>$hash_base, file_name=>$file_name)},
		        "blob") .
		" | " .
		$cgi->a({-href => href(action=>"history", hash=>$hash, hash_base=>$hash_base, file_name=>$file_name)},
			"history") .
		" | " .
		$cgi->a({-href => href(action=>"blame", file_name=>$file_name)},
		        "HEAD");
	git_print_page_nav('','', $hash_base,$co{'tree'},$hash_base, $formats_nav);
	git_print_header_div('commit', esc_html($co{'title'}), $hash_base);
	git_print_page_path($file_name, 'blob', $hash_base);
	print "<div class=\"page_body\">\n";
	print <<HTML;
<table class="blame">
  <tr>
    <th>Commit</th>
    <th>Age</th>
    <th>Author</th>
    <th>Line</th>
    <th>Data</th>
  </tr>
HTML
	my @line_class = (qw(light dark));
	my $line_class_len = scalar (@line_class);
	my $line_class_num = $#line_class;
	while (my $line = <$fd>) {
		my $long_rev;
		my $short_rev;
		my $author;
		my $time;
		my $lineno;
		my $data;
		my $age;
		my $age_str;
		my $age_class;

		chomp $line;
		$line_class_num = ($line_class_num + 1) % $line_class_len;

		if ($line =~ m/^([0-9a-fA-F]{40})\t\(\s*([^\t]+)\t(\d+) [+-]\d\d\d\d\t(\d+)\)(.*)$/) {
			$long_rev = $1;
			$author   = $2;
			$time     = $3;
			$lineno   = $4;
			$data     = $5;
		} else {
			print qq(  <tr><td colspan="5" class="error">Unable to parse: $line</td></tr>\n);
			next;
		}
		$short_rev  = substr ($long_rev, 0, 8);
		$age        = time () - $time;
		$age_str    = age_string ($age);
		$age_str    =~ s/ /&nbsp;/g;
		$age_class  = age_class($age);
		$author     = esc_html ($author);
		$author     =~ s/ /&nbsp;/g;

		$data = untabify($data);
		$data = esc_html ($data);

		print <<HTML;
  <tr class="$line_class[$line_class_num]">
    <td class="sha1"><a href="${\href (action=>"commit", hash=>$long_rev)}" class="text">$short_rev..</a></td>
    <td class="$age_class">$age_str</td>
    <td>$author</td>
    <td class="linenr"><a id="$lineno" href="#$lineno" class="linenr">$lineno</a></td>
    <td class="pre">$data</td>
  </tr>
HTML
	} # while (my $line = <$fd>)
	print "</table>\n\n";
	close $fd
		or print "Reading blob failed.\n";
	print "</div>";
	git_footer_html();
}

sub git_tags {
	my $head = git_get_head_hash($project);
	git_header_html();
	git_print_page_nav('','', $head,undef,$head);
	git_print_header_div('summary', $project);

	my @tagslist = git_get_tags_list();
	if (@tagslist) {
		git_tags_body(\@tagslist);
	}
	git_footer_html();
}

sub git_heads {
	my $head = git_get_head_hash($project);
	git_header_html();
	git_print_page_nav('','', $head,undef,$head);
	git_print_header_div('summary', $project);

	my @headslist = git_get_heads_list();
	if (@headslist) {
		git_heads_body(\@headslist, $head);
	}
	git_footer_html();
}

sub git_blob_plain {
	my $expires;

	if (!defined $hash) {
		if (defined $file_name) {
			my $base = $hash_base || git_get_head_hash($project);
			$hash = git_get_hash_by_path($base, $file_name, "blob")
				or die_error(undef, "Error lookup file");
		} else {
			die_error(undef, "No file name defined");
		}
	} elsif ($hash =~ m/^[0-9a-fA-F]{40}$/) {
		# blobs defined by non-textual hash id's can be cached
		$expires = "+1d";
	}

	my $type = shift;
	open my $fd, "-|", git_cmd(), "cat-file", "blob", $hash
		or die_error(undef, "Couldn't cat $file_name, $hash");

	$type ||= blob_mimetype($fd, $file_name);

	# save as filename, even when no $file_name is given
	my $save_as = "$hash";
	if (defined $file_name) {
		$save_as = $file_name;
	} elsif ($type =~ m/^text\//) {
		$save_as .= '.txt';
	}

	print $cgi->header(
		-type => "$type",
		-expires=>$expires,
		-content_disposition => 'inline; filename="' . "$save_as" . '"');
	undef $/;
	binmode STDOUT, ':raw';
	print <$fd>;
	binmode STDOUT, ':utf8'; # as set at the beginning of gitweb.cgi
	$/ = "\n";
	close $fd;
}

sub git_blob {
	my $expires;

	if (!defined $hash) {
		if (defined $file_name) {
			my $base = $hash_base || git_get_head_hash($project);
			$hash = git_get_hash_by_path($base, $file_name, "blob")
				or die_error(undef, "Error lookup file");
		} else {
			die_error(undef, "No file name defined");
		}
	} elsif ($hash =~ m/^[0-9a-fA-F]{40}$/) {
		# blobs defined by non-textual hash id's can be cached
		$expires = "+1d";
	}

	my ($have_blame) = gitweb_check_feature('blame');
	open my $fd, "-|", git_cmd(), "cat-file", "blob", $hash
		or die_error(undef, "Couldn't cat $file_name, $hash");
	my $mimetype = blob_mimetype($fd, $file_name);
	if ($mimetype !~ m/^text\//) {
		close $fd;
		return git_blob_plain($mimetype);
	}
	git_header_html(undef, $expires);
	my $formats_nav = '';
	if (defined $hash_base && (my %co = parse_commit($hash_base))) {
		if (defined $file_name) {
			if ($have_blame) {
				$formats_nav .=
					$cgi->a({-href => href(action=>"blame", hash_base=>$hash_base,
					                       hash=>$hash, file_name=>$file_name)},
					        "blame") .
					" | ";
			}
			$formats_nav .=
				$cgi->a({-href => href(action=>"history", hash_base=>$hash_base,
				                       hash=>$hash, file_name=>$file_name)},
				        "history") .
				" | " .
				$cgi->a({-href => href(action=>"blob_plain",
				                       hash=>$hash, file_name=>$file_name)},
				        "raw") .
				" | " .
				$cgi->a({-href => href(action=>"blob",
				                       hash_base=>"HEAD", file_name=>$file_name)},
				        "HEAD");
		} else {
			$formats_nav .=
				$cgi->a({-href => href(action=>"blob_plain", hash=>$hash)}, "raw");
		}
		git_print_page_nav('','', $hash_base,$co{'tree'},$hash_base, $formats_nav);
		git_print_header_div('commit', esc_html($co{'title'}), $hash_base);
	} else {
		print "<div class=\"page_nav\">\n" .
		      "<br/><br/></div>\n" .
		      "<div class=\"title\">$hash</div>\n";
	}
	git_print_page_path($file_name, "blob", $hash_base);
	print "<div class=\"page_body\">\n";
	my $nr;
	while (my $line = <$fd>) {
		chomp $line;
		$nr++;
		$line = untabify($line);
		printf "<div class=\"pre\"><a id=\"l%i\" href=\"#l%i\" class=\"linenr\">%4i</a> %s</div>\n",
		       $nr, $nr, $nr, esc_html($line, -nbsp=>1);
	}
	close $fd
		or print "Reading blob failed.\n";
	print "</div>";
	git_footer_html();
}

sub git_tree {
	my $have_snapshot = gitweb_have_snapshot();

	if (!defined $hash_base) {
		$hash_base = "HEAD";
	}
	if (!defined $hash) {
		if (defined $file_name) {
			$hash = git_get_hash_by_path($hash_base, $file_name, "tree");
		} else {
			$hash = $hash_base;
		}
	}
	$/ = "\0";
	open my $fd, "-|", git_cmd(), "ls-tree", '-z', $hash
		or die_error(undef, "Open git-ls-tree failed");
	my @entries = map { chomp; $_ } <$fd>;
	close $fd or die_error(undef, "Reading tree failed");
	$/ = "\n";

	my $refs = git_get_references();
	my $ref = format_ref_marker($refs, $hash_base);
	git_header_html();
	my $basedir = '';
	my ($have_blame) = gitweb_check_feature('blame');
	if (defined $hash_base && (my %co = parse_commit($hash_base))) {
		my @views_nav = ();
		if (defined $file_name) {
			push @views_nav,
				$cgi->a({-href => href(action=>"history", hash_base=>$hash_base,
				                       hash=>$hash, file_name=>$file_name)},
				        "history"),
				$cgi->a({-href => href(action=>"tree",
				                       hash_base=>"HEAD", file_name=>$file_name)},
				        "HEAD"),
		}
		if ($have_snapshot) {
			# FIXME: Should be available when we have no hash base as well.
			push @views_nav,
				$cgi->a({-href => href(action=>"snapshot", hash=>$hash)},
				        "snapshot");
		}
		git_print_page_nav('tree','', $hash_base, undef, undef, join(' | ', @views_nav));
		git_print_header_div('commit', esc_html($co{'title'}) . $ref, $hash_base);
	} else {
		undef $hash_base;
		print "<div class=\"page_nav\">\n";
		print "<br/><br/></div>\n";
		print "<div class=\"title\">$hash</div>\n";
	}
	if (defined $file_name) {
		$basedir = $file_name;
		if ($basedir ne '' && substr($basedir, -1) ne '/') {
			$basedir .= '/';
		}
	}
	git_print_page_path($file_name, 'tree', $hash_base);
	print "<div class=\"page_body\">\n";
	print "<table cellspacing=\"0\">\n";
	my $alternate = 1;
	# '..' (top directory) link if possible
	if (defined $hash_base &&
	    defined $file_name && $file_name =~ m![^/]+$!) {
		if ($alternate) {
			print "<tr class=\"dark\">\n";
		} else {
			print "<tr class=\"light\">\n";
		}
		$alternate ^= 1;

		my $up = $file_name;
		$up =~ s!/?[^/]+$!!;
		undef $up unless $up;
		# based on git_print_tree_entry
		print '<td class="mode">' . mode_str('040000') . "</td>\n";
		print '<td class="list">';
		print $cgi->a({-href => href(action=>"tree", hash_base=>$hash_base,
		                             file_name=>$up)},
		              "..");
		print "</td>\n";
		print "<td class=\"link\"></td>\n";

		print "</tr>\n";
	}
	foreach my $line (@entries) {
		my %t = parse_ls_tree_line($line, -z => 1);

		if ($alternate) {
			print "<tr class=\"dark\">\n";
		} else {
			print "<tr class=\"light\">\n";
		}
		$alternate ^= 1;

		git_print_tree_entry(\%t, $basedir, $hash_base, $have_blame);

		print "</tr>\n";
	}
	print "</table>\n" .
	      "</div>";
	git_footer_html();
}

sub git_snapshot {
	my ($ctype, $suffix, $command) = gitweb_check_feature('snapshot');
	my $have_snapshot = (defined $ctype && defined $suffix);
	if (!$have_snapshot) {
		die_error('403 Permission denied', "Permission denied");
	}

	if (!defined $hash) {
		$hash = git_get_head_hash($project);
	}

	my $filename = basename($project) . "-$hash.tar.$suffix";

	print $cgi->header(
		-type => 'application/x-tar',
		-content_encoding => $ctype,
		-content_disposition => 'inline; filename="' . "$filename" . '"',
		-status => '200 OK');

	my $git = git_cmd_str();
	my $name = $project;
	$name =~ s/\047/\047\\\047\047/g;
	open my $fd, "-|",
	"$git archive --format=tar --prefix=\'$name\'/ $hash | $command"
		or die_error(undef, "Execute git-tar-tree failed.");
	binmode STDOUT, ':raw';
	print <$fd>;
	binmode STDOUT, ':utf8'; # as set at the beginning of gitweb.cgi
	close $fd;

}

sub git_log {
	my $head = git_get_head_hash($project);
	if (!defined $hash) {
		$hash = $head;
	}
	if (!defined $page) {
		$page = 0;
	}
	my $refs = git_get_references();

	my $limit = sprintf("--max-count=%i", (100 * ($page+1)));
	open my $fd, "-|", git_cmd(), "rev-list", $limit, $hash, "--"
		or die_error(undef, "Open git-rev-list failed");
	my @revlist = map { chomp; $_ } <$fd>;
	close $fd;

	my $paging_nav = format_paging_nav('log', $hash, $head, $page, $#revlist);

	git_header_html();
	git_print_page_nav('log','', $hash,undef,undef, $paging_nav);

	if (!@revlist) {
		my %co = parse_commit($hash);

		git_print_header_div('summary', $project);
		print "<div class=\"page_body\"> Last change $co{'age_string'}.<br/><br/></div>\n";
	}
	for (my $i = ($page * 100); $i <= $#revlist; $i++) {
		my $commit = $revlist[$i];
		my $ref = format_ref_marker($refs, $commit);
		my %co = parse_commit($commit);
		next if !%co;
		my %ad = parse_date($co{'author_epoch'});
		git_print_header_div('commit',
		               "<span class=\"age\">$co{'age_string'}</span>" .
		               esc_html($co{'title'}) . $ref,
		               $commit);
		print "<div class=\"title_text\">\n" .
		      "<div class=\"log_link\">\n" .
		      $cgi->a({-href => href(action=>"commit", hash=>$commit)}, "commit") .
		      " | " .
		      $cgi->a({-href => href(action=>"commitdiff", hash=>$commit)}, "commitdiff") .
		      " | " .
		      $cgi->a({-href => href(action=>"tree", hash=>$commit, hash_base=>$commit)}, "tree") .
		      "<br/>\n" .
		      "</div>\n" .
		      "<i>" . esc_html($co{'author_name'}) .  " [$ad{'rfc2822'}]</i><br/>\n" .
		      "</div>\n";

		print "<div class=\"log_body\">\n";
		git_print_log($co{'comment'}, -final_empty_line=> 1);
		print "</div>\n";
	}
	git_footer_html();
}

sub git_commit {
	my %co = parse_commit($hash);
	if (!%co) {
		die_error(undef, "Unknown commit object");
	}
	my %ad = parse_date($co{'author_epoch'}, $co{'author_tz'});
	my %cd = parse_date($co{'committer_epoch'}, $co{'committer_tz'});

	my $parent = $co{'parent'};
	if (!defined $parent) {
		$parent = "--root";
	}
	open my $fd, "-|", git_cmd(), "diff-tree", '-r', "--no-commit-id",
		@diff_opts, $parent, $hash, "--"
		or die_error(undef, "Open git-diff-tree failed");
	my @difftree = map { chomp; $_ } <$fd>;
	close $fd or die_error(undef, "Reading git-diff-tree failed");

	# non-textual hash id's can be cached
	my $expires;
	if ($hash =~ m/^[0-9a-fA-F]{40}$/) {
		$expires = "+1d";
	}
	my $refs = git_get_references();
	my $ref = format_ref_marker($refs, $co{'id'});

	my $have_snapshot = gitweb_have_snapshot();

	my @views_nav = ();
	if (defined $file_name && defined $co{'parent'}) {
		push @views_nav,
			$cgi->a({-href => href(action=>"blame", hash_parent=>$parent, file_name=>$file_name)},
			        "blame");
	}
	git_header_html(undef, $expires);
	git_print_page_nav('commit', '',
	                   $hash, $co{'tree'}, $hash,
	                   join (' | ', @views_nav));

	if (defined $co{'parent'}) {
		git_print_header_div('commitdiff', esc_html($co{'title'}) . $ref, $hash);
	} else {
		git_print_header_div('tree', esc_html($co{'title'}) . $ref, $co{'tree'}, $hash);
	}
	print "<div class=\"title_text\">\n" .
	      "<table cellspacing=\"0\">\n";
	print "<tr><td>author</td><td>" . esc_html($co{'author'}) . "</td></tr>\n".
	      "<tr>" .
	      "<td></td><td> $ad{'rfc2822'}";
	if ($ad{'hour_local'} < 6) {
		printf(" (<span class=\"atnight\">%02d:%02d</span> %s)",
		       $ad{'hour_local'}, $ad{'minute_local'}, $ad{'tz_local'});
	} else {
		printf(" (%02d:%02d %s)",
		       $ad{'hour_local'}, $ad{'minute_local'}, $ad{'tz_local'});
	}
	print "</td>" .
	      "</tr>\n";
	print "<tr><td>committer</td><td>" . esc_html($co{'committer'}) . "</td></tr>\n";
	print "<tr><td></td><td> $cd{'rfc2822'}" .
	      sprintf(" (%02d:%02d %s)", $cd{'hour_local'}, $cd{'minute_local'}, $cd{'tz_local'}) .
	      "</td></tr>\n";
	print "<tr><td>commit</td><td class=\"sha1\">$co{'id'}</td></tr>\n";
	print "<tr>" .
	      "<td>tree</td>" .
	      "<td class=\"sha1\">" .
	      $cgi->a({-href => href(action=>"tree", hash=>$co{'tree'}, hash_base=>$hash),
	               class => "list"}, $co{'tree'}) .
	      "</td>" .
	      "<td class=\"link\">" .
	      $cgi->a({-href => href(action=>"tree", hash=>$co{'tree'}, hash_base=>$hash)},
	              "tree");
	if ($have_snapshot) {
		print " | " .
		      $cgi->a({-href => href(action=>"snapshot", hash=>$hash)}, "snapshot");
	}
	print "</td>" .
	      "</tr>\n";
	my $parents = $co{'parents'};
	foreach my $par (@$parents) {
		print "<tr>" .
		      "<td>parent</td>" .
		      "<td class=\"sha1\">" .
		      $cgi->a({-href => href(action=>"commit", hash=>$par),
		               class => "list"}, $par) .
		      "</td>" .
		      "<td class=\"link\">" .
		      $cgi->a({-href => href(action=>"commit", hash=>$par)}, "commit") .
		      " | " .
		      $cgi->a({-href => href(action=>"commitdiff", hash=>$hash, hash_parent=>$par)}, "diff") .
		      "</td>" .
		      "</tr>\n";
	}
	print "</table>".
	      "</div>\n";

	print "<div class=\"page_body\">\n";
	git_print_log($co{'comment'});
	print "</div>\n";

	git_difftree_body(\@difftree, $hash, $parent);

	git_footer_html();
}

sub git_blobdiff {
	my $format = shift || 'html';

	my $fd;
	my @difftree;
	my %diffinfo;
	my $expires;

	# preparing $fd and %diffinfo for git_patchset_body
	# new style URI
	if (defined $hash_base && defined $hash_parent_base) {
		if (defined $file_name) {
			# read raw output
			open $fd, "-|", git_cmd(), "diff-tree", '-r', @diff_opts,
				$hash_parent_base, $hash_base,
				"--", $file_name
				or die_error(undef, "Open git-diff-tree failed");
			@difftree = map { chomp; $_ } <$fd>;
			close $fd
				or die_error(undef, "Reading git-diff-tree failed");
			@difftree
				or die_error('404 Not Found', "Blob diff not found");

		} elsif (defined $hash &&
		         $hash =~ /[0-9a-fA-F]{40}/) {
			# try to find filename from $hash

			# read filtered raw output
			open $fd, "-|", git_cmd(), "diff-tree", '-r', @diff_opts,
				$hash_parent_base, $hash_base, "--"
				or die_error(undef, "Open git-diff-tree failed");
			@difftree =
				# ':100644 100644 03b21826... 3b93d5e7... M	ls-files.c'
				# $hash == to_id
				grep { /^:[0-7]{6} [0-7]{6} [0-9a-fA-F]{40} $hash/ }
				map { chomp; $_ } <$fd>;
			close $fd
				or die_error(undef, "Reading git-diff-tree failed");
			@difftree
				or die_error('404 Not Found', "Blob diff not found");

		} else {
			die_error('404 Not Found', "Missing one of the blob diff parameters");
		}

		if (@difftree > 1) {
			die_error('404 Not Found', "Ambiguous blob diff specification");
		}

		%diffinfo = parse_difftree_raw_line($difftree[0]);
		$file_parent ||= $diffinfo{'from_file'} || $file_name || $diffinfo{'file'};
		$file_name   ||= $diffinfo{'to_file'}   || $diffinfo{'file'};

		$hash_parent ||= $diffinfo{'from_id'};
		$hash        ||= $diffinfo{'to_id'};

		# non-textual hash id's can be cached
		if ($hash_base =~ m/^[0-9a-fA-F]{40}$/ &&
		    $hash_parent_base =~ m/^[0-9a-fA-F]{40}$/) {
			$expires = '+1d';
		}

		# open patch output
		open $fd, "-|", git_cmd(), "diff-tree", '-r', @diff_opts,
			'-p', $hash_parent_base, $hash_base,
			"--", $file_name
			or die_error(undef, "Open git-diff-tree failed");
	}

	# old/legacy style URI
	if (!%diffinfo && # if new style URI failed
	    defined $hash && defined $hash_parent) {
		# fake git-diff-tree raw output
		$diffinfo{'from_mode'} = $diffinfo{'to_mode'} = "blob";
		$diffinfo{'from_id'} = $hash_parent;
		$diffinfo{'to_id'}   = $hash;
		if (defined $file_name) {
			if (defined $file_parent) {
				$diffinfo{'status'} = '2';
				$diffinfo{'from_file'} = $file_parent;
				$diffinfo{'to_file'}   = $file_name;
			} else { # assume not renamed
				$diffinfo{'status'} = '1';
				$diffinfo{'from_file'} = $file_name;
				$diffinfo{'to_file'}   = $file_name;
			}
		} else { # no filename given
			$diffinfo{'status'} = '2';
			$diffinfo{'from_file'} = $hash_parent;
			$diffinfo{'to_file'}   = $hash;
		}

		# non-textual hash id's can be cached
		if ($hash =~ m/^[0-9a-fA-F]{40}$/ &&
		    $hash_parent =~ m/^[0-9a-fA-F]{40}$/) {
			$expires = '+1d';
		}

		# open patch output
		open $fd, "-|", git_cmd(), "diff", '-p', @diff_opts,
			$hash_parent, $hash, "--"
			or die_error(undef, "Open git-diff failed");
	} else  {
		die_error('404 Not Found', "Missing one of the blob diff parameters")
			unless %diffinfo;
	}

	# header
	if ($format eq 'html') {
		my $formats_nav =
			$cgi->a({-href => href(action=>"blobdiff_plain",
			                       hash=>$hash, hash_parent=>$hash_parent,
			                       hash_base=>$hash_base, hash_parent_base=>$hash_parent_base,
			                       file_name=>$file_name, file_parent=>$file_parent)},
			        "raw");
		git_header_html(undef, $expires);
		if (defined $hash_base && (my %co = parse_commit($hash_base))) {
			git_print_page_nav('','', $hash_base,$co{'tree'},$hash_base, $formats_nav);
			git_print_header_div('commit', esc_html($co{'title'}), $hash_base);
		} else {
			print "<div class=\"page_nav\"><br/>$formats_nav<br/></div>\n";
			print "<div class=\"title\">$hash vs $hash_parent</div>\n";
		}
		if (defined $file_name) {
			git_print_page_path($file_name, "blob", $hash_base);
		} else {
			print "<div class=\"page_path\"></div>\n";
		}

	} elsif ($format eq 'plain') {
		print $cgi->header(
			-type => 'text/plain',
			-charset => 'utf-8',
			-expires => $expires,
			-content_disposition => 'inline; filename="' . "$file_name" . '.patch"');

		print "X-Git-Url: " . $cgi->self_url() . "\n\n";

	} else {
		die_error(undef, "Unknown blobdiff format");
	}

	# patch
	if ($format eq 'html') {
		print "<div class=\"page_body\">\n";

		git_patchset_body($fd, [ \%diffinfo ], $hash_base, $hash_parent_base);
		close $fd;

		print "</div>\n"; # class="page_body"
		git_footer_html();

	} else {
		while (my $line = <$fd>) {
			$line =~ s!a/($hash|$hash_parent)!'a/'.esc_html($diffinfo{'from_file'})!eg;
			$line =~ s!b/($hash|$hash_parent)!'b/'.esc_html($diffinfo{'to_file'})!eg;

			print $line;

			last if $line =~ m!^\+\+\+!;
		}
		local $/ = undef;
		print <$fd>;
		close $fd;
	}
}

sub git_blobdiff_plain {
	git_blobdiff('plain');
}

sub git_commitdiff {
	my $format = shift || 'html';
	my %co = parse_commit($hash);
	if (!%co) {
		die_error(undef, "Unknown commit object");
	}

	# we need to prepare $formats_nav before any parameter munging
	my $formats_nav;
	if ($format eq 'html') {
		$formats_nav =
			$cgi->a({-href => href(action=>"commitdiff_plain",
			                       hash=>$hash, hash_parent=>$hash_parent)},
			        "raw");

		if (defined $hash_parent) {
			# commitdiff with two commits given
			my $hash_parent_short = $hash_parent;
			if ($hash_parent =~ m/^[0-9a-fA-F]{40}$/) {
				$hash_parent_short = substr($hash_parent, 0, 7);
			}
			$formats_nav .=
				' (from: ' .
				$cgi->a({-href => href(action=>"commitdiff",
				                       hash=>$hash_parent)},
				        esc_html($hash_parent_short)) .
				')';
		} elsif (!$co{'parent'}) {
			# --root commitdiff
			$formats_nav .= ' (initial)';
		} elsif (scalar @{$co{'parents'}} == 1) {
			# single parent commit
			$formats_nav .=
				' (parent: ' .
				$cgi->a({-href => href(action=>"commitdiff",
				                       hash=>$co{'parent'})},
				        esc_html(substr($co{'parent'}, 0, 7))) .
				')';
		} else {
			# merge commit
			$formats_nav .=
				' (merge: ' .
				join(' ', map {
					$cgi->a({-href => href(action=>"commitdiff",
					                       hash=>$_)},
					        esc_html(substr($_, 0, 7)));
				} @{$co{'parents'}} ) .
				')';
		}
	}

	if (!defined $hash_parent) {
		$hash_parent = $co{'parent'} || '--root';
	}

	# read commitdiff
	my $fd;
	my @difftree;
	if ($format eq 'html') {
		open $fd, "-|", git_cmd(), "diff-tree", '-r', @diff_opts,
			"--no-commit-id", "--patch-with-raw", "--full-index",
			$hash_parent, $hash, "--"
			or die_error(undef, "Open git-diff-tree failed");

		while (chomp(my $line = <$fd>)) {
			# empty line ends raw part of diff-tree output
			last unless $line;
			push @difftree, $line;
		}

	} elsif ($format eq 'plain') {
		open $fd, "-|", git_cmd(), "diff-tree", '-r', @diff_opts,
			'-p', $hash_parent, $hash, "--"
			or die_error(undef, "Open git-diff-tree failed");

	} else {
		die_error(undef, "Unknown commitdiff format");
	}

	# non-textual hash id's can be cached
	my $expires;
	if ($hash =~ m/^[0-9a-fA-F]{40}$/) {
		$expires = "+1d";
	}

	# write commit message
	if ($format eq 'html') {
		my $refs = git_get_references();
		my $ref = format_ref_marker($refs, $co{'id'});

		git_header_html(undef, $expires);
		git_print_page_nav('commitdiff','', $hash,$co{'tree'},$hash, $formats_nav);
		git_print_header_div('commit', esc_html($co{'title'}) . $ref, $hash);
		git_print_authorship(\%co);
		print "<div class=\"page_body\">\n";
		if (@{$co{'comment'}} > 1) {
			print "<div class=\"log\">\n";
			git_print_log($co{'comment'}, -final_empty_line=> 1, -remove_title => 1);
			print "</div>\n"; # class="log"
		}

	} elsif ($format eq 'plain') {
		my $refs = git_get_references("tags");
		my $tagname = git_get_rev_name_tags($hash);
		my $filename = basename($project) . "-$hash.patch";

		print $cgi->header(
			-type => 'text/plain',
			-charset => 'utf-8',
			-expires => $expires,
			-content_disposition => 'inline; filename="' . "$filename" . '"');
		my %ad = parse_date($co{'author_epoch'}, $co{'author_tz'});
		print <<TEXT;
From: $co{'author'}
Date: $ad{'rfc2822'} ($ad{'tz_local'})
Subject: $co{'title'}
TEXT
		print "X-Git-Tag: $tagname\n" if $tagname;
		print "X-Git-Url: " . $cgi->self_url() . "\n\n";

		foreach my $line (@{$co{'comment'}}) {
			print "$line\n";
		}
		print "---\n\n";
	}

	# write patch
	if ($format eq 'html') {
		git_difftree_body(\@difftree, $hash, $hash_parent);
		print "<br/>\n";

		git_patchset_body($fd, \@difftree, $hash, $hash_parent);
		close $fd;
		print "</div>\n"; # class="page_body"
		git_footer_html();

	} elsif ($format eq 'plain') {
		local $/ = undef;
		print <$fd>;
		close $fd
			or print "Reading git-diff-tree failed\n";
	}
}

sub git_commitdiff_plain {
	git_commitdiff('plain');
}

sub git_history {
	if (!defined $hash_base) {
		$hash_base = git_get_head_hash($project);
	}
	if (!defined $page) {
		$page = 0;
	}
	my $ftype;
	my %co = parse_commit($hash_base);
	if (!%co) {
		die_error(undef, "Unknown commit object");
	}

	my $refs = git_get_references();
	my $limit = sprintf("--max-count=%i", (100 * ($page+1)));

	if (!defined $hash && defined $file_name) {
		$hash = git_get_hash_by_path($hash_base, $file_name);
	}
	if (defined $hash) {
		$ftype = git_get_type($hash);
	}

	open my $fd, "-|",
		git_cmd(), "rev-list", $limit, "--full-history", $hash_base, "--", $file_name
			or die_error(undef, "Open git-rev-list-failed");
	my @revlist = map { chomp; $_ } <$fd>;
	close $fd
		or die_error(undef, "Reading git-rev-list failed");

	my $paging_nav = '';
	if ($page > 0) {
		$paging_nav .=
			$cgi->a({-href => href(action=>"history", hash=>$hash, hash_base=>$hash_base,
			                       file_name=>$file_name)},
			        "first");
		$paging_nav .= " &sdot; " .
			$cgi->a({-href => href(action=>"history", hash=>$hash, hash_base=>$hash_base,
			                       file_name=>$file_name, page=>$page-1),
			         -accesskey => "p", -title => "Alt-p"}, "prev");
	} else {
		$paging_nav .= "first";
		$paging_nav .= " &sdot; prev";
	}
	if ($#revlist >= (100 * ($page+1)-1)) {
		$paging_nav .= " &sdot; " .
			$cgi->a({-href => href(action=>"history", hash=>$hash, hash_base=>$hash_base,
			                       file_name=>$file_name, page=>$page+1),
			         -accesskey => "n", -title => "Alt-n"}, "next");
	} else {
		$paging_nav .= " &sdot; next";
	}
	my $next_link = '';
	if ($#revlist >= (100 * ($page+1)-1)) {
		$next_link =
			$cgi->a({-href => href(action=>"history", hash=>$hash, hash_base=>$hash_base,
			                       file_name=>$file_name, page=>$page+1),
			         -title => "Alt-n"}, "next");
	}

	git_header_html();
	git_print_page_nav('history','', $hash_base,$co{'tree'},$hash_base, $paging_nav);
	git_print_header_div('commit', esc_html($co{'title'}), $hash_base);
	git_print_page_path($file_name, $ftype, $hash_base);

	git_history_body(\@revlist, ($page * 100), $#revlist,
	                 $refs, $hash_base, $ftype, $next_link);

	git_footer_html();
}

sub git_search {
	if (!defined $searchtext) {
		die_error(undef, "Text field empty");
	}
	if (!defined $hash) {
		$hash = git_get_head_hash($project);
	}
	my %co = parse_commit($hash);
	if (!%co) {
		die_error(undef, "Unknown commit object");
	}

	$searchtype ||= 'commit';
	if ($searchtype eq 'pickaxe') {
		# pickaxe may take all resources of your box and run for several minutes
		# with every query - so decide by yourself how public you make this feature
		my ($have_pickaxe) = gitweb_check_feature('pickaxe');
		if (!$have_pickaxe) {
			die_error('403 Permission denied', "Permission denied");
		}
	}

	git_header_html();
	git_print_page_nav('','', $hash,$co{'tree'},$hash);
	git_print_header_div('commit', esc_html($co{'title'}), $hash);

	print "<table cellspacing=\"0\">\n";
	my $alternate = 1;
	if ($searchtype eq 'commit' or $searchtype eq 'author' or $searchtype eq 'committer') {
		$/ = "\0";
		open my $fd, "-|", git_cmd(), "rev-list",
			"--header", "--parents", $hash, "--"
			or next;
		while (my $commit_text = <$fd>) {
			if (!grep m/$searchtext/i, $commit_text) {
				next;
			}
			if ($searchtype eq 'author' && !grep m/\nauthor .*$searchtext/i, $commit_text) {
				next;
			}
			if ($searchtype eq 'committer' && !grep m/\ncommitter .*$searchtext/i, $commit_text) {
				next;
			}
			my @commit_lines = split "\n", $commit_text;
			my %co = parse_commit(undef, \@commit_lines);
			if (!%co) {
				next;
			}
			if ($alternate) {
				print "<tr class=\"dark\">\n";
			} else {
				print "<tr class=\"light\">\n";
			}
			$alternate ^= 1;
			print "<td title=\"$co{'age_string_age'}\"><i>$co{'age_string_date'}</i></td>\n" .
			      "<td><i>" . esc_html(chop_str($co{'author_name'}, 15, 5)) . "</i></td>\n" .
			      "<td>" .
			      $cgi->a({-href => href(action=>"commit", hash=>$co{'id'}), -class => "list subject"},
			               esc_html(chop_str($co{'title'}, 50)) . "<br/>");
			my $comment = $co{'comment'};
			foreach my $line (@$comment) {
				if ($line =~ m/^(.*)($searchtext)(.*)$/i) {
					my $lead = esc_html($1) || "";
					$lead = chop_str($lead, 30, 10);
					my $match = esc_html($2) || "";
					my $trail = esc_html($3) || "";
					$trail = chop_str($trail, 30, 10);
					my $text = "$lead<span class=\"match\">$match</span>$trail";
					print chop_str($text, 80, 5) . "<br/>\n";
				}
			}
			print "</td>\n" .
			      "<td class=\"link\">" .
			      $cgi->a({-href => href(action=>"commit", hash=>$co{'id'})}, "commit") .
			      " | " .
			      $cgi->a({-href => href(action=>"tree", hash=>$co{'tree'}, hash_base=>$co{'id'})}, "tree");
			print "</td>\n" .
			      "</tr>\n";
		}
		close $fd;
	}

	if ($searchtype eq 'pickaxe') {
		$/ = "\n";
		my $git_command = git_cmd_str();
		open my $fd, "-|", "$git_command rev-list $hash | " .
			"$git_command diff-tree -r --stdin -S\'$searchtext\'";
		undef %co;
		my @files;
		while (my $line = <$fd>) {
			if (%co && $line =~ m/^:([0-7]{6}) ([0-7]{6}) ([0-9a-fA-F]{40}) ([0-9a-fA-F]{40}) (.)\t(.*)$/) {
				my %set;
				$set{'file'} = $6;
				$set{'from_id'} = $3;
				$set{'to_id'} = $4;
				$set{'id'} = $set{'to_id'};
				if ($set{'id'} =~ m/0{40}/) {
					$set{'id'} = $set{'from_id'};
				}
				if ($set{'id'} =~ m/0{40}/) {
					next;
				}
				push @files, \%set;
			} elsif ($line =~ m/^([0-9a-fA-F]{40})$/){
				if (%co) {
					if ($alternate) {
						print "<tr class=\"dark\">\n";
					} else {
						print "<tr class=\"light\">\n";
					}
					$alternate ^= 1;
					print "<td title=\"$co{'age_string_age'}\"><i>$co{'age_string_date'}</i></td>\n" .
					      "<td><i>" . esc_html(chop_str($co{'author_name'}, 15, 5)) . "</i></td>\n" .
					      "<td>" .
					      $cgi->a({-href => href(action=>"commit", hash=>$co{'id'}),
					              -class => "list subject"},
					              esc_html(chop_str($co{'title'}, 50)) . "<br/>");
					while (my $setref = shift @files) {
						my %set = %$setref;
						print $cgi->a({-href => href(action=>"blob", hash_base=>$co{'id'},
						                             hash=>$set{'id'}, file_name=>$set{'file'}),
						              -class => "list"},
						              "<span class=\"match\">" . esc_html($set{'file'}) . "</span>") .
						      "<br/>\n";
					}
					print "</td>\n" .
					      "<td class=\"link\">" .
					      $cgi->a({-href => href(action=>"commit", hash=>$co{'id'})}, "commit") .
					      " | " .
					      $cgi->a({-href => href(action=>"tree", hash=>$co{'tree'}, hash_base=>$co{'id'})}, "tree");
					print "</td>\n" .
					      "</tr>\n";
				}
				%co = parse_commit($1);
			}
		}
		close $fd;
	}
	print "</table>\n";
	git_footer_html();
}

sub git_search_help {
	git_header_html();
	git_print_page_nav('','', $hash,$hash,$hash);
	print <<EOT;
<dl>
<dt><b>commit</b></dt>
<dd>The commit messages and authorship information will be scanned for the given string.</dd>
<dt><b>author</b></dt>
<dd>Name and e-mail of the change author and date of birth of the patch will be scanned for the given string.</dd>
<dt><b>committer</b></dt>
<dd>Name and e-mail of the committer and date of commit will be scanned for the given string.</dd>
EOT
	my ($have_pickaxe) = gitweb_check_feature('pickaxe');
	if ($have_pickaxe) {
		print <<EOT;
<dt><b>pickaxe</b></dt>
<dd>All commits that caused the string to appear or disappear from any file (changes that
added, removed or "modified" the string) will be listed. This search can take a while and
takes a lot of strain on the server, so please use it wisely.</dd>
EOT
	}
	print "</dl>\n";
	git_footer_html();
}

sub git_shortlog {
	my $head = git_get_head_hash($project);
	if (!defined $hash) {
		$hash = $head;
	}
	if (!defined $page) {
		$page = 0;
	}
	my $refs = git_get_references();

	my $limit = sprintf("--max-count=%i", (100 * ($page+1)));
	open my $fd, "-|", git_cmd(), "rev-list", $limit, $hash, "--"
		or die_error(undef, "Open git-rev-list failed");
	my @revlist = map { chomp; $_ } <$fd>;
	close $fd;

	my $paging_nav = format_paging_nav('shortlog', $hash, $head, $page, $#revlist);
	my $next_link = '';
	if ($#revlist >= (100 * ($page+1)-1)) {
		$next_link =
			$cgi->a({-href => href(action=>"shortlog", hash=>$hash, page=>$page+1),
			         -title => "Alt-n"}, "next");
	}


	git_header_html();
	git_print_page_nav('shortlog','', $hash,$hash,$hash, $paging_nav);
	git_print_header_div('summary', $project);

	git_shortlog_body(\@revlist, ($page * 100), $#revlist, $refs, $next_link);

	git_footer_html();
}

## ......................................................................
## feeds (RSS, OPML)

sub git_rss {
	# http://www.notestips.com/80256B3A007F2692/1/NAMO5P9UPQ
	open my $fd, "-|", git_cmd(), "rev-list", "--max-count=150",
		git_get_head_hash($project), "--"
		or die_error(undef, "Open git-rev-list failed");
	my @revlist = map { chomp; $_ } <$fd>;
	close $fd or die_error(undef, "Reading git-rev-list failed");
	print $cgi->header(-type => 'text/xml', -charset => 'utf-8');
	print <<XML;
<?xml version="1.0" encoding="utf-8"?>
<rss version="2.0" xmlns:content="http://purl.org/rss/1.0/modules/content/">
<channel>
<title>$project $my_uri $my_url</title>
<link>${\esc_html("$my_url?p=$project;a=summary")}</link>
<description>$project log</description>
<language>en</language>
XML

	for (my $i = 0; $i <= $#revlist; $i++) {
		my $commit = $revlist[$i];
		my %co = parse_commit($commit);
		# we read 150, we always show 30 and the ones more recent than 48 hours
		if (($i >= 20) && ((time - $co{'committer_epoch'}) > 48*60*60)) {
			last;
		}
		my %cd = parse_date($co{'committer_epoch'});
		open $fd, "-|", git_cmd(), "diff-tree", '-r', @diff_opts,
			$co{'parent'}, $co{'id'}, "--"
			or next;
		my @difftree = map { chomp; $_ } <$fd>;
		close $fd
			or next;
		print "<item>\n" .
		      "<title>" .
		      sprintf("%d %s %02d:%02d", $cd{'mday'}, $cd{'month'}, $cd{'hour'}, $cd{'minute'}) . " - " . esc_html($co{'title'}) .
		      "</title>\n" .
		      "<author>" . esc_html($co{'author'}) . "</author>\n" .
		      "<pubDate>$cd{'rfc2822'}</pubDate>\n" .
		      "<guid isPermaLink=\"true\">" . esc_html("$my_url?p=$project;a=commit;h=$commit") . "</guid>\n" .
		      "<link>" . esc_html("$my_url?p=$project;a=commit;h=$commit") . "</link>\n" .
		      "<description>" . esc_html($co{'title'}) . "</description>\n" .
		      "<content:encoded>" .
		      "<![CDATA[\n";
		my $comment = $co{'comment'};
		foreach my $line (@$comment) {
			$line = to_utf8($line);
			print "$line<br/>\n";
		}
		print "<br/>\n";
		foreach my $line (@difftree) {
			if (!($line =~ m/^:([0-7]{6}) ([0-7]{6}) ([0-9a-fA-F]{40}) ([0-9a-fA-F]{40}) (.)([0-9]{0,3})\t(.*)$/)) {
				next;
			}
			my $file = esc_html(unquote($7));
			$file = to_utf8($file);
			print "$file<br/>\n";
		}
		print "]]>\n" .
		      "</content:encoded>\n" .
		      "</item>\n";
	}
	print "</channel></rss>";
}

sub git_opml {
	my @list = git_get_projects_list();

	print $cgi->header(-type => 'text/xml', -charset => 'utf-8');
	print <<XML;
<?xml version="1.0" encoding="utf-8"?>
<opml version="1.0">
<head>
  <title>$site_name OPML Export</title>
</head>
<body>
<outline text="git RSS feeds">
XML

	foreach my $pr (@list) {
		my %proj = %$pr;
		my $head = git_get_head_hash($proj{'path'});
		if (!defined $head) {
			next;
		}
		$git_dir = "$projectroot/$proj{'path'}";
		my %co = parse_commit($head);
		if (!%co) {
			next;
		}

		my $path = esc_html(chop_str($proj{'path'}, 25, 5));
		my $rss  = "$my_url?p=$proj{'path'};a=rss";
		my $html = "$my_url?p=$proj{'path'};a=summary";
		print "<outline type=\"rss\" text=\"$path\" title=\"$path\" xmlUrl=\"$rss\" htmlUrl=\"$html\"/>\n";
	}
	print <<XML;
</outline>
</body>
</opml>
XML
}<|MERGE_RESOLUTION|>--- conflicted
+++ resolved
@@ -921,13 +921,9 @@
 
 	if (-d $projects_list) {
 		# search in directory
-<<<<<<< HEAD
 		my $dir = $projects_list . ($filter ? "/$filter" : '');
-=======
-		my $dir = $projects_list;
 		# remove the trailing "/"
 		$dir =~ s!/+$!!;
->>>>>>> a622f6b3
 		my $pfxlen = length("$dir");
 
 		my $check_forks = gitweb_check_feature('forks');
