--- conflicted
+++ resolved
@@ -1000,11 +1000,7 @@
 void check_repository_format(void)
 {
 	check_repository_format_gently(get_git_dir(), NULL);
-<<<<<<< HEAD
 	startup_info->have_repository = 1;
-	return 0;
-=======
->>>>>>> 274db840
 }
 
 /*
