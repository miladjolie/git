/*
 * apply.c
 *
 * Copyright (C) Linus Torvalds, 2005
 *
 * This applies patches on top of some (arbitrary) version of the SCM.
 *
 */
#include "cache.h"
#include "cache-tree.h"
#include "quote.h"
#include "blob.h"
#include "delta.h"
#include "builtin.h"

/*
 *  --check turns on checking that the working tree matches the
 *    files that are being modified, but doesn't apply the patch
 *  --stat does just a diffstat, and doesn't actually apply
 *  --numstat does numeric diffstat, and doesn't actually apply
 *  --index-info shows the old and new index info for paths if available.
 *  --index updates the cache as well.
 *  --cached updates only the cache without ever touching the working tree.
 */
static const char *prefix;
static int prefix_length = -1;
static int newfd = -1;

static int unidiff_zero;
static int p_value = 1;
static int p_value_known;
static int check_index;
static int update_index;
static int cached;
static int diffstat;
static int numstat;
static int summary;
static int check;
static int apply = 1;
static int apply_in_reverse;
static int apply_with_reject;
static int apply_verbosely;
static int no_add;
static int show_index_info;
static int line_termination = '\n';
static unsigned long p_context = ULONG_MAX;
static const char apply_usage[] =
"git-apply [--stat] [--numstat] [--summary] [--check] [--index] [--cached] [--apply] [--no-add] [--index-info] [--allow-binary-replacement] [--reverse] [--reject] [--verbose] [-z] [-pNUM] [-CNUM] [--whitespace=<nowarn|warn|error|error-all|strip>] <patch>...";

static enum whitespace_eol {
	nowarn_whitespace,
	warn_on_whitespace,
	error_on_whitespace,
	strip_whitespace,
} new_whitespace = warn_on_whitespace;
static int whitespace_error;
static int squelch_whitespace_errors = 5;
static int applied_after_stripping;
static const char *patch_input_file;

static void parse_whitespace_option(const char *option)
{
	if (!option) {
		new_whitespace = warn_on_whitespace;
		return;
	}
	if (!strcmp(option, "warn")) {
		new_whitespace = warn_on_whitespace;
		return;
	}
	if (!strcmp(option, "nowarn")) {
		new_whitespace = nowarn_whitespace;
		return;
	}
	if (!strcmp(option, "error")) {
		new_whitespace = error_on_whitespace;
		return;
	}
	if (!strcmp(option, "error-all")) {
		new_whitespace = error_on_whitespace;
		squelch_whitespace_errors = 0;
		return;
	}
	if (!strcmp(option, "strip")) {
		new_whitespace = strip_whitespace;
		return;
	}
	die("unrecognized whitespace option '%s'", option);
}

static void set_default_whitespace_mode(const char *whitespace_option)
{
	if (!whitespace_option && !apply_default_whitespace) {
		new_whitespace = (apply
				  ? warn_on_whitespace
				  : nowarn_whitespace);
	}
}

/*
 * For "diff-stat" like behaviour, we keep track of the biggest change
 * we've seen, and the longest filename. That allows us to do simple
 * scaling.
 */
static int max_change, max_len;

/*
 * Various "current state", notably line numbers and what
 * file (and how) we're patching right now.. The "is_xxxx"
 * things are flags, where -1 means "don't know yet".
 */
static int linenr = 1;

/*
 * This represents one "hunk" from a patch, starting with
 * "@@ -oldpos,oldlines +newpos,newlines @@" marker.  The
 * patch text is pointed at by patch, and its byte length
 * is stored in size.  leading and trailing are the number
 * of context lines.
 */
struct fragment {
	unsigned long leading, trailing;
	unsigned long oldpos, oldlines;
	unsigned long newpos, newlines;
	const char *patch;
	int size;
	int rejected;
	struct fragment *next;
};

/*
 * When dealing with a binary patch, we reuse "leading" field
 * to store the type of the binary hunk, either deflated "delta"
 * or deflated "literal".
 */
#define binary_patch_method leading
#define BINARY_DELTA_DEFLATED	1
#define BINARY_LITERAL_DEFLATED 2

struct patch {
	char *new_name, *old_name, *def_name;
	unsigned int old_mode, new_mode;
	int is_new, is_delete;	/* -1 = unknown, 0 = false, 1 = true */
	int rejected;
	unsigned long deflate_origlen;
	int lines_added, lines_deleted;
	int score;
	unsigned int is_toplevel_relative:1;
	unsigned int inaccurate_eof:1;
	unsigned int is_binary:1;
	unsigned int is_copy:1;
	unsigned int is_rename:1;
	struct fragment *fragments;
	char *result;
	unsigned long resultsize;
	char old_sha1_prefix[41];
	char new_sha1_prefix[41];
	struct patch *next;
};

static void say_patch_name(FILE *output, const char *pre, struct patch *patch, const char *post)
{
	fputs(pre, output);
	if (patch->old_name && patch->new_name &&
	    strcmp(patch->old_name, patch->new_name)) {
		write_name_quoted(NULL, 0, patch->old_name, 1, output);
		fputs(" => ", output);
		write_name_quoted(NULL, 0, patch->new_name, 1, output);
	}
	else {
		const char *n = patch->new_name;
		if (!n)
			n = patch->old_name;
		write_name_quoted(NULL, 0, n, 1, output);
	}
	fputs(post, output);
}

#define CHUNKSIZE (8192)
#define SLOP (16)

static void *read_patch_file(int fd, unsigned long *sizep)
{
	unsigned long size = 0, alloc = CHUNKSIZE;
	void *buffer = xmalloc(alloc);

	for (;;) {
		int nr = alloc - size;
		if (nr < 1024) {
			alloc += CHUNKSIZE;
			buffer = xrealloc(buffer, alloc);
			nr = alloc - size;
		}
		nr = xread(fd, (char *) buffer + size, nr);
		if (!nr)
			break;
		if (nr < 0)
			die("git-apply: read returned %s", strerror(errno));
		size += nr;
	}
	*sizep = size;

	/*
	 * Make sure that we have some slop in the buffer
	 * so that we can do speculative "memcmp" etc, and
	 * see to it that it is NUL-filled.
	 */
	if (alloc < size + SLOP)
		buffer = xrealloc(buffer, size + SLOP);
	memset((char *) buffer + size, 0, SLOP);
	return buffer;
}

static unsigned long linelen(const char *buffer, unsigned long size)
{
	unsigned long len = 0;
	while (size--) {
		len++;
		if (*buffer++ == '\n')
			break;
	}
	return len;
}

static int is_dev_null(const char *str)
{
	return !memcmp("/dev/null", str, 9) && isspace(str[9]);
}

#define TERM_SPACE	1
#define TERM_TAB	2

static int name_terminate(const char *name, int namelen, int c, int terminate)
{
	if (c == ' ' && !(terminate & TERM_SPACE))
		return 0;
	if (c == '\t' && !(terminate & TERM_TAB))
		return 0;

	return 1;
}

static char *find_name(const char *line, char *def, int p_value, int terminate)
{
	int len;
	const char *start = line;
	char *name;

	if (*line == '"') {
		/* Proposed "new-style" GNU patch/diff format; see
		 * http://marc.theaimsgroup.com/?l=git&m=112927316408690&w=2
		 */
		name = unquote_c_style(line, NULL);
		if (name) {
			char *cp = name;
			while (p_value) {
				cp = strchr(name, '/');
				if (!cp)
					break;
				cp++;
				p_value--;
			}
			if (cp) {
				/* name can later be freed, so we need
				 * to memmove, not just return cp
				 */
				memmove(name, cp, strlen(cp) + 1);
				free(def);
				return name;
			}
			else {
				free(name);
				name = NULL;
			}
		}
	}

	for (;;) {
		char c = *line;

		if (isspace(c)) {
			if (c == '\n')
				break;
			if (name_terminate(start, line-start, c, terminate))
				break;
		}
		line++;
		if (c == '/' && !--p_value)
			start = line;
	}
	if (!start)
		return def;
	len = line - start;
	if (!len)
		return def;

	/*
	 * Generally we prefer the shorter name, especially
	 * if the other one is just a variation of that with
	 * something else tacked on to the end (ie "file.orig"
	 * or "file~").
	 */
	if (def) {
		int deflen = strlen(def);
		if (deflen < len && !strncmp(start, def, deflen))
			return def;
	}

	name = xmalloc(len + 1);
	memcpy(name, start, len);
	name[len] = 0;
	free(def);
	return name;
}

static int count_slashes(const char *cp)
{
	int cnt = 0;
	char ch;

	while ((ch = *cp++))
		if (ch == '/')
			cnt++;
	return cnt;
}

/*
 * Given the string after "--- " or "+++ ", guess the appropriate
 * p_value for the given patch.
 */
static int guess_p_value(const char *nameline)
{
	char *name, *cp;
	int val = -1;

	if (is_dev_null(nameline))
		return -1;
	name = find_name(nameline, NULL, 0, TERM_SPACE | TERM_TAB);
	if (!name)
		return -1;
	cp = strchr(name, '/');
	if (!cp)
		val = 0;
	else if (prefix) {
		/*
		 * Does it begin with "a/$our-prefix" and such?  Then this is
		 * very likely to apply to our directory.
		 */
		if (!strncmp(name, prefix, prefix_length))
			val = count_slashes(prefix);
		else {
			cp++;
			if (!strncmp(cp, prefix, prefix_length))
				val = count_slashes(prefix) + 1;
		}
	}
	free(name);
	return val;
}

/*
 * Get the name etc info from the --/+++ lines of a traditional patch header
 *
 * FIXME! The end-of-filename heuristics are kind of screwy. For existing
 * files, we can happily check the index for a match, but for creating a
 * new file we should try to match whatever "patch" does. I have no idea.
 */
static void parse_traditional_patch(const char *first, const char *second, struct patch *patch)
{
	char *name;

	first += 4;	/* skip "--- " */
	second += 4;	/* skip "+++ " */
	if (!p_value_known) {
		int p, q;
		p = guess_p_value(first);
		q = guess_p_value(second);
		if (p < 0) p = q;
		if (0 <= p && p == q) {
			p_value = p;
			p_value_known = 1;
		}
	}
	if (is_dev_null(first)) {
		patch->is_new = 1;
		patch->is_delete = 0;
		name = find_name(second, NULL, p_value, TERM_SPACE | TERM_TAB);
		patch->new_name = name;
	} else if (is_dev_null(second)) {
		patch->is_new = 0;
		patch->is_delete = 1;
		name = find_name(first, NULL, p_value, TERM_SPACE | TERM_TAB);
		patch->old_name = name;
	} else {
		name = find_name(first, NULL, p_value, TERM_SPACE | TERM_TAB);
		name = find_name(second, name, p_value, TERM_SPACE | TERM_TAB);
		patch->old_name = patch->new_name = name;
	}
	if (!name)
		die("unable to find filename in patch at line %d", linenr);
}

static int gitdiff_hdrend(const char *line, struct patch *patch)
{
	return -1;
}

/*
 * We're anal about diff header consistency, to make
 * sure that we don't end up having strange ambiguous
 * patches floating around.
 *
 * As a result, gitdiff_{old|new}name() will check
 * their names against any previous information, just
 * to make sure..
 */
static char *gitdiff_verify_name(const char *line, int isnull, char *orig_name, const char *oldnew)
{
	if (!orig_name && !isnull)
		return find_name(line, NULL, p_value, TERM_TAB);

	if (orig_name) {
		int len;
		const char *name;
		char *another;
		name = orig_name;
		len = strlen(name);
		if (isnull)
			die("git-apply: bad git-diff - expected /dev/null, got %s on line %d", name, linenr);
		another = find_name(line, NULL, p_value, TERM_TAB);
		if (!another || memcmp(another, name, len))
			die("git-apply: bad git-diff - inconsistent %s filename on line %d", oldnew, linenr);
		free(another);
		return orig_name;
	}
	else {
		/* expect "/dev/null" */
		if (memcmp("/dev/null", line, 9) || line[9] != '\n')
			die("git-apply: bad git-diff - expected /dev/null on line %d", linenr);
		return NULL;
	}
}

static int gitdiff_oldname(const char *line, struct patch *patch)
{
	patch->old_name = gitdiff_verify_name(line, patch->is_new, patch->old_name, "old");
	return 0;
}

static int gitdiff_newname(const char *line, struct patch *patch)
{
	patch->new_name = gitdiff_verify_name(line, patch->is_delete, patch->new_name, "new");
	return 0;
}

static int gitdiff_oldmode(const char *line, struct patch *patch)
{
	patch->old_mode = strtoul(line, NULL, 8);
	return 0;
}

static int gitdiff_newmode(const char *line, struct patch *patch)
{
	patch->new_mode = strtoul(line, NULL, 8);
	return 0;
}

static int gitdiff_delete(const char *line, struct patch *patch)
{
	patch->is_delete = 1;
	patch->old_name = patch->def_name;
	return gitdiff_oldmode(line, patch);
}

static int gitdiff_newfile(const char *line, struct patch *patch)
{
	patch->is_new = 1;
	patch->new_name = patch->def_name;
	return gitdiff_newmode(line, patch);
}

static int gitdiff_copysrc(const char *line, struct patch *patch)
{
	patch->is_copy = 1;
	patch->old_name = find_name(line, NULL, 0, 0);
	return 0;
}

static int gitdiff_copydst(const char *line, struct patch *patch)
{
	patch->is_copy = 1;
	patch->new_name = find_name(line, NULL, 0, 0);
	return 0;
}

static int gitdiff_renamesrc(const char *line, struct patch *patch)
{
	patch->is_rename = 1;
	patch->old_name = find_name(line, NULL, 0, 0);
	return 0;
}

static int gitdiff_renamedst(const char *line, struct patch *patch)
{
	patch->is_rename = 1;
	patch->new_name = find_name(line, NULL, 0, 0);
	return 0;
}

static int gitdiff_similarity(const char *line, struct patch *patch)
{
	if ((patch->score = strtoul(line, NULL, 10)) == ULONG_MAX)
		patch->score = 0;
	return 0;
}

static int gitdiff_dissimilarity(const char *line, struct patch *patch)
{
	if ((patch->score = strtoul(line, NULL, 10)) == ULONG_MAX)
		patch->score = 0;
	return 0;
}

static int gitdiff_index(const char *line, struct patch *patch)
{
	/* index line is N hexadecimal, "..", N hexadecimal,
	 * and optional space with octal mode.
	 */
	const char *ptr, *eol;
	int len;

	ptr = strchr(line, '.');
	if (!ptr || ptr[1] != '.' || 40 < ptr - line)
		return 0;
	len = ptr - line;
	memcpy(patch->old_sha1_prefix, line, len);
	patch->old_sha1_prefix[len] = 0;

	line = ptr + 2;
	ptr = strchr(line, ' ');
	eol = strchr(line, '\n');

	if (!ptr || eol < ptr)
		ptr = eol;
	len = ptr - line;

	if (40 < len)
		return 0;
	memcpy(patch->new_sha1_prefix, line, len);
	patch->new_sha1_prefix[len] = 0;
	if (*ptr == ' ')
		patch->new_mode = patch->old_mode = strtoul(ptr+1, NULL, 8);
	return 0;
}

/*
 * This is normal for a diff that doesn't change anything: we'll fall through
 * into the next diff. Tell the parser to break out.
 */
static int gitdiff_unrecognized(const char *line, struct patch *patch)
{
	return -1;
}

static const char *stop_at_slash(const char *line, int llen)
{
	int i;

	for (i = 0; i < llen; i++) {
		int ch = line[i];
		if (ch == '/')
			return line + i;
	}
	return NULL;
}

/* This is to extract the same name that appears on "diff --git"
 * line.  We do not find and return anything if it is a rename
 * patch, and it is OK because we will find the name elsewhere.
 * We need to reliably find name only when it is mode-change only,
 * creation or deletion of an empty file.  In any of these cases,
 * both sides are the same name under a/ and b/ respectively.
 */
static char *git_header_name(char *line, int llen)
{
	int len;
	const char *name;
	const char *second = NULL;

	line += strlen("diff --git ");
	llen -= strlen("diff --git ");

	if (*line == '"') {
		const char *cp;
		char *first = unquote_c_style(line, &second);
		if (!first)
			return NULL;

		/* advance to the first slash */
		cp = stop_at_slash(first, strlen(first));
		if (!cp || cp == first) {
			/* we do not accept absolute paths */
		free_first_and_fail:
			free(first);
			return NULL;
		}
		len = strlen(cp+1);
		memmove(first, cp+1, len+1); /* including NUL */

		/* second points at one past closing dq of name.
		 * find the second name.
		 */
		while ((second < line + llen) && isspace(*second))
			second++;

		if (line + llen <= second)
			goto free_first_and_fail;
		if (*second == '"') {
			char *sp = unquote_c_style(second, NULL);
			if (!sp)
				goto free_first_and_fail;
			cp = stop_at_slash(sp, strlen(sp));
			if (!cp || cp == sp) {
			free_both_and_fail:
				free(sp);
				goto free_first_and_fail;
			}
			/* They must match, otherwise ignore */
			if (strcmp(cp+1, first))
				goto free_both_and_fail;
			free(sp);
			return first;
		}

		/* unquoted second */
		cp = stop_at_slash(second, line + llen - second);
		if (!cp || cp == second)
			goto free_first_and_fail;
		cp++;
		if (line + llen - cp != len + 1 ||
		    memcmp(first, cp, len))
			goto free_first_and_fail;
		return first;
	}

	/* unquoted first name */
	name = stop_at_slash(line, llen);
	if (!name || name == line)
		return NULL;

	name++;

	/* since the first name is unquoted, a dq if exists must be
	 * the beginning of the second name.
	 */
	for (second = name; second < line + llen; second++) {
		if (*second == '"') {
			const char *cp = second;
			const char *np;
			char *sp = unquote_c_style(second, NULL);

			if (!sp)
				return NULL;
			np = stop_at_slash(sp, strlen(sp));
			if (!np || np == sp) {
			free_second_and_fail:
				free(sp);
				return NULL;
			}
			np++;
			len = strlen(np);
			if (len < cp - name &&
			    !strncmp(np, name, len) &&
			    isspace(name[len])) {
				/* Good */
				memmove(sp, np, len + 1);
				return sp;
			}
			goto free_second_and_fail;
		}
	}

	/*
	 * Accept a name only if it shows up twice, exactly the same
	 * form.
	 */
	for (len = 0 ; ; len++) {
		switch (name[len]) {
		default:
			continue;
		case '\n':
			return NULL;
		case '\t': case ' ':
			second = name+len;
			for (;;) {
				char c = *second++;
				if (c == '\n')
					return NULL;
				if (c == '/')
					break;
			}
			if (second[len] == '\n' && !memcmp(name, second, len)) {
				char *ret = xmalloc(len + 1);
				memcpy(ret, name, len);
				ret[len] = 0;
				return ret;
			}
		}
	}
	return NULL;
}

/* Verify that we recognize the lines following a git header */
static int parse_git_header(char *line, int len, unsigned int size, struct patch *patch)
{
	unsigned long offset;

	/* A git diff has explicit new/delete information, so we don't guess */
	patch->is_new = 0;
	patch->is_delete = 0;

	/*
	 * Some things may not have the old name in the
	 * rest of the headers anywhere (pure mode changes,
	 * or removing or adding empty files), so we get
	 * the default name from the header.
	 */
	patch->def_name = git_header_name(line, len);

	line += len;
	size -= len;
	linenr++;
	for (offset = len ; size > 0 ; offset += len, size -= len, line += len, linenr++) {
		static const struct opentry {
			const char *str;
			int (*fn)(const char *, struct patch *);
		} optable[] = {
			{ "@@ -", gitdiff_hdrend },
			{ "--- ", gitdiff_oldname },
			{ "+++ ", gitdiff_newname },
			{ "old mode ", gitdiff_oldmode },
			{ "new mode ", gitdiff_newmode },
			{ "deleted file mode ", gitdiff_delete },
			{ "new file mode ", gitdiff_newfile },
			{ "copy from ", gitdiff_copysrc },
			{ "copy to ", gitdiff_copydst },
			{ "rename old ", gitdiff_renamesrc },
			{ "rename new ", gitdiff_renamedst },
			{ "rename from ", gitdiff_renamesrc },
			{ "rename to ", gitdiff_renamedst },
			{ "similarity index ", gitdiff_similarity },
			{ "dissimilarity index ", gitdiff_dissimilarity },
			{ "index ", gitdiff_index },
			{ "", gitdiff_unrecognized },
		};
		int i;

		len = linelen(line, size);
		if (!len || line[len-1] != '\n')
			break;
		for (i = 0; i < ARRAY_SIZE(optable); i++) {
			const struct opentry *p = optable + i;
			int oplen = strlen(p->str);
			if (len < oplen || memcmp(p->str, line, oplen))
				continue;
			if (p->fn(line + oplen, patch) < 0)
				return offset;
			break;
		}
	}

	return offset;
}

static int parse_num(const char *line, unsigned long *p)
{
	char *ptr;

	if (!isdigit(*line))
		return 0;
	*p = strtoul(line, &ptr, 10);
	return ptr - line;
}

static int parse_range(const char *line, int len, int offset, const char *expect,
			unsigned long *p1, unsigned long *p2)
{
	int digits, ex;

	if (offset < 0 || offset >= len)
		return -1;
	line += offset;
	len -= offset;

	digits = parse_num(line, p1);
	if (!digits)
		return -1;

	offset += digits;
	line += digits;
	len -= digits;

	*p2 = 1;
	if (*line == ',') {
		digits = parse_num(line+1, p2);
		if (!digits)
			return -1;

		offset += digits+1;
		line += digits+1;
		len -= digits+1;
	}

	ex = strlen(expect);
	if (ex > len)
		return -1;
	if (memcmp(line, expect, ex))
		return -1;

	return offset + ex;
}

/*
 * Parse a unified diff fragment header of the
 * form "@@ -a,b +c,d @@"
 */
static int parse_fragment_header(char *line, int len, struct fragment *fragment)
{
	int offset;

	if (!len || line[len-1] != '\n')
		return -1;

	/* Figure out the number of lines in a fragment */
	offset = parse_range(line, len, 4, " +", &fragment->oldpos, &fragment->oldlines);
	offset = parse_range(line, len, offset, " @@", &fragment->newpos, &fragment->newlines);

	return offset;
}

static int find_header(char *line, unsigned long size, int *hdrsize, struct patch *patch)
{
	unsigned long offset, len;

	patch->is_toplevel_relative = 0;
	patch->is_rename = patch->is_copy = 0;
	patch->is_new = patch->is_delete = -1;
	patch->old_mode = patch->new_mode = 0;
	patch->old_name = patch->new_name = NULL;
	for (offset = 0; size > 0; offset += len, size -= len, line += len, linenr++) {
		unsigned long nextlen;

		len = linelen(line, size);
		if (!len)
			break;

		/* Testing this early allows us to take a few shortcuts.. */
		if (len < 6)
			continue;

		/*
		 * Make sure we don't find any unconnected patch fragments.
		 * That's a sign that we didn't find a header, and that a
		 * patch has become corrupted/broken up.
		 */
		if (!memcmp("@@ -", line, 4)) {
			struct fragment dummy;
			if (parse_fragment_header(line, len, &dummy) < 0)
				continue;
			die("patch fragment without header at line %d: %.*s",
			    linenr, (int)len-1, line);
		}

		if (size < len + 6)
			break;

		/*
		 * Git patch? It might not have a real patch, just a rename
		 * or mode change, so we handle that specially
		 */
		if (!memcmp("diff --git ", line, 11)) {
			int git_hdr_len = parse_git_header(line, len, size, patch);
			if (git_hdr_len <= len)
				continue;
			if (!patch->old_name && !patch->new_name) {
				if (!patch->def_name)
					die("git diff header lacks filename information (line %d)", linenr);
				patch->old_name = patch->new_name = patch->def_name;
			}
			patch->is_toplevel_relative = 1;
			*hdrsize = git_hdr_len;
			return offset;
		}

		/** --- followed by +++ ? */
		if (memcmp("--- ", line,  4) || memcmp("+++ ", line + len, 4))
			continue;

		/*
		 * We only accept unified patches, so we want it to
		 * at least have "@@ -a,b +c,d @@\n", which is 14 chars
		 * minimum
		 */
		nextlen = linelen(line + len, size - len);
		if (size < nextlen + 14 || memcmp("@@ -", line + len + nextlen, 4))
			continue;

		/* Ok, we'll consider it a patch */
		parse_traditional_patch(line, line+len, patch);
		*hdrsize = len + nextlen;
		linenr += 2;
		return offset;
	}
	return -1;
}

static void check_whitespace(const char *line, int len)
{
	const char *err = "Adds trailing whitespace";
	int seen_space = 0;
	int i;

	/*
	 * We know len is at least two, since we have a '+' and we
	 * checked that the last character was a '\n' before calling
	 * this function.  That is, an addition of an empty line would
	 * check the '+' here.  Sneaky...
	 */
	if (isspace(line[len-2]))
		goto error;

	/*
	 * Make sure that there is no space followed by a tab in
	 * indentation.
	 */
	err = "Space in indent is followed by a tab";
	for (i = 1; i < len; i++) {
		if (line[i] == '\t') {
			if (seen_space)
				goto error;
		}
		else if (line[i] == ' ')
			seen_space = 1;
		else
			break;
	}
	return;

 error:
	whitespace_error++;
	if (squelch_whitespace_errors &&
	    squelch_whitespace_errors < whitespace_error)
		;
	else
		fprintf(stderr, "%s.\n%s:%d:%.*s\n",
			err, patch_input_file, linenr, len-2, line+1);
}


/*
 * Parse a unified diff. Note that this really needs to parse each
 * fragment separately, since the only way to know the difference
 * between a "---" that is part of a patch, and a "---" that starts
 * the next patch is to look at the line counts..
 */
static int parse_fragment(char *line, unsigned long size, struct patch *patch, struct fragment *fragment)
{
	int added, deleted;
	int len = linelen(line, size), offset;
	unsigned long oldlines, newlines;
	unsigned long leading, trailing;

	offset = parse_fragment_header(line, len, fragment);
	if (offset < 0)
		return -1;
	oldlines = fragment->oldlines;
	newlines = fragment->newlines;
	leading = 0;
	trailing = 0;

	/* Parse the thing.. */
	line += len;
	size -= len;
	linenr++;
	added = deleted = 0;
	for (offset = len;
	     0 < size;
	     offset += len, size -= len, line += len, linenr++) {
		if (!oldlines && !newlines)
			break;
		len = linelen(line, size);
		if (!len || line[len-1] != '\n')
			return -1;
		switch (*line) {
		default:
			return -1;
		case '\n': /* newer GNU diff, an empty context line */
		case ' ':
			oldlines--;
			newlines--;
			if (!deleted && !added)
				leading++;
			trailing++;
			break;
		case '-':
			deleted++;
			oldlines--;
			trailing = 0;
			break;
		case '+':
			if (new_whitespace != nowarn_whitespace)
				check_whitespace(line, len);
			added++;
			newlines--;
			trailing = 0;
			break;

                /* We allow "\ No newline at end of file". Depending
                 * on locale settings when the patch was produced we
                 * don't know what this line looks like. The only
                 * thing we do know is that it begins with "\ ".
		 * Checking for 12 is just for sanity check -- any
		 * l10n of "\ No newline..." is at least that long.
		 */
		case '\\':
			if (len < 12 || memcmp(line, "\\ ", 2))
				return -1;
			break;
		}
	}
	if (oldlines || newlines)
		return -1;
	fragment->leading = leading;
	fragment->trailing = trailing;

	/* If a fragment ends with an incomplete line, we failed to include
	 * it in the above loop because we hit oldlines == newlines == 0
	 * before seeing it.
	 */
	if (12 < size && !memcmp(line, "\\ ", 2))
		offset += linelen(line, size);

	patch->lines_added += added;
	patch->lines_deleted += deleted;

	if (0 < patch->is_new && oldlines)
		return error("new file depends on old contents");
	if (0 < patch->is_delete && newlines)
		return error("deleted file still has contents");
	return offset;
}

static int parse_single_patch(char *line, unsigned long size, struct patch *patch)
{
	unsigned long offset = 0;
	unsigned long oldlines = 0, newlines = 0, context = 0;
	struct fragment **fragp = &patch->fragments;

	while (size > 4 && !memcmp(line, "@@ -", 4)) {
		struct fragment *fragment;
		int len;

		fragment = xcalloc(1, sizeof(*fragment));
		len = parse_fragment(line, size, patch, fragment);
		if (len <= 0)
			die("corrupt patch at line %d", linenr);
		fragment->patch = line;
		fragment->size = len;
		oldlines += fragment->oldlines;
		newlines += fragment->newlines;
		context += fragment->leading + fragment->trailing;

		*fragp = fragment;
		fragp = &fragment->next;

		offset += len;
		line += len;
		size -= len;
	}

	/*
	 * If something was removed (i.e. we have old-lines) it cannot
	 * be creation, and if something was added it cannot be
	 * deletion.  However, the reverse is not true; --unified=0
	 * patches that only add are not necessarily creation even
	 * though they do not have any old lines, and ones that only
	 * delete are not necessarily deletion.
	 *
	 * Unfortunately, a real creation/deletion patch do _not_ have
	 * any context line by definition, so we cannot safely tell it
	 * apart with --unified=0 insanity.  At least if the patch has
	 * more than one hunk it is not creation or deletion.
	 */
	if (patch->is_new < 0 &&
	    (oldlines || (patch->fragments && patch->fragments->next)))
		patch->is_new = 0;
	if (patch->is_delete < 0 &&
	    (newlines || (patch->fragments && patch->fragments->next)))
		patch->is_delete = 0;
	if (!unidiff_zero || context) {
		/* If the user says the patch is not generated with
		 * --unified=0, or if we have seen context lines,
		 * then not having oldlines means the patch is creation,
		 * and not having newlines means the patch is deletion.
		 */
		if (patch->is_new < 0 && !oldlines) {
			patch->is_new = 1;
			patch->old_name = NULL;
		}
		if (patch->is_delete < 0 && !newlines) {
			patch->is_delete = 1;
			patch->new_name = NULL;
		}
	}

	if (0 < patch->is_new && oldlines)
		die("new file %s depends on old contents", patch->new_name);
	if (0 < patch->is_delete && newlines)
		die("deleted file %s still has contents", patch->old_name);
	if (!patch->is_delete && !newlines && context)
		fprintf(stderr, "** warning: file %s becomes empty but "
			"is not deleted\n", patch->new_name);

	return offset;
}

static inline int metadata_changes(struct patch *patch)
{
	return	patch->is_rename > 0 ||
		patch->is_copy > 0 ||
		patch->is_new > 0 ||
		patch->is_delete ||
		(patch->old_mode && patch->new_mode &&
		 patch->old_mode != patch->new_mode);
}

static char *inflate_it(const void *data, unsigned long size,
			unsigned long inflated_size)
{
	z_stream stream;
	void *out;
	int st;

	memset(&stream, 0, sizeof(stream));

	stream.next_in = (unsigned char *)data;
	stream.avail_in = size;
	stream.next_out = out = xmalloc(inflated_size);
	stream.avail_out = inflated_size;
	inflateInit(&stream);
	st = inflate(&stream, Z_FINISH);
	if ((st != Z_STREAM_END) || stream.total_out != inflated_size) {
		free(out);
		return NULL;
	}
	return out;
}

static struct fragment *parse_binary_hunk(char **buf_p,
					  unsigned long *sz_p,
					  int *status_p,
					  int *used_p)
{
	/* Expect a line that begins with binary patch method ("literal"
	 * or "delta"), followed by the length of data before deflating.
	 * a sequence of 'length-byte' followed by base-85 encoded data
	 * should follow, terminated by a newline.
	 *
	 * Each 5-byte sequence of base-85 encodes up to 4 bytes,
	 * and we would limit the patch line to 66 characters,
	 * so one line can fit up to 13 groups that would decode
	 * to 52 bytes max.  The length byte 'A'-'Z' corresponds
	 * to 1-26 bytes, and 'a'-'z' corresponds to 27-52 bytes.
	 */
	int llen, used;
	unsigned long size = *sz_p;
	char *buffer = *buf_p;
	int patch_method;
	unsigned long origlen;
	char *data = NULL;
	int hunk_size = 0;
	struct fragment *frag;

	llen = linelen(buffer, size);
	used = llen;

	*status_p = 0;

	if (!prefixcmp(buffer, "delta ")) {
		patch_method = BINARY_DELTA_DEFLATED;
		origlen = strtoul(buffer + 6, NULL, 10);
	}
	else if (!prefixcmp(buffer, "literal ")) {
		patch_method = BINARY_LITERAL_DEFLATED;
		origlen = strtoul(buffer + 8, NULL, 10);
	}
	else
		return NULL;

	linenr++;
	buffer += llen;
	while (1) {
		int byte_length, max_byte_length, newsize;
		llen = linelen(buffer, size);
		used += llen;
		linenr++;
		if (llen == 1) {
			/* consume the blank line */
			buffer++;
			size--;
			break;
		}
		/* Minimum line is "A00000\n" which is 7-byte long,
		 * and the line length must be multiple of 5 plus 2.
		 */
		if ((llen < 7) || (llen-2) % 5)
			goto corrupt;
		max_byte_length = (llen - 2) / 5 * 4;
		byte_length = *buffer;
		if ('A' <= byte_length && byte_length <= 'Z')
			byte_length = byte_length - 'A' + 1;
		else if ('a' <= byte_length && byte_length <= 'z')
			byte_length = byte_length - 'a' + 27;
		else
			goto corrupt;
		/* if the input length was not multiple of 4, we would
		 * have filler at the end but the filler should never
		 * exceed 3 bytes
		 */
		if (max_byte_length < byte_length ||
		    byte_length <= max_byte_length - 4)
			goto corrupt;
		newsize = hunk_size + byte_length;
		data = xrealloc(data, newsize);
		if (decode_85(data + hunk_size, buffer + 1, byte_length))
			goto corrupt;
		hunk_size = newsize;
		buffer += llen;
		size -= llen;
	}

	frag = xcalloc(1, sizeof(*frag));
	frag->patch = inflate_it(data, hunk_size, origlen);
	if (!frag->patch)
		goto corrupt;
	free(data);
	frag->size = origlen;
	*buf_p = buffer;
	*sz_p = size;
	*used_p = used;
	frag->binary_patch_method = patch_method;
	return frag;

 corrupt:
	free(data);
	*status_p = -1;
	error("corrupt binary patch at line %d: %.*s",
	      linenr-1, llen-1, buffer);
	return NULL;
}

static int parse_binary(char *buffer, unsigned long size, struct patch *patch)
{
	/* We have read "GIT binary patch\n"; what follows is a line
	 * that says the patch method (currently, either "literal" or
	 * "delta") and the length of data before deflating; a
	 * sequence of 'length-byte' followed by base-85 encoded data
	 * follows.
	 *
	 * When a binary patch is reversible, there is another binary
	 * hunk in the same format, starting with patch method (either
	 * "literal" or "delta") with the length of data, and a sequence
	 * of length-byte + base-85 encoded data, terminated with another
	 * empty line.  This data, when applied to the postimage, produces
	 * the preimage.
	 */
	struct fragment *forward;
	struct fragment *reverse;
	int status;
	int used, used_1;

	forward = parse_binary_hunk(&buffer, &size, &status, &used);
	if (!forward && !status)
		/* there has to be one hunk (forward hunk) */
		return error("unrecognized binary patch at line %d", linenr-1);
	if (status)
		/* otherwise we already gave an error message */
		return status;

	reverse = parse_binary_hunk(&buffer, &size, &status, &used_1);
	if (reverse)
		used += used_1;
	else if (status) {
		/* not having reverse hunk is not an error, but having
		 * a corrupt reverse hunk is.
		 */
		free((void*) forward->patch);
		free(forward);
		return status;
	}
	forward->next = reverse;
	patch->fragments = forward;
	patch->is_binary = 1;
	return used;
}

static int parse_chunk(char *buffer, unsigned long size, struct patch *patch)
{
	int hdrsize, patchsize;
	int offset = find_header(buffer, size, &hdrsize, patch);

	if (offset < 0)
		return offset;

	patchsize = parse_single_patch(buffer + offset + hdrsize, size - offset - hdrsize, patch);

	if (!patchsize) {
		static const char *binhdr[] = {
			"Binary files ",
			"Files ",
			NULL,
		};
		static const char git_binary[] = "GIT binary patch\n";
		int i;
		int hd = hdrsize + offset;
		unsigned long llen = linelen(buffer + hd, size - hd);

		if (llen == sizeof(git_binary) - 1 &&
		    !memcmp(git_binary, buffer + hd, llen)) {
			int used;
			linenr++;
			used = parse_binary(buffer + hd + llen,
					    size - hd - llen, patch);
			if (used)
				patchsize = used + llen;
			else
				patchsize = 0;
		}
		else if (!memcmp(" differ\n", buffer + hd + llen - 8, 8)) {
			for (i = 0; binhdr[i]; i++) {
				int len = strlen(binhdr[i]);
				if (len < size - hd &&
				    !memcmp(binhdr[i], buffer + hd, len)) {
					linenr++;
					patch->is_binary = 1;
					patchsize = llen;
					break;
				}
			}
		}

		/* Empty patch cannot be applied if it is a text patch
		 * without metadata change.  A binary patch appears
		 * empty to us here.
		 */
		if ((apply || check) &&
		    (!patch->is_binary && !metadata_changes(patch)))
			die("patch with only garbage at line %d", linenr);
	}

	return offset + hdrsize + patchsize;
}

#define swap(a,b) myswap((a),(b),sizeof(a))

#define myswap(a, b, size) do {		\
	unsigned char mytmp[size];	\
	memcpy(mytmp, &a, size);		\
	memcpy(&a, &b, size);		\
	memcpy(&b, mytmp, size);		\
} while (0)

static void reverse_patches(struct patch *p)
{
	for (; p; p = p->next) {
		struct fragment *frag = p->fragments;

		swap(p->new_name, p->old_name);
		swap(p->new_mode, p->old_mode);
		swap(p->is_new, p->is_delete);
		swap(p->lines_added, p->lines_deleted);
		swap(p->old_sha1_prefix, p->new_sha1_prefix);

		for (; frag; frag = frag->next) {
			swap(frag->newpos, frag->oldpos);
			swap(frag->newlines, frag->oldlines);
		}
	}
}

static const char pluses[] = "++++++++++++++++++++++++++++++++++++++++++++++++++++++++++++++++++++++";
static const char minuses[]= "----------------------------------------------------------------------";

static void show_stats(struct patch *patch)
{
	const char *prefix = "";
	char *name = patch->new_name;
	char *qname = NULL;
	int len, max, add, del, total;

	if (!name)
		name = patch->old_name;

	if (0 < (len = quote_c_style(name, NULL, NULL, 0))) {
		qname = xmalloc(len + 1);
		quote_c_style(name, qname, NULL, 0);
		name = qname;
	}

	/*
	 * "scale" the filename
	 */
	len = strlen(name);
	max = max_len;
	if (max > 50)
		max = 50;
	if (len > max) {
		char *slash;
		prefix = "...";
		max -= 3;
		name += len - max;
		slash = strchr(name, '/');
		if (slash)
			name = slash;
	}
	len = max;

	/*
	 * scale the add/delete
	 */
	max = max_change;
	if (max + len > 70)
		max = 70 - len;

	add = patch->lines_added;
	del = patch->lines_deleted;
	total = add + del;

	if (max_change > 0) {
		total = (total * max + max_change / 2) / max_change;
		add = (add * max + max_change / 2) / max_change;
		del = total - add;
	}
	if (patch->is_binary)
		printf(" %s%-*s |  Bin\n", prefix, len, name);
	else
		printf(" %s%-*s |%5d %.*s%.*s\n", prefix,
		       len, name, patch->lines_added + patch->lines_deleted,
		       add, pluses, del, minuses);
	free(qname);
}

static int read_old_data(struct stat *st, const char *path, char **buf_p, unsigned long *alloc_p, unsigned long *size_p)
{
	int fd;
	unsigned long got;
	unsigned long nsize;
	char *nbuf;
	unsigned long size = *size_p;
	char *buf = *buf_p;

	switch (st->st_mode & S_IFMT) {
	case S_IFLNK:
		return readlink(path, buf, size) != size;
	case S_IFREG:
		fd = open(path, O_RDONLY);
		if (fd < 0)
			return error("unable to open %s", path);
		got = 0;
		for (;;) {
			int ret = xread(fd, buf + got, size - got);
			if (ret <= 0)
				break;
			got += ret;
		}
		close(fd);
		nsize = got;
		nbuf = buf;
		if (convert_to_git(path, &nbuf, &nsize)) {
			free(buf);
			*buf_p = nbuf;
			*alloc_p = nsize;
			*size_p = nsize;
		}
		return got != size;
	default:
		return -1;
	}
}

static int find_offset(const char *buf, unsigned long size, const char *fragment, unsigned long fragsize, int line, int *lines)
{
	int i;
	unsigned long start, backwards, forwards;

	if (fragsize > size)
		return -1;

	start = 0;
	if (line > 1) {
		unsigned long offset = 0;
		i = line-1;
		while (offset + fragsize <= size) {
			if (buf[offset++] == '\n') {
				start = offset;
				if (!--i)
					break;
			}
		}
	}

	/* Exact line number? */
	if (!memcmp(buf + start, fragment, fragsize))
		return start;

	/*
	 * There's probably some smart way to do this, but I'll leave
	 * that to the smart and beautiful people. I'm simple and stupid.
	 */
	backwards = start;
	forwards = start;
	for (i = 0; ; i++) {
		unsigned long try;
		int n;

		/* "backward" */
		if (i & 1) {
			if (!backwards) {
				if (forwards + fragsize > size)
					break;
				continue;
			}
			do {
				--backwards;
			} while (backwards && buf[backwards-1] != '\n');
			try = backwards;
		} else {
			while (forwards + fragsize <= size) {
				if (buf[forwards++] == '\n')
					break;
			}
			try = forwards;
		}

		if (try + fragsize > size)
			continue;
		if (memcmp(buf + try, fragment, fragsize))
			continue;
		n = (i >> 1)+1;
		if (i & 1)
			n = -n;
		*lines = n;
		return try;
	}

	/*
	 * We should start searching forward and backward.
	 */
	return -1;
}

static void remove_first_line(const char **rbuf, int *rsize)
{
	const char *buf = *rbuf;
	int size = *rsize;
	unsigned long offset;
	offset = 0;
	while (offset <= size) {
		if (buf[offset++] == '\n')
			break;
	}
	*rsize = size - offset;
	*rbuf = buf + offset;
}

static void remove_last_line(const char **rbuf, int *rsize)
{
	const char *buf = *rbuf;
	int size = *rsize;
	unsigned long offset;
	offset = size - 1;
	while (offset > 0) {
		if (buf[--offset] == '\n')
			break;
	}
	*rsize = offset + 1;
}

struct buffer_desc {
	char *buffer;
	unsigned long size;
	unsigned long alloc;
};

static int apply_line(char *output, const char *patch, int plen)
{
	/* plen is number of bytes to be copied from patch,
	 * starting at patch+1 (patch[0] is '+').  Typically
	 * patch[plen] is '\n', unless this is the incomplete
	 * last line.
	 */
	int i;
	int add_nl_to_tail = 0;
	int fixed = 0;
	int last_tab_in_indent = -1;
	int last_space_in_indent = -1;
	int need_fix_leading_space = 0;
	char *buf;

	if ((new_whitespace != strip_whitespace) || !whitespace_error ||
	    *patch != '+') {
		memcpy(output, patch + 1, plen);
		return plen;
	}

	if (1 < plen && isspace(patch[plen-1])) {
		if (patch[plen] == '\n')
			add_nl_to_tail = 1;
		plen--;
		while (0 < plen && isspace(patch[plen]))
			plen--;
		fixed = 1;
	}

	for (i = 1; i < plen; i++) {
		char ch = patch[i];
		if (ch == '\t') {
			last_tab_in_indent = i;
			if (0 <= last_space_in_indent)
				need_fix_leading_space = 1;
		}
		else if (ch == ' ')
			last_space_in_indent = i;
		else
			break;
	}

	buf = output;
	if (need_fix_leading_space) {
		/* between patch[1..last_tab_in_indent] strip the
		 * funny spaces, updating them to tab as needed.
		 */
		for (i = 1; i < last_tab_in_indent; i++, plen--) {
			char ch = patch[i];
			if (ch != ' ')
				*output++ = ch;
			else if ((i % 8) == 0)
				*output++ = '\t';
		}
		fixed = 1;
		i = last_tab_in_indent;
	}
	else
		i = 1;

	memcpy(output, patch + i, plen);
	if (add_nl_to_tail)
		output[plen++] = '\n';
	if (fixed)
		applied_after_stripping++;
	return output + plen - buf;
}

static int apply_one_fragment(struct buffer_desc *desc, struct fragment *frag, int inaccurate_eof)
{
	int match_beginning, match_end;
	char *buf = desc->buffer;
	const char *patch = frag->patch;
	int offset, size = frag->size;
	char *old = xmalloc(size);
	char *new = xmalloc(size);
	const char *oldlines, *newlines;
	int oldsize = 0, newsize = 0;
	unsigned long leading, trailing;
	int pos, lines;

	while (size > 0) {
		char first;
		int len = linelen(patch, size);
		int plen;

		if (!len)
			break;

		/*
		 * "plen" is how much of the line we should use for
		 * the actual patch data. Normally we just remove the
		 * first character on the line, but if the line is
		 * followed by "\ No newline", then we also remove the
		 * last one (which is the newline, of course).
		 */
		plen = len-1;
		if (len < size && patch[len] == '\\')
			plen--;
		first = *patch;
		if (apply_in_reverse) {
			if (first == '-')
				first = '+';
			else if (first == '+')
				first = '-';
		}
		switch (first) {
		case '\n':
			/* Newer GNU diff, empty context line */
			if (plen < 0)
				/* ... followed by '\No newline'; nothing */
				break;
			old[oldsize++] = '\n';
			new[newsize++] = '\n';
			break;
		case ' ':
		case '-':
			memcpy(old + oldsize, patch + 1, plen);
			oldsize += plen;
			if (first == '-')
				break;
		/* Fall-through for ' ' */
		case '+':
			if (first != '+' || !no_add)
				newsize += apply_line(new + newsize, patch,
						      plen);
			break;
		case '@': case '\\':
			/* Ignore it, we already handled it */
			break;
		default:
			if (apply_verbosely)
				error("invalid start of line: '%c'", first);
			return -1;
		}
		patch += len;
		size -= len;
	}

	if (inaccurate_eof && oldsize > 0 && old[oldsize - 1] == '\n' &&
			newsize > 0 && new[newsize - 1] == '\n') {
		oldsize--;
		newsize--;
	}

	oldlines = old;
	newlines = new;
	leading = frag->leading;
	trailing = frag->trailing;

	/*
	 * If we don't have any leading/trailing data in the patch,
	 * we want it to match at the beginning/end of the file.
	 *
	 * But that would break if the patch is generated with
	 * --unified=0; sane people wouldn't do that to cause us
	 * trouble, but we try to please not so sane ones as well.
	 */
	if (unidiff_zero) {
		match_beginning = (!leading && !frag->oldpos);
		match_end = 0;
	}
	else {
		match_beginning = !leading && (frag->oldpos == 1);
		match_end = !trailing;
	}

	lines = 0;
	pos = frag->newpos;
	for (;;) {
		offset = find_offset(buf, desc->size,
				     oldlines, oldsize, pos, &lines);
		if (match_end && offset + oldsize != desc->size)
			offset = -1;
		if (match_beginning && offset)
			offset = -1;
		if (offset >= 0) {
			int diff = newsize - oldsize;
			unsigned long size = desc->size + diff;
			unsigned long alloc = desc->alloc;

			/* Warn if it was necessary to reduce the number
			 * of context lines.
			 */
			if ((leading != frag->leading) ||
			    (trailing != frag->trailing))
				fprintf(stderr, "Context reduced to (%ld/%ld)"
					" to apply fragment at %d\n",
					leading, trailing, pos + lines);

			if (size > alloc) {
				alloc = size + 8192;
				desc->alloc = alloc;
				buf = xrealloc(buf, alloc);
				desc->buffer = buf;
			}
			desc->size = size;
			memmove(buf + offset + newsize,
				buf + offset + oldsize,
				size - offset - newsize);
			memcpy(buf + offset, newlines, newsize);
			offset = 0;

			break;
		}

		/* Am I at my context limits? */
		if ((leading <= p_context) && (trailing <= p_context))
			break;
		if (match_beginning || match_end) {
			match_beginning = match_end = 0;
			continue;
		}
		/* Reduce the number of context lines
		 * Reduce both leading and trailing if they are equal
		 * otherwise just reduce the larger context.
		 */
		if (leading >= trailing) {
			remove_first_line(&oldlines, &oldsize);
			remove_first_line(&newlines, &newsize);
			pos--;
			leading--;
		}
		if (trailing > leading) {
			remove_last_line(&oldlines, &oldsize);
			remove_last_line(&newlines, &newsize);
			trailing--;
		}
	}

	if (offset && apply_verbosely)
		error("while searching for:\n%.*s", oldsize, oldlines);

	free(old);
	free(new);
	return offset;
}

static int apply_binary_fragment(struct buffer_desc *desc, struct patch *patch)
{
	unsigned long dst_size;
	struct fragment *fragment = patch->fragments;
	void *data;
	void *result;

	/* Binary patch is irreversible without the optional second hunk */
	if (apply_in_reverse) {
		if (!fragment->next)
			return error("cannot reverse-apply a binary patch "
				     "without the reverse hunk to '%s'",
				     patch->new_name
				     ? patch->new_name : patch->old_name);
		fragment = fragment->next;
	}
	data = (void*) fragment->patch;
	switch (fragment->binary_patch_method) {
	case BINARY_DELTA_DEFLATED:
		result = patch_delta(desc->buffer, desc->size,
				     data,
				     fragment->size,
				     &dst_size);
		free(desc->buffer);
		desc->buffer = result;
		break;
	case BINARY_LITERAL_DEFLATED:
		free(desc->buffer);
		desc->buffer = data;
		dst_size = fragment->size;
		break;
	}
	if (!desc->buffer)
		return -1;
	desc->size = desc->alloc = dst_size;
	return 0;
}

static int apply_binary(struct buffer_desc *desc, struct patch *patch)
{
	const char *name = patch->old_name ? patch->old_name : patch->new_name;
	unsigned char sha1[20];

	/* For safety, we require patch index line to contain
	 * full 40-byte textual SHA1 for old and new, at least for now.
	 */
	if (strlen(patch->old_sha1_prefix) != 40 ||
	    strlen(patch->new_sha1_prefix) != 40 ||
	    get_sha1_hex(patch->old_sha1_prefix, sha1) ||
	    get_sha1_hex(patch->new_sha1_prefix, sha1))
		return error("cannot apply binary patch to '%s' "
			     "without full index line", name);

	if (patch->old_name) {
		/* See if the old one matches what the patch
		 * applies to.
		 */
		hash_sha1_file(desc->buffer, desc->size, blob_type, sha1);
		if (strcmp(sha1_to_hex(sha1), patch->old_sha1_prefix))
			return error("the patch applies to '%s' (%s), "
				     "which does not match the "
				     "current contents.",
				     name, sha1_to_hex(sha1));
	}
	else {
		/* Otherwise, the old one must be empty. */
		if (desc->size)
			return error("the patch applies to an empty "
				     "'%s' but it is not empty", name);
	}

	get_sha1_hex(patch->new_sha1_prefix, sha1);
	if (is_null_sha1(sha1)) {
		free(desc->buffer);
		desc->alloc = desc->size = 0;
		desc->buffer = NULL;
		return 0; /* deletion patch */
	}

	if (has_sha1_file(sha1)) {
		/* We already have the postimage */
		enum object_type type;
		unsigned long size;

		free(desc->buffer);
		desc->buffer = read_sha1_file(sha1, &type, &size);
		if (!desc->buffer)
			return error("the necessary postimage %s for "
				     "'%s' cannot be read",
				     patch->new_sha1_prefix, name);
		desc->alloc = desc->size = size;
	}
	else {
		/* We have verified desc matches the preimage;
		 * apply the patch data to it, which is stored
		 * in the patch->fragments->{patch,size}.
		 */
		if (apply_binary_fragment(desc, patch))
			return error("binary patch does not apply to '%s'",
				     name);

		/* verify that the result matches */
		hash_sha1_file(desc->buffer, desc->size, blob_type, sha1);
		if (strcmp(sha1_to_hex(sha1), patch->new_sha1_prefix))
			return error("binary patch to '%s' creates incorrect result (expecting %s, got %s)", name, patch->new_sha1_prefix, sha1_to_hex(sha1));
	}

	return 0;
}

static int apply_fragments(struct buffer_desc *desc, struct patch *patch)
{
	struct fragment *frag = patch->fragments;
	const char *name = patch->old_name ? patch->old_name : patch->new_name;

	if (patch->is_binary)
		return apply_binary(desc, patch);

	while (frag) {
		if (apply_one_fragment(desc, frag, patch->inaccurate_eof)) {
			error("patch failed: %s:%ld", name, frag->oldpos);
			if (!apply_with_reject)
				return -1;
			frag->rejected = 1;
		}
		frag = frag->next;
	}
	return 0;
}

static int apply_data(struct patch *patch, struct stat *st, struct cache_entry *ce)
{
	char *buf;
	unsigned long size, alloc;
	struct buffer_desc desc;

	size = 0;
	alloc = 0;
	buf = NULL;
	if (cached) {
		if (ce) {
			enum object_type type;
			buf = read_sha1_file(ce->sha1, &type, &size);
			if (!buf)
				return error("read of %s failed",
					     patch->old_name);
			alloc = size;
		}
	}
	else if (patch->old_name) {
		size = xsize_t(st->st_size);
		alloc = size + 8192;
		buf = xmalloc(alloc);
		if (read_old_data(st, patch->old_name, &buf, &alloc, &size))
			return error("read of %s failed", patch->old_name);
	}

	desc.size = size;
	desc.alloc = alloc;
	desc.buffer = buf;

	if (apply_fragments(&desc, patch) < 0)
		return -1; /* note with --reject this succeeds. */

	/* NUL terminate the result */
	if (desc.alloc <= desc.size)
		desc.buffer = xrealloc(desc.buffer, desc.size + 1);
	desc.buffer[desc.size] = 0;

	patch->result = desc.buffer;
	patch->resultsize = desc.size;

	if (0 < patch->is_delete && patch->resultsize)
		return error("removal patch leaves file contents");

	return 0;
}

static int check_patch(struct patch *patch, struct patch *prev_patch)
{
	struct stat st;
	const char *old_name = patch->old_name;
	const char *new_name = patch->new_name;
	const char *name = old_name ? old_name : new_name;
	struct cache_entry *ce = NULL;
	int ok_if_exists;

	patch->rejected = 1; /* we will drop this after we succeed */
	if (old_name) {
		int changed = 0;
		int stat_ret = 0;
		unsigned st_mode = 0;

		if (!cached)
			stat_ret = lstat(old_name, &st);
		if (check_index) {
			int pos = cache_name_pos(old_name, strlen(old_name));
			if (pos < 0)
				return error("%s: does not exist in index",
					     old_name);
			ce = active_cache[pos];
			if (stat_ret < 0) {
				struct checkout costate;
				if (errno != ENOENT)
					return error("%s: %s", old_name,
						     strerror(errno));
				/* checkout */
				costate.base_dir = "";
				costate.base_dir_len = 0;
				costate.force = 0;
				costate.quiet = 0;
				costate.not_new = 0;
				costate.refresh_cache = 1;
				if (checkout_entry(ce,
						   &costate,
						   NULL) ||
				    lstat(old_name, &st))
					return -1;
			}
			if (!cached)
				changed = ce_match_stat(ce, &st, 1);
			if (changed)
				return error("%s: does not match index",
					     old_name);
			if (cached)
				st_mode = ntohl(ce->ce_mode);
		}
		else if (stat_ret < 0)
			return error("%s: %s", old_name, strerror(errno));

		if (!cached)
			st_mode = ntohl(ce_mode_from_stat(ce, st.st_mode));

		if (patch->is_new < 0)
			patch->is_new = 0;
		if (!patch->old_mode)
			patch->old_mode = st_mode;
		if ((st_mode ^ patch->old_mode) & S_IFMT)
			return error("%s: wrong type", old_name);
		if (st_mode != patch->old_mode)
			fprintf(stderr, "warning: %s has type %o, expected %o\n",
				old_name, st_mode, patch->old_mode);
	}

	if (new_name && prev_patch && 0 < prev_patch->is_delete &&
	    !strcmp(prev_patch->old_name, new_name))
		/* A type-change diff is always split into a patch to
		 * delete old, immediately followed by a patch to
		 * create new (see diff.c::run_diff()); in such a case
		 * it is Ok that the entry to be deleted by the
		 * previous patch is still in the working tree and in
		 * the index.
		 */
		ok_if_exists = 1;
	else
		ok_if_exists = 0;

	if (new_name &&
	    ((0 < patch->is_new) | (0 < patch->is_rename) | patch->is_copy)) {
		if (check_index &&
		    cache_name_pos(new_name, strlen(new_name)) >= 0 &&
		    !ok_if_exists)
			return error("%s: already exists in index", new_name);
		if (!cached) {
			struct stat nst;
			if (!lstat(new_name, &nst)) {
				if (S_ISDIR(nst.st_mode) || ok_if_exists)
					; /* ok */
				else
					return error("%s: already exists in working directory", new_name);
			}
			else if ((errno != ENOENT) && (errno != ENOTDIR))
				return error("%s: %s", new_name, strerror(errno));
		}
		if (!patch->new_mode) {
			if (0 < patch->is_new)
				patch->new_mode = S_IFREG | 0644;
			else
				patch->new_mode = patch->old_mode;
		}
	}

	if (new_name && old_name) {
		int same = !strcmp(old_name, new_name);
		if (!patch->new_mode)
			patch->new_mode = patch->old_mode;
		if ((patch->old_mode ^ patch->new_mode) & S_IFMT)
			return error("new mode (%o) of %s does not match old mode (%o)%s%s",
				patch->new_mode, new_name, patch->old_mode,
				same ? "" : " of ", same ? "" : old_name);
	}

	if (apply_data(patch, &st, ce) < 0)
		return error("%s: patch does not apply", name);
	patch->rejected = 0;
	return 0;
}

static int check_patch_list(struct patch *patch)
{
	struct patch *prev_patch = NULL;
	int err = 0;

	for (prev_patch = NULL; patch ; patch = patch->next) {
		if (apply_verbosely)
			say_patch_name(stderr,
				       "Checking patch ", patch, "...\n");
		err |= check_patch(patch, prev_patch);
		prev_patch = patch;
	}
	return err;
}

static void show_index_list(struct patch *list)
{
	struct patch *patch;

	/* Once we start supporting the reverse patch, it may be
	 * worth showing the new sha1 prefix, but until then...
	 */
	for (patch = list; patch; patch = patch->next) {
		const unsigned char *sha1_ptr;
		unsigned char sha1[20];
		const char *name;

		name = patch->old_name ? patch->old_name : patch->new_name;
		if (0 < patch->is_new)
			sha1_ptr = null_sha1;
		else if (get_sha1(patch->old_sha1_prefix, sha1))
			die("sha1 information is lacking or useless (%s).",
			    name);
		else
			sha1_ptr = sha1;

		printf("%06o %s	",patch->old_mode, sha1_to_hex(sha1_ptr));
		if (line_termination && quote_c_style(name, NULL, NULL, 0))
			quote_c_style(name, NULL, stdout, 0);
		else
			fputs(name, stdout);
		putchar(line_termination);
	}
}

static void stat_patch_list(struct patch *patch)
{
	int files, adds, dels;

	for (files = adds = dels = 0 ; patch ; patch = patch->next) {
		files++;
		adds += patch->lines_added;
		dels += patch->lines_deleted;
		show_stats(patch);
	}

	printf(" %d files changed, %d insertions(+), %d deletions(-)\n", files, adds, dels);
}

static void numstat_patch_list(struct patch *patch)
{
	for ( ; patch; patch = patch->next) {
		const char *name;
		name = patch->new_name ? patch->new_name : patch->old_name;
		if (patch->is_binary)
			printf("-\t-\t");
		else
			printf("%d\t%d\t",
			       patch->lines_added, patch->lines_deleted);
		if (line_termination && quote_c_style(name, NULL, NULL, 0))
			quote_c_style(name, NULL, stdout, 0);
		else
			fputs(name, stdout);
		putchar(line_termination);
	}
}

static void show_file_mode_name(const char *newdelete, unsigned int mode, const char *name)
{
	if (mode)
		printf(" %s mode %06o %s\n", newdelete, mode, name);
	else
		printf(" %s %s\n", newdelete, name);
}

static void show_mode_change(struct patch *p, int show_name)
{
	if (p->old_mode && p->new_mode && p->old_mode != p->new_mode) {
		if (show_name)
			printf(" mode change %06o => %06o %s\n",
			       p->old_mode, p->new_mode, p->new_name);
		else
			printf(" mode change %06o => %06o\n",
			       p->old_mode, p->new_mode);
	}
}

static void show_rename_copy(struct patch *p)
{
	const char *renamecopy = p->is_rename ? "rename" : "copy";
	const char *old, *new;

	/* Find common prefix */
	old = p->old_name;
	new = p->new_name;
	while (1) {
		const char *slash_old, *slash_new;
		slash_old = strchr(old, '/');
		slash_new = strchr(new, '/');
		if (!slash_old ||
		    !slash_new ||
		    slash_old - old != slash_new - new ||
		    memcmp(old, new, slash_new - new))
			break;
		old = slash_old + 1;
		new = slash_new + 1;
	}
	/* p->old_name thru old is the common prefix, and old and new
	 * through the end of names are renames
	 */
	if (old != p->old_name)
		printf(" %s %.*s{%s => %s} (%d%%)\n", renamecopy,
		       (int)(old - p->old_name), p->old_name,
		       old, new, p->score);
	else
		printf(" %s %s => %s (%d%%)\n", renamecopy,
		       p->old_name, p->new_name, p->score);
	show_mode_change(p, 0);
}

static void summary_patch_list(struct patch *patch)
{
	struct patch *p;

	for (p = patch; p; p = p->next) {
		if (p->is_new)
			show_file_mode_name("create", p->new_mode, p->new_name);
		else if (p->is_delete)
			show_file_mode_name("delete", p->old_mode, p->old_name);
		else {
			if (p->is_rename || p->is_copy)
				show_rename_copy(p);
			else {
				if (p->score) {
					printf(" rewrite %s (%d%%)\n",
					       p->new_name, p->score);
					show_mode_change(p, 0);
				}
				else
					show_mode_change(p, 1);
			}
		}
	}
}

static void patch_stats(struct patch *patch)
{
	int lines = patch->lines_added + patch->lines_deleted;

	if (lines > max_change)
		max_change = lines;
	if (patch->old_name) {
		int len = quote_c_style(patch->old_name, NULL, NULL, 0);
		if (!len)
			len = strlen(patch->old_name);
		if (len > max_len)
			max_len = len;
	}
	if (patch->new_name) {
		int len = quote_c_style(patch->new_name, NULL, NULL, 0);
		if (!len)
			len = strlen(patch->new_name);
		if (len > max_len)
			max_len = len;
	}
}

static void remove_file(struct patch *patch, int rmdir_empty)
{
	if (update_index) {
		if (remove_file_from_cache(patch->old_name) < 0)
			die("unable to remove %s from index", patch->old_name);
		cache_tree_invalidate_path(active_cache_tree, patch->old_name);
	}
	if (!cached) {
		if (!unlink(patch->old_name) && rmdir_empty) {
			char *name = xstrdup(patch->old_name);
			char *end = strrchr(name, '/');
			while (end) {
				*end = 0;
				if (rmdir(name))
					break;
				end = strrchr(name, '/');
			}
			free(name);
		}
	}
}

static void add_index_file(const char *path, unsigned mode, void *buf, unsigned long size)
{
	struct stat st;
	struct cache_entry *ce;
	int namelen = strlen(path);
	unsigned ce_size = cache_entry_size(namelen);

	if (!update_index)
		return;

	ce = xcalloc(1, ce_size);
	memcpy(ce->name, path, namelen);
	ce->ce_mode = create_ce_mode(mode);
	ce->ce_flags = htons(namelen);
	if (!cached) {
		if (lstat(path, &st) < 0)
			die("unable to stat newly created file %s", path);
		fill_stat_cache_info(ce, &st);
	}
	if (write_sha1_file(buf, size, blob_type, ce->sha1) < 0)
		die("unable to create backing store for newly created file %s", path);
	if (add_cache_entry(ce, ADD_CACHE_OK_TO_ADD) < 0)
		die("unable to add cache entry for %s", path);
}

static int try_create_file(const char *path, unsigned int mode, const char *buf, unsigned long size)
{
	int fd, converted;
	char *nbuf;
	unsigned long nsize;

	if (has_symlinks && S_ISLNK(mode))
		/* Although buf:size is counted string, it also is NUL
		 * terminated.
		 */
		return symlink(buf, path);

	fd = open(path, O_CREAT | O_EXCL | O_WRONLY, (mode & 0100) ? 0777 : 0666);
	if (fd < 0)
		return -1;

	nsize = size;
	nbuf = (char *) buf;
	converted = convert_to_working_tree(path, &nbuf, &nsize);
	if (converted) {
		buf = nbuf;
		size = nsize;
	}
	while (size) {
		int written = xwrite(fd, buf, size);
		if (written < 0)
			die("writing file %s: %s", path, strerror(errno));
		if (!written)
			die("out of space writing file %s", path);
		buf += written;
		size -= written;
	}
	if (close(fd) < 0)
		die("closing file %s: %s", path, strerror(errno));
	if (converted)
		free(nbuf);
	return 0;
}

/*
 * We optimistically assume that the directories exist,
 * which is true 99% of the time anyway. If they don't,
 * we create them and try again.
 */
static void create_one_file(char *path, unsigned mode, const char *buf, unsigned long size)
{
	if (cached)
		return;
	if (!try_create_file(path, mode, buf, size))
		return;

	if (errno == ENOENT) {
		if (safe_create_leading_directories(path))
			return;
		if (!try_create_file(path, mode, buf, size))
			return;
	}

	if (errno == EEXIST || errno == EACCES) {
		/* We may be trying to create a file where a directory
		 * used to be.
		 */
		struct stat st;
		errno = 0;
		if (!lstat(path, &st) && S_ISDIR(st.st_mode) && !rmdir(path))
			errno = EEXIST;
	}

	if (errno == EEXIST) {
		unsigned int nr = getpid();

		for (;;) {
			const char *newpath;
			newpath = mkpath("%s~%u", path, nr);
			if (!try_create_file(newpath, mode, buf, size)) {
				if (!rename(newpath, path))
					return;
				unlink(newpath);
				break;
			}
			if (errno != EEXIST)
				break;
			++nr;
		}
	}
	die("unable to write file %s mode %o", path, mode);
}

static void create_file(struct patch *patch)
{
	char *path = patch->new_name;
	unsigned mode = patch->new_mode;
	unsigned long size = patch->resultsize;
	char *buf = patch->result;

	if (!mode)
		mode = S_IFREG | 0644;
	create_one_file(path, mode, buf, size);
	add_index_file(path, mode, buf, size);
	cache_tree_invalidate_path(active_cache_tree, path);
}

/* phase zero is to remove, phase one is to create */
static void write_out_one_result(struct patch *patch, int phase)
{
	if (patch->is_delete > 0) {
		if (phase == 0)
			remove_file(patch, 1);
		return;
	}
	if (patch->is_new > 0 || patch->is_copy) {
		if (phase == 1)
			create_file(patch);
		return;
	}
	/*
	 * Rename or modification boils down to the same
	 * thing: remove the old, write the new
	 */
	if (phase == 0)
		remove_file(patch, 0);
	if (phase == 1)
		create_file(patch);
}

static int write_out_one_reject(struct patch *patch)
{
	FILE *rej;
	char namebuf[PATH_MAX];
	struct fragment *frag;
	int cnt = 0;

	for (cnt = 0, frag = patch->fragments; frag; frag = frag->next) {
		if (!frag->rejected)
			continue;
		cnt++;
	}

	if (!cnt) {
		if (apply_verbosely)
			say_patch_name(stderr,
				       "Applied patch ", patch, " cleanly.\n");
		return 0;
	}

	/* This should not happen, because a removal patch that leaves
	 * contents are marked "rejected" at the patch level.
	 */
	if (!patch->new_name)
		die("internal error");

	/* Say this even without --verbose */
	say_patch_name(stderr, "Applying patch ", patch, " with");
	fprintf(stderr, " %d rejects...\n", cnt);

	cnt = strlen(patch->new_name);
	if (ARRAY_SIZE(namebuf) <= cnt + 5) {
		cnt = ARRAY_SIZE(namebuf) - 5;
		fprintf(stderr,
			"warning: truncating .rej filename to %.*s.rej",
			cnt - 1, patch->new_name);
	}
	memcpy(namebuf, patch->new_name, cnt);
	memcpy(namebuf + cnt, ".rej", 5);

	rej = fopen(namebuf, "w");
	if (!rej)
		return error("cannot open %s: %s", namebuf, strerror(errno));

	/* Normal git tools never deal with .rej, so do not pretend
	 * this is a git patch by saying --git nor give extended
	 * headers.  While at it, maybe please "kompare" that wants
	 * the trailing TAB and some garbage at the end of line ;-).
	 */
	fprintf(rej, "diff a/%s b/%s\t(rejected hunks)\n",
		patch->new_name, patch->new_name);
	for (cnt = 1, frag = patch->fragments;
	     frag;
	     cnt++, frag = frag->next) {
		if (!frag->rejected) {
			fprintf(stderr, "Hunk #%d applied cleanly.\n", cnt);
			continue;
		}
		fprintf(stderr, "Rejected hunk #%d.\n", cnt);
		fprintf(rej, "%.*s", frag->size, frag->patch);
		if (frag->patch[frag->size-1] != '\n')
			fputc('\n', rej);
	}
	fclose(rej);
	return -1;
}

static int write_out_results(struct patch *list, int skipped_patch)
{
	int phase;
	int errs = 0;
	struct patch *l;

	if (!list && !skipped_patch)
		return error("No changes");

	for (phase = 0; phase < 2; phase++) {
		l = list;
		while (l) {
			if (l->rejected)
				errs = 1;
			else {
				write_out_one_result(l, phase);
				if (phase == 1 && write_out_one_reject(l))
					errs = 1;
			}
			l = l->next;
		}
	}
	return errs;
}

static struct lock_file lock_file;

static struct excludes {
	struct excludes *next;
	const char *path;
} *excludes;

static int use_patch(struct patch *p)
{
	const char *pathname = p->new_name ? p->new_name : p->old_name;
	struct excludes *x = excludes;
	while (x) {
		if (fnmatch(x->path, pathname, 0) == 0)
			return 0;
		x = x->next;
	}
	if (0 < prefix_length) {
		int pathlen = strlen(pathname);
		if (pathlen <= prefix_length ||
		    memcmp(prefix, pathname, prefix_length))
			return 0;
	}
	return 1;
}

static void prefix_one(char **name)
{
	char *old_name = *name;
	if (!old_name)
		return;
	*name = xstrdup(prefix_filename(prefix, prefix_length, *name));
	free(old_name);
}

static void prefix_patches(struct patch *p)
{
	if (!prefix || p->is_toplevel_relative)
		return;
	for ( ; p; p = p->next) {
		if (p->new_name == p->old_name) {
			char *prefixed = p->new_name;
			prefix_one(&prefixed);
			p->new_name = p->old_name = prefixed;
		}
		else {
			prefix_one(&p->new_name);
			prefix_one(&p->old_name);
		}
	}
}

static int apply_patch(int fd, const char *filename, int inaccurate_eof)
{
	unsigned long offset, size;
	char *buffer = read_patch_file(fd, &size);
	struct patch *list = NULL, **listp = &list;
	int skipped_patch = 0;

	patch_input_file = filename;
	if (!buffer)
		return -1;
	offset = 0;
	while (size > 0) {
		struct patch *patch;
		int nr;

		patch = xcalloc(1, sizeof(*patch));
		patch->inaccurate_eof = inaccurate_eof;
		nr = parse_chunk(buffer + offset, size, patch);
		if (nr < 0)
			break;
		if (apply_in_reverse)
			reverse_patches(patch);
		if (prefix)
			prefix_patches(patch);
		if (use_patch(patch)) {
			patch_stats(patch);
			*listp = patch;
			listp = &patch->next;
		}
		else {
			/* perhaps free it a bit better? */
			free(patch);
			skipped_patch++;
		}
		offset += nr;
		size -= nr;
	}

	if (whitespace_error && (new_whitespace == error_on_whitespace))
		apply = 0;

<<<<<<< HEAD
	update_index = check_index && apply;
	if (update_index && newfd < 0)
		newfd = hold_lock_file_for_update(&lock_file,
						  get_index_file(), 1);
=======
	write_index = check_index && apply;
	if (write_index && newfd < 0)
		newfd = hold_locked_index(&lock_file, 1);

>>>>>>> 5e7f56ac
	if (check_index) {
		if (read_cache() < 0)
			die("unable to read index file");
	}

	if ((check || apply) &&
	    check_patch_list(list) < 0 &&
	    !apply_with_reject)
		exit(1);

	if (apply && write_out_results(list, skipped_patch))
		exit(1);

	if (show_index_info)
		show_index_list(list);

	if (diffstat)
		stat_patch_list(list);

	if (numstat)
		numstat_patch_list(list);

	if (summary)
		summary_patch_list(list);

	free(buffer);
	return 0;
}

static int git_apply_config(const char *var, const char *value)
{
	if (!strcmp(var, "apply.whitespace")) {
		apply_default_whitespace = xstrdup(value);
		return 0;
	}
	return git_default_config(var, value);
}


int cmd_apply(int argc, const char **argv, const char *unused_prefix)
{
	int i;
	int read_stdin = 1;
	int inaccurate_eof = 0;
	int errs = 0;
	int is_not_gitdir = 0;

	const char *whitespace_option = NULL;

	prefix = setup_git_directory_gently(&is_not_gitdir);
	prefix_length = prefix ? strlen(prefix) : 0;
	git_config(git_apply_config);
	if (apply_default_whitespace)
		parse_whitespace_option(apply_default_whitespace);

	for (i = 1; i < argc; i++) {
		const char *arg = argv[i];
		char *end;
		int fd;

		if (!strcmp(arg, "-")) {
			errs |= apply_patch(0, "<stdin>", inaccurate_eof);
			read_stdin = 0;
			continue;
		}
		if (!prefixcmp(arg, "--exclude=")) {
			struct excludes *x = xmalloc(sizeof(*x));
			x->path = arg + 10;
			x->next = excludes;
			excludes = x;
			continue;
		}
		if (!prefixcmp(arg, "-p")) {
			p_value = atoi(arg + 2);
			p_value_known = 1;
			continue;
		}
		if (!strcmp(arg, "--no-add")) {
			no_add = 1;
			continue;
		}
		if (!strcmp(arg, "--stat")) {
			apply = 0;
			diffstat = 1;
			continue;
		}
		if (!strcmp(arg, "--allow-binary-replacement") ||
		    !strcmp(arg, "--binary")) {
			continue; /* now no-op */
		}
		if (!strcmp(arg, "--numstat")) {
			apply = 0;
			numstat = 1;
			continue;
		}
		if (!strcmp(arg, "--summary")) {
			apply = 0;
			summary = 1;
			continue;
		}
		if (!strcmp(arg, "--check")) {
			apply = 0;
			check = 1;
			continue;
		}
		if (!strcmp(arg, "--index")) {
			if (is_not_gitdir)
				die("--index outside a repository");
			check_index = 1;
			continue;
		}
		if (!strcmp(arg, "--cached")) {
			if (is_not_gitdir)
				die("--cached outside a repository");
			check_index = 1;
			cached = 1;
			continue;
		}
		if (!strcmp(arg, "--apply")) {
			apply = 1;
			continue;
		}
		if (!strcmp(arg, "--index-info")) {
			apply = 0;
			show_index_info = 1;
			continue;
		}
		if (!strcmp(arg, "-z")) {
			line_termination = 0;
			continue;
		}
		if (!prefixcmp(arg, "-C")) {
			p_context = strtoul(arg + 2, &end, 0);
			if (*end != '\0')
				die("unrecognized context count '%s'", arg + 2);
			continue;
		}
		if (!prefixcmp(arg, "--whitespace=")) {
			whitespace_option = arg + 13;
			parse_whitespace_option(arg + 13);
			continue;
		}
		if (!strcmp(arg, "-R") || !strcmp(arg, "--reverse")) {
			apply_in_reverse = 1;
			continue;
		}
		if (!strcmp(arg, "--unidiff-zero")) {
			unidiff_zero = 1;
			continue;
		}
		if (!strcmp(arg, "--reject")) {
			apply = apply_with_reject = apply_verbosely = 1;
			continue;
		}
		if (!strcmp(arg, "-v") || !strcmp(arg, "--verbose")) {
			apply_verbosely = 1;
			continue;
		}
		if (!strcmp(arg, "--inaccurate-eof")) {
			inaccurate_eof = 1;
			continue;
		}
		if (0 < prefix_length)
			arg = prefix_filename(prefix, prefix_length, arg);

		fd = open(arg, O_RDONLY);
		if (fd < 0)
			usage(apply_usage);
		read_stdin = 0;
		set_default_whitespace_mode(whitespace_option);
		errs |= apply_patch(fd, arg, inaccurate_eof);
		close(fd);
	}
	set_default_whitespace_mode(whitespace_option);
	if (read_stdin)
		errs |= apply_patch(0, "<stdin>", inaccurate_eof);
	if (whitespace_error) {
		if (squelch_whitespace_errors &&
		    squelch_whitespace_errors < whitespace_error) {
			int squelched =
				whitespace_error - squelch_whitespace_errors;
			fprintf(stderr, "warning: squelched %d "
				"whitespace error%s\n",
				squelched,
				squelched == 1 ? "" : "s");
		}
		if (new_whitespace == error_on_whitespace)
			die("%d line%s add%s trailing whitespaces.",
			    whitespace_error,
			    whitespace_error == 1 ? "" : "s",
			    whitespace_error == 1 ? "s" : "");
		if (applied_after_stripping)
			fprintf(stderr, "warning: %d line%s applied after"
				" stripping trailing whitespaces.\n",
				applied_after_stripping,
				applied_after_stripping == 1 ? "" : "s");
		else if (whitespace_error)
			fprintf(stderr, "warning: %d line%s add%s trailing"
				" whitespaces.\n",
				whitespace_error,
				whitespace_error == 1 ? "" : "s",
				whitespace_error == 1 ? "s" : "");
	}

	if (update_index) {
		if (write_cache(newfd, active_cache, active_nr) ||
		    close(newfd) || commit_locked_index(&lock_file))
			die("Unable to write new index file");
	}

	return !!errs;
}<|MERGE_RESOLUTION|>--- conflicted
+++ resolved
@@ -2662,17 +2662,10 @@
 	if (whitespace_error && (new_whitespace == error_on_whitespace))
 		apply = 0;
 
-<<<<<<< HEAD
 	update_index = check_index && apply;
 	if (update_index && newfd < 0)
-		newfd = hold_lock_file_for_update(&lock_file,
-						  get_index_file(), 1);
-=======
-	write_index = check_index && apply;
-	if (write_index && newfd < 0)
 		newfd = hold_locked_index(&lock_file, 1);
 
->>>>>>> 5e7f56ac
 	if (check_index) {
 		if (read_cache() < 0)
 			die("unable to read index file");
