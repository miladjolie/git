#include "cache.h"
#include "submodule-config.h"
#include "submodule.h"
#include "dir.h"
#include "diff.h"
#include "commit.h"
#include "revision.h"
#include "run-command.h"
#include "diffcore.h"
#include "refs.h"
#include "string-list.h"
#include "sha1-array.h"
#include "argv-array.h"
#include "blob.h"
#include "thread-utils.h"
#include "quote.h"
#include "remote.h"
#include "worktree.h"

static int config_fetch_recurse_submodules = RECURSE_SUBMODULES_ON_DEMAND;
static int config_update_recurse_submodules = RECURSE_SUBMODULES_DEFAULT;
static int parallel_jobs = 1;
static struct string_list changed_submodule_paths = STRING_LIST_INIT_DUP;
static int initialized_fetch_ref_tips;
static struct oid_array ref_tips_before_fetch;
static struct oid_array ref_tips_after_fetch;

/*
 * The following flag is set if the .gitmodules file is unmerged. We then
 * disable recursion for all submodules where .git/config doesn't have a
 * matching config entry because we can't guess what might be configured in
 * .gitmodules unless the user resolves the conflict. When a command line
 * option is given (which always overrides configuration) this flag will be
 * ignored.
 */
static int gitmodules_is_unmerged;

/*
 * This flag is set if the .gitmodules file had unstaged modifications on
 * startup. This must be checked before allowing modifications to the
 * .gitmodules file with the intention to stage them later, because when
 * continuing we would stage the modifications the user didn't stage herself
 * too. That might change in a future version when we learn to stage the
 * changes we do ourselves without staging any previous modifications.
 */
static int gitmodules_is_modified;

int is_staging_gitmodules_ok(void)
{
	return !gitmodules_is_modified;
}

/*
 * Try to update the "path" entry in the "submodule.<name>" section of the
 * .gitmodules file. Return 0 only if a .gitmodules file was found, a section
 * with the correct path=<oldpath> setting was found and we could update it.
 */
int update_path_in_gitmodules(const char *oldpath, const char *newpath)
{
	struct strbuf entry = STRBUF_INIT;
	const struct submodule *submodule;

	if (!file_exists(".gitmodules")) /* Do nothing without .gitmodules */
		return -1;

	if (gitmodules_is_unmerged)
		die(_("Cannot change unmerged .gitmodules, resolve merge conflicts first"));

	submodule = submodule_from_path(null_sha1, oldpath);
	if (!submodule || !submodule->name) {
		warning(_("Could not find section in .gitmodules where path=%s"), oldpath);
		return -1;
	}
	strbuf_addstr(&entry, "submodule.");
	strbuf_addstr(&entry, submodule->name);
	strbuf_addstr(&entry, ".path");
	if (git_config_set_in_file_gently(".gitmodules", entry.buf, newpath) < 0) {
		/* Maybe the user already did that, don't error out here */
		warning(_("Could not update .gitmodules entry %s"), entry.buf);
		strbuf_release(&entry);
		return -1;
	}
	strbuf_release(&entry);
	return 0;
}

/*
 * Try to remove the "submodule.<name>" section from .gitmodules where the given
 * path is configured. Return 0 only if a .gitmodules file was found, a section
 * with the correct path=<path> setting was found and we could remove it.
 */
int remove_path_from_gitmodules(const char *path)
{
	struct strbuf sect = STRBUF_INIT;
	const struct submodule *submodule;

	if (!file_exists(".gitmodules")) /* Do nothing without .gitmodules */
		return -1;

	if (gitmodules_is_unmerged)
		die(_("Cannot change unmerged .gitmodules, resolve merge conflicts first"));

	submodule = submodule_from_path(null_sha1, path);
	if (!submodule || !submodule->name) {
		warning(_("Could not find section in .gitmodules where path=%s"), path);
		return -1;
	}
	strbuf_addstr(&sect, "submodule.");
	strbuf_addstr(&sect, submodule->name);
	if (git_config_rename_section_in_file(".gitmodules", sect.buf, NULL) < 0) {
		/* Maybe the user already did that, don't error out here */
		warning(_("Could not remove .gitmodules entry for %s"), path);
		strbuf_release(&sect);
		return -1;
	}
	strbuf_release(&sect);
	return 0;
}

void stage_updated_gitmodules(void)
{
	if (add_file_to_cache(".gitmodules", 0))
		die(_("staging updated .gitmodules failed"));
}

static int add_submodule_odb(const char *path)
{
	struct strbuf objects_directory = STRBUF_INIT;
	int ret = 0;

	ret = strbuf_git_path_submodule(&objects_directory, path, "objects/");
	if (ret)
		goto done;
	if (!is_directory(objects_directory.buf)) {
		ret = -1;
		goto done;
	}
	add_to_alternates_memory(objects_directory.buf);
done:
	strbuf_release(&objects_directory);
	return ret;
}

void set_diffopt_flags_from_submodule_config(struct diff_options *diffopt,
					     const char *path)
{
	const struct submodule *submodule = submodule_from_path(null_sha1, path);
	if (submodule) {
		if (submodule->ignore)
			handle_ignore_submodules_arg(diffopt, submodule->ignore);
		else if (gitmodules_is_unmerged)
			DIFF_OPT_SET(diffopt, IGNORE_SUBMODULES);
	}
}

int submodule_config(const char *var, const char *value, void *cb)
{
	if (!strcmp(var, "submodule.fetchjobs")) {
		parallel_jobs = git_config_int(var, value);
		if (parallel_jobs < 0)
			die(_("negative values not allowed for submodule.fetchJobs"));
		return 0;
	} else if (starts_with(var, "submodule."))
		return parse_submodule_config_option(var, value);
	else if (!strcmp(var, "fetch.recursesubmodules")) {
		config_fetch_recurse_submodules = parse_fetch_recurse_submodules_arg(var, value);
		return 0;
	}
	return 0;
}

void gitmodules_config(void)
{
	const char *work_tree = get_git_work_tree();
	if (work_tree) {
		struct strbuf gitmodules_path = STRBUF_INIT;
		int pos;
		strbuf_addstr(&gitmodules_path, work_tree);
		strbuf_addstr(&gitmodules_path, "/.gitmodules");
		if (read_cache() < 0)
			die("index file corrupt");
		pos = cache_name_pos(".gitmodules", 11);
		if (pos < 0) { /* .gitmodules not found or isn't merged */
			pos = -1 - pos;
			if (active_nr > pos) {  /* there is a .gitmodules */
				const struct cache_entry *ce = active_cache[pos];
				if (ce_namelen(ce) == 11 &&
				    !memcmp(ce->name, ".gitmodules", 11))
					gitmodules_is_unmerged = 1;
			}
		} else if (pos < active_nr) {
			struct stat st;
			if (lstat(".gitmodules", &st) == 0 &&
			    ce_match_stat(active_cache[pos], &st, 0) & DATA_CHANGED)
				gitmodules_is_modified = 1;
		}

		if (!gitmodules_is_unmerged)
			git_config_from_file(submodule_config, gitmodules_path.buf, NULL);
		strbuf_release(&gitmodules_path);
	}
}

void gitmodules_config_sha1(const unsigned char *commit_sha1)
{
	struct strbuf rev = STRBUF_INIT;
	unsigned char sha1[20];

	if (gitmodule_sha1_from_commit(commit_sha1, sha1, &rev)) {
		git_config_from_blob_sha1(submodule_config, rev.buf,
					  sha1, NULL);
	}
	strbuf_release(&rev);
}

/*
 * NEEDSWORK: With the addition of different configuration options to determine
 * if a submodule is of interests, the validity of this function's name comes
 * into question.  Once the dust has settled and more concrete terminology is
 * decided upon, come up with a more proper name for this function.  One
 * potential candidate could be 'is_submodule_active()'.
 *
 * Determine if a submodule has been initialized at a given 'path'
 */
int is_submodule_initialized(const char *path)
{
	int ret = 0;
	char *key = NULL;
	char *value = NULL;
	const struct string_list *sl;
	const struct submodule *module = submodule_from_path(null_sha1, path);

	/* early return if there isn't a path->module mapping */
	if (!module)
		return 0;

	/* submodule.<name>.active is set */
	key = xstrfmt("submodule.%s.active", module->name);
	if (!git_config_get_bool(key, &ret)) {
		free(key);
		return ret;
	}
	free(key);

	/* submodule.active is set */
	sl = git_config_get_value_multi("submodule.active");
	if (sl) {
		struct pathspec ps;
		struct argv_array args = ARGV_ARRAY_INIT;
		const struct string_list_item *item;

		for_each_string_list_item(item, sl) {
			argv_array_push(&args, item->string);
		}

		parse_pathspec(&ps, 0, 0, NULL, args.argv);
		ret = match_pathspec(&ps, path, strlen(path), 0, NULL, 1);

		argv_array_clear(&args);
		clear_pathspec(&ps);
		return ret;
	}

	/* fallback to checking if the URL is set */
	key = xstrfmt("submodule.%s.url", module->name);
	ret = !git_config_get_string(key, &value);

	free(value);
	free(key);
	return ret;
}

int is_submodule_populated_gently(const char *path, int *return_error_code)
{
	int ret = 0;
	char *gitdir = xstrfmt("%s/.git", path);

	if (resolve_gitdir_gently(gitdir, return_error_code))
		ret = 1;

	free(gitdir);
	return ret;
}

int parse_submodule_update_strategy(const char *value,
		struct submodule_update_strategy *dst)
{
	free((void*)dst->command);
	dst->command = NULL;
	if (!strcmp(value, "none"))
		dst->type = SM_UPDATE_NONE;
	else if (!strcmp(value, "checkout"))
		dst->type = SM_UPDATE_CHECKOUT;
	else if (!strcmp(value, "rebase"))
		dst->type = SM_UPDATE_REBASE;
	else if (!strcmp(value, "merge"))
		dst->type = SM_UPDATE_MERGE;
	else if (skip_prefix(value, "!", &value)) {
		dst->type = SM_UPDATE_COMMAND;
		dst->command = xstrdup(value);
	} else
		return -1;
	return 0;
}

const char *submodule_strategy_to_string(const struct submodule_update_strategy *s)
{
	struct strbuf sb = STRBUF_INIT;
	switch (s->type) {
	case SM_UPDATE_CHECKOUT:
		return "checkout";
	case SM_UPDATE_MERGE:
		return "merge";
	case SM_UPDATE_REBASE:
		return "rebase";
	case SM_UPDATE_NONE:
		return "none";
	case SM_UPDATE_UNSPECIFIED:
		return NULL;
	case SM_UPDATE_COMMAND:
		strbuf_addf(&sb, "!%s", s->command);
		return strbuf_detach(&sb, NULL);
	}
	return NULL;
}

void handle_ignore_submodules_arg(struct diff_options *diffopt,
				  const char *arg)
{
	DIFF_OPT_CLR(diffopt, IGNORE_SUBMODULES);
	DIFF_OPT_CLR(diffopt, IGNORE_UNTRACKED_IN_SUBMODULES);
	DIFF_OPT_CLR(diffopt, IGNORE_DIRTY_SUBMODULES);

	if (!strcmp(arg, "all"))
		DIFF_OPT_SET(diffopt, IGNORE_SUBMODULES);
	else if (!strcmp(arg, "untracked"))
		DIFF_OPT_SET(diffopt, IGNORE_UNTRACKED_IN_SUBMODULES);
	else if (!strcmp(arg, "dirty"))
		DIFF_OPT_SET(diffopt, IGNORE_DIRTY_SUBMODULES);
	else if (strcmp(arg, "none"))
		die("bad --ignore-submodules argument: %s", arg);
}

static int prepare_submodule_summary(struct rev_info *rev, const char *path,
		struct commit *left, struct commit *right,
		struct commit_list *merge_bases)
{
	struct commit_list *list;

	init_revisions(rev, NULL);
	setup_revisions(0, NULL, rev, NULL);
	rev->left_right = 1;
	rev->first_parent_only = 1;
	left->object.flags |= SYMMETRIC_LEFT;
	add_pending_object(rev, &left->object, path);
	add_pending_object(rev, &right->object, path);
	for (list = merge_bases; list; list = list->next) {
		list->item->object.flags |= UNINTERESTING;
		add_pending_object(rev, &list->item->object,
			oid_to_hex(&list->item->object.oid));
	}
	return prepare_revision_walk(rev);
}

static void print_submodule_summary(struct rev_info *rev, FILE *f,
		const char *line_prefix,
		const char *del, const char *add, const char *reset)
{
	static const char format[] = "  %m %s";
	struct strbuf sb = STRBUF_INIT;
	struct commit *commit;

	while ((commit = get_revision(rev))) {
		struct pretty_print_context ctx = {0};
		ctx.date_mode = rev->date_mode;
		ctx.output_encoding = get_log_output_encoding();
		strbuf_setlen(&sb, 0);
		strbuf_addstr(&sb, line_prefix);
		if (commit->object.flags & SYMMETRIC_LEFT) {
			if (del)
				strbuf_addstr(&sb, del);
		}
		else if (add)
			strbuf_addstr(&sb, add);
		format_commit_message(commit, format, &sb, &ctx);
		if (reset)
			strbuf_addstr(&sb, reset);
		strbuf_addch(&sb, '\n');
		fprintf(f, "%s", sb.buf);
	}
	strbuf_release(&sb);
}

static void prepare_submodule_repo_env_no_git_dir(struct argv_array *out)
{
	const char * const *var;

	for (var = local_repo_env; *var; var++) {
		if (strcmp(*var, CONFIG_DATA_ENVIRONMENT))
			argv_array_push(out, *var);
	}
}

void prepare_submodule_repo_env(struct argv_array *out)
{
	prepare_submodule_repo_env_no_git_dir(out);
	argv_array_pushf(out, "%s=%s", GIT_DIR_ENVIRONMENT,
			 DEFAULT_GIT_DIR_ENVIRONMENT);
}

/* Helper function to display the submodule header line prior to the full
 * summary output. If it can locate the submodule objects directory it will
 * attempt to lookup both the left and right commits and put them into the
 * left and right pointers.
 */
static void show_submodule_header(FILE *f, const char *path,
		const char *line_prefix,
		struct object_id *one, struct object_id *two,
		unsigned dirty_submodule, const char *meta,
		const char *reset,
		struct commit **left, struct commit **right,
		struct commit_list **merge_bases)
{
	const char *message = NULL;
	struct strbuf sb = STRBUF_INIT;
	int fast_forward = 0, fast_backward = 0;

	if (dirty_submodule & DIRTY_SUBMODULE_UNTRACKED)
		fprintf(f, "%sSubmodule %s contains untracked content\n",
			line_prefix, path);
	if (dirty_submodule & DIRTY_SUBMODULE_MODIFIED)
		fprintf(f, "%sSubmodule %s contains modified content\n",
			line_prefix, path);

	if (is_null_oid(one))
		message = "(new submodule)";
	else if (is_null_oid(two))
		message = "(submodule deleted)";

	if (add_submodule_odb(path)) {
		if (!message)
			message = "(not initialized)";
		goto output_header;
	}

	/*
	 * Attempt to lookup the commit references, and determine if this is
	 * a fast forward or fast backwards update.
	 */
	*left = lookup_commit_reference(one);
	*right = lookup_commit_reference(two);

	/*
	 * Warn about missing commits in the submodule project, but only if
	 * they aren't null.
	 */
	if ((!is_null_oid(one) && !*left) ||
	     (!is_null_oid(two) && !*right))
		message = "(commits not present)";

	*merge_bases = get_merge_bases(*left, *right);
	if (*merge_bases) {
		if ((*merge_bases)->item == *left)
			fast_forward = 1;
		else if ((*merge_bases)->item == *right)
			fast_backward = 1;
	}

	if (!oidcmp(one, two)) {
		strbuf_release(&sb);
		return;
	}

output_header:
	strbuf_addf(&sb, "%s%sSubmodule %s ", line_prefix, meta, path);
	strbuf_add_unique_abbrev(&sb, one->hash, DEFAULT_ABBREV);
	strbuf_addstr(&sb, (fast_backward || fast_forward) ? ".." : "...");
	strbuf_add_unique_abbrev(&sb, two->hash, DEFAULT_ABBREV);
	if (message)
		strbuf_addf(&sb, " %s%s\n", message, reset);
	else
		strbuf_addf(&sb, "%s:%s\n", fast_backward ? " (rewind)" : "", reset);
	fwrite(sb.buf, sb.len, 1, f);

	strbuf_release(&sb);
}

void show_submodule_summary(FILE *f, const char *path,
		const char *line_prefix,
		struct object_id *one, struct object_id *two,
		unsigned dirty_submodule, const char *meta,
		const char *del, const char *add, const char *reset)
{
	struct rev_info rev;
	struct commit *left = NULL, *right = NULL;
	struct commit_list *merge_bases = NULL;

	show_submodule_header(f, path, line_prefix, one, two, dirty_submodule,
			      meta, reset, &left, &right, &merge_bases);

	/*
	 * If we don't have both a left and a right pointer, there is no
	 * reason to try and display a summary. The header line should contain
	 * all the information the user needs.
	 */
	if (!left || !right)
		goto out;

	/* Treat revision walker failure the same as missing commits */
	if (prepare_submodule_summary(&rev, path, left, right, merge_bases)) {
		fprintf(f, "%s(revision walker failed)\n", line_prefix);
		goto out;
	}

	print_submodule_summary(&rev, f, line_prefix, del, add, reset);

out:
	if (merge_bases)
		free_commit_list(merge_bases);
	clear_commit_marks(left, ~0);
	clear_commit_marks(right, ~0);
}

void show_submodule_inline_diff(FILE *f, const char *path,
		const char *line_prefix,
		struct object_id *one, struct object_id *two,
		unsigned dirty_submodule, const char *meta,
		const char *del, const char *add, const char *reset,
		const struct diff_options *o)
{
	const struct object_id *old = &empty_tree_oid, *new = &empty_tree_oid;
	struct commit *left = NULL, *right = NULL;
	struct commit_list *merge_bases = NULL;
	struct strbuf submodule_dir = STRBUF_INIT;
	struct child_process cp = CHILD_PROCESS_INIT;

	show_submodule_header(f, path, line_prefix, one, two, dirty_submodule,
			      meta, reset, &left, &right, &merge_bases);

	/* We need a valid left and right commit to display a difference */
	if (!(left || is_null_oid(one)) ||
	    !(right || is_null_oid(two)))
		goto done;

	if (left)
		old = one;
	if (right)
		new = two;

	fflush(f);
	cp.git_cmd = 1;
	cp.dir = path;
	cp.out = dup(fileno(f));
	cp.no_stdin = 1;

	/* TODO: other options may need to be passed here. */
	argv_array_push(&cp.args, "diff");
	argv_array_pushf(&cp.args, "--line-prefix=%s", line_prefix);
	if (DIFF_OPT_TST(o, REVERSE_DIFF)) {
		argv_array_pushf(&cp.args, "--src-prefix=%s%s/",
				 o->b_prefix, path);
		argv_array_pushf(&cp.args, "--dst-prefix=%s%s/",
				 o->a_prefix, path);
	} else {
		argv_array_pushf(&cp.args, "--src-prefix=%s%s/",
				 o->a_prefix, path);
		argv_array_pushf(&cp.args, "--dst-prefix=%s%s/",
				 o->b_prefix, path);
	}
	argv_array_push(&cp.args, oid_to_hex(old));
	/*
	 * If the submodule has modified content, we will diff against the
	 * work tree, under the assumption that the user has asked for the
	 * diff format and wishes to actually see all differences even if they
	 * haven't yet been committed to the submodule yet.
	 */
	if (!(dirty_submodule & DIRTY_SUBMODULE_MODIFIED))
		argv_array_push(&cp.args, oid_to_hex(new));

	prepare_submodule_repo_env(&cp.env_array);
	if (run_command(&cp))
		fprintf(f, "(diff failed)\n");

done:
	strbuf_release(&submodule_dir);
	if (merge_bases)
		free_commit_list(merge_bases);
	if (left)
		clear_commit_marks(left, ~0);
	if (right)
		clear_commit_marks(right, ~0);
}

void set_config_fetch_recurse_submodules(int value)
{
	config_fetch_recurse_submodules = value;
}

void set_config_update_recurse_submodules(int value)
{
	config_update_recurse_submodules = value;
}

int should_update_submodules(void)
{
	return config_update_recurse_submodules == RECURSE_SUBMODULES_ON;
}

const struct submodule *submodule_from_ce(const struct cache_entry *ce)
{
	if (!S_ISGITLINK(ce->ce_mode))
		return NULL;

	if (!should_update_submodules())
		return NULL;

	return submodule_from_path(null_sha1, ce->name);
}

static struct oid_array *submodule_commits(struct string_list *submodules,
					   const char *path)
{
	struct string_list_item *item;

	item = string_list_insert(submodules, path);
	if (item->util)
		return (struct oid_array *) item->util;

	/* NEEDSWORK: should we have oid_array_init()? */
	item->util = xcalloc(1, sizeof(struct oid_array));
	return (struct oid_array *) item->util;
}

static void collect_changed_submodules_cb(struct diff_queue_struct *q,
					  struct diff_options *options,
					  void *data)
{
	int i;
	struct string_list *changed = data;

	for (i = 0; i < q->nr; i++) {
		struct diff_filepair *p = q->queue[i];
		struct oid_array *commits;
		if (!S_ISGITLINK(p->two->mode))
			continue;

		if (S_ISGITLINK(p->one->mode)) {
			/*
			 * NEEDSWORK: We should honor the name configured in
			 * the .gitmodules file of the commit we are examining
			 * here to be able to correctly follow submodules
			 * being moved around.
			 */
			commits = submodule_commits(changed, p->two->path);
			oid_array_append(commits, &p->two->oid);
		} else {
			/* Submodule is new or was moved here */
			/*
			 * NEEDSWORK: When the .git directories of submodules
			 * live inside the superprojects .git directory some
			 * day we should fetch new submodules directly into
			 * that location too when config or options request
			 * that so they can be checked out from there.
			 */
			continue;
		}
	}
}

/*
 * Collect the paths of submodules in 'changed' which have changed based on
 * the revisions as specified in 'argv'.  Each entry in 'changed' will also
 * have a corresponding 'struct oid_array' (in the 'util' field) which lists
 * what the submodule pointers were updated to during the change.
 */
static void collect_changed_submodules(struct string_list *changed,
				       struct argv_array *argv)
{
	struct rev_info rev;
	const struct commit *commit;

	init_revisions(&rev, NULL);
	setup_revisions(argv->argc, argv->argv, &rev, NULL);
	if (prepare_revision_walk(&rev))
		die("revision walk setup failed");

	while ((commit = get_revision(&rev))) {
		struct rev_info diff_rev;

		init_revisions(&diff_rev, NULL);
		diff_rev.diffopt.output_format |= DIFF_FORMAT_CALLBACK;
		diff_rev.diffopt.format_callback = collect_changed_submodules_cb;
		diff_rev.diffopt.format_callback_data = changed;
		diff_tree_combined_merge(commit, 1, &diff_rev);
	}

	reset_revision_walk();
}

static void free_submodules_oids(struct string_list *submodules)
{
	struct string_list_item *item;
	for_each_string_list_item(item, submodules)
		oid_array_clear((struct oid_array *) item->util);
	string_list_clear(submodules, 1);
}

static int has_remote(const char *refname, const struct object_id *oid,
		      int flags, void *cb_data)
{
	return 1;
}

static int append_oid_to_argv(const struct object_id *oid, void *data)
{
	struct argv_array *argv = data;
	argv_array_push(argv, oid_to_hex(oid));
	return 0;
}

static int check_has_commit(const struct object_id *oid, void *data)
{
	int *has_commit = data;

	if (!lookup_commit_reference(oid))
		*has_commit = 0;

	return 0;
}

static int submodule_has_commits(const char *path, struct oid_array *commits)
{
	int has_commit = 1;

	/*
	 * Perform a cheap, but incorrect check for the existance of 'commits'.
	 * This is done by adding the submodule's object store to the in-core
	 * object store, and then querying for each commit's existance.  If we
	 * do not have the commit object anywhere, there is no chance we have
	 * it in the object store of the correct submodule and have it
	 * reachable from a ref, so we can fail early without spawning rev-list
	 * which is expensive.
	 */
	if (add_submodule_odb(path))
		return 0;

	oid_array_for_each_unique(commits, check_has_commit, &has_commit);

	if (has_commit) {
		/*
		 * Even if the submodule is checked out and the commit is
		 * present, make sure it exists in the submodule's object store
		 * and that it is reachable from a ref.
		 */
		struct child_process cp = CHILD_PROCESS_INIT;
		struct strbuf out = STRBUF_INIT;

		argv_array_pushl(&cp.args, "rev-list", "-n", "1", NULL);
		oid_array_for_each_unique(commits, append_oid_to_argv, &cp.args);
		argv_array_pushl(&cp.args, "--not", "--all", NULL);

		prepare_submodule_repo_env(&cp.env_array);
		cp.git_cmd = 1;
		cp.no_stdin = 1;
		cp.dir = path;

		if (capture_command(&cp, &out, GIT_MAX_HEXSZ + 1) || out.len)
			has_commit = 0;

		strbuf_release(&out);
	}

	return has_commit;
}

static int submodule_needs_pushing(const char *path, struct oid_array *commits)
{
	if (!submodule_has_commits(path, commits))
		/*
		 * NOTE: We do consider it safe to return "no" here. The
		 * correct answer would be "We do not know" instead of
		 * "No push needed", but it is quite hard to change
		 * the submodule pointer without having the submodule
		 * around. If a user did however change the submodules
		 * without having the submodule around, this indicates
		 * an expert who knows what they are doing or a
		 * maintainer integrating work from other people. In
		 * both cases it should be safe to skip this check.
		 */
		return 0;

	if (for_each_remote_ref_submodule(path, has_remote, NULL) > 0) {
		struct child_process cp = CHILD_PROCESS_INIT;
		struct strbuf buf = STRBUF_INIT;
		int needs_pushing = 0;

		argv_array_push(&cp.args, "rev-list");
		oid_array_for_each_unique(commits, append_oid_to_argv, &cp.args);
		argv_array_pushl(&cp.args, "--not", "--remotes", "-n", "1" , NULL);

		prepare_submodule_repo_env(&cp.env_array);
		cp.git_cmd = 1;
		cp.no_stdin = 1;
		cp.out = -1;
		cp.dir = path;
		if (start_command(&cp))
			die("Could not run 'git rev-list <commits> --not --remotes -n 1' command in submodule %s",
					path);
		if (strbuf_read(&buf, cp.out, 41))
			needs_pushing = 1;
		finish_command(&cp);
		close(cp.out);
		strbuf_release(&buf);
		return needs_pushing;
	}

	return 0;
}

int find_unpushed_submodules(struct oid_array *commits,
		const char *remotes_name, struct string_list *needs_pushing)
{
	struct string_list submodules = STRING_LIST_INIT_DUP;
	struct string_list_item *submodule;
	struct argv_array argv = ARGV_ARRAY_INIT;

	/* argv.argv[0] will be ignored by setup_revisions */
	argv_array_push(&argv, "find_unpushed_submodules");
	oid_array_for_each_unique(commits, append_oid_to_argv, &argv);
	argv_array_push(&argv, "--not");
	argv_array_pushf(&argv, "--remotes=%s", remotes_name);

	collect_changed_submodules(&submodules, &argv);

	for_each_string_list_item(submodule, &submodules) {
		struct oid_array *commits = submodule->util;
		const char *path = submodule->string;

		if (submodule_needs_pushing(path, commits))
			string_list_insert(needs_pushing, path);
	}

	free_submodules_oids(&submodules);
	argv_array_clear(&argv);

	return needs_pushing->nr;
}

static int push_submodule(const char *path,
			  const struct remote *remote,
			  const char **refspec, int refspec_nr,
			  const struct string_list *push_options,
			  int dry_run)
{
	if (add_submodule_odb(path))
		return 1;

	if (for_each_remote_ref_submodule(path, has_remote, NULL) > 0) {
		struct child_process cp = CHILD_PROCESS_INIT;
		argv_array_push(&cp.args, "push");
		if (dry_run)
			argv_array_push(&cp.args, "--dry-run");

		if (push_options && push_options->nr) {
			const struct string_list_item *item;
			for_each_string_list_item(item, push_options)
				argv_array_pushf(&cp.args, "--push-option=%s",
						 item->string);
		}

		if (remote->origin != REMOTE_UNCONFIGURED) {
			int i;
			argv_array_push(&cp.args, remote->name);
			for (i = 0; i < refspec_nr; i++)
				argv_array_push(&cp.args, refspec[i]);
		}

		prepare_submodule_repo_env(&cp.env_array);
		cp.git_cmd = 1;
		cp.no_stdin = 1;
		cp.dir = path;
		if (run_command(&cp))
			return 0;
		close(cp.out);
	}

	return 1;
}

/*
 * Perform a check in the submodule to see if the remote and refspec work.
 * Die if the submodule can't be pushed.
 */
static void submodule_push_check(const char *path, const struct remote *remote,
				 const char **refspec, int refspec_nr)
{
	struct child_process cp = CHILD_PROCESS_INIT;
	int i;

	argv_array_push(&cp.args, "submodule--helper");
	argv_array_push(&cp.args, "push-check");
	argv_array_push(&cp.args, remote->name);

	for (i = 0; i < refspec_nr; i++)
		argv_array_push(&cp.args, refspec[i]);

	prepare_submodule_repo_env(&cp.env_array);
	cp.git_cmd = 1;
	cp.no_stdin = 1;
	cp.no_stdout = 1;
	cp.dir = path;

	/*
	 * Simply indicate if 'submodule--helper push-check' failed.
	 * More detailed error information will be provided by the
	 * child process.
	 */
	if (run_command(&cp))
		die("process for submodule '%s' failed", path);
}

int push_unpushed_submodules(struct oid_array *commits,
			     const struct remote *remote,
			     const char **refspec, int refspec_nr,
			     const struct string_list *push_options,
			     int dry_run)
{
	int i, ret = 1;
	struct string_list needs_pushing = STRING_LIST_INIT_DUP;

	if (!find_unpushed_submodules(commits, remote->name, &needs_pushing))
		return 1;

	/*
	 * Verify that the remote and refspec can be propagated to all
	 * submodules.  This check can be skipped if the remote and refspec
	 * won't be propagated due to the remote being unconfigured (e.g. a URL
	 * instead of a remote name).
	 */
	if (remote->origin != REMOTE_UNCONFIGURED)
		for (i = 0; i < needs_pushing.nr; i++)
			submodule_push_check(needs_pushing.items[i].string,
					     remote, refspec, refspec_nr);

	/* Actually push the submodules */
	for (i = 0; i < needs_pushing.nr; i++) {
		const char *path = needs_pushing.items[i].string;
		fprintf(stderr, "Pushing submodule '%s'\n", path);
		if (!push_submodule(path, remote, refspec, refspec_nr,
				    push_options, dry_run)) {
			fprintf(stderr, "Unable to push submodule '%s'\n", path);
			ret = 0;
		}
	}

	string_list_clear(&needs_pushing, 0);

	return ret;
}

<<<<<<< HEAD
static int append_oid_to_array(const char *ref, const struct object_id *oid,
			       int flags, void *data)
{
	struct oid_array *array = data;
	oid_array_append(array, oid);
=======
static int is_submodule_commit_present(const char *path, struct object_id *oid)
{
	int is_present = 0;
	if (!add_submodule_odb(path) && lookup_commit_reference(oid)) {
		/* Even if the submodule is checked out and the commit is
		 * present, make sure it is reachable from a ref. */
		struct child_process cp = CHILD_PROCESS_INIT;
		const char *argv[] = {"rev-list", "-n", "1", NULL, "--not", "--all", NULL};
		struct strbuf buf = STRBUF_INIT;

		argv[3] = oid_to_hex(oid);
		cp.argv = argv;
		prepare_submodule_repo_env(&cp.env_array);
		cp.git_cmd = 1;
		cp.no_stdin = 1;
		cp.dir = path;
		if (!capture_command(&cp, &buf, 1024) && !buf.len)
			is_present = 1;

		strbuf_release(&buf);
	}
	return is_present;
}

static void submodule_collect_changed_cb(struct diff_queue_struct *q,
					 struct diff_options *options,
					 void *data)
{
	int i;
	for (i = 0; i < q->nr; i++) {
		struct diff_filepair *p = q->queue[i];
		if (!S_ISGITLINK(p->two->mode))
			continue;

		if (S_ISGITLINK(p->one->mode)) {
			/* NEEDSWORK: We should honor the name configured in
			 * the .gitmodules file of the commit we are examining
			 * here to be able to correctly follow submodules
			 * being moved around. */
			struct string_list_item *path;
			path = unsorted_string_list_lookup(&changed_submodule_paths, p->two->path);
			if (!path && !is_submodule_commit_present(p->two->path, &p->two->oid))
				string_list_append(&changed_submodule_paths, xstrdup(p->two->path));
		} else {
			/* Submodule is new or was moved here */
			/* NEEDSWORK: When the .git directories of submodules
			 * live inside the superprojects .git directory some
			 * day we should fetch new submodules directly into
			 * that location too when config or options request
			 * that so they can be checked out from there. */
			continue;
		}
	}
}

static int add_sha1_to_array(const char *ref, const struct object_id *oid,
			     int flags, void *data)
{
	oid_array_append(data, oid);
>>>>>>> c251c83d
	return 0;
}

void check_for_new_submodule_commits(struct object_id *oid)
{
	if (!initialized_fetch_ref_tips) {
		for_each_ref(append_oid_to_array, &ref_tips_before_fetch);
		initialized_fetch_ref_tips = 1;
	}

	oid_array_append(&ref_tips_after_fetch, oid);
}

static void calculate_changed_submodule_paths(void)
{
	struct argv_array argv = ARGV_ARRAY_INIT;
	struct string_list changed_submodules = STRING_LIST_INIT_DUP;
	const struct string_list_item *item;

	/* No need to check if there are no submodules configured */
	if (!submodule_from_path(NULL, NULL))
		return;

	argv_array_push(&argv, "--"); /* argv[0] program name */
	oid_array_for_each_unique(&ref_tips_after_fetch,
				   append_oid_to_argv, &argv);
	argv_array_push(&argv, "--not");
	oid_array_for_each_unique(&ref_tips_before_fetch,
				   append_oid_to_argv, &argv);

	/*
	 * Collect all submodules (whether checked out or not) for which new
	 * commits have been recorded upstream in "changed_submodule_paths".
	 */
	collect_changed_submodules(&changed_submodules, &argv);

	for_each_string_list_item(item, &changed_submodules) {
		struct oid_array *commits = item->util;
		const char *path = item->string;

		if (!submodule_has_commits(path, commits))
			string_list_append(&changed_submodule_paths, path);
	}

	free_submodules_oids(&changed_submodules);
	argv_array_clear(&argv);
	oid_array_clear(&ref_tips_before_fetch);
	oid_array_clear(&ref_tips_after_fetch);
	initialized_fetch_ref_tips = 0;
}

struct submodule_parallel_fetch {
	int count;
	struct argv_array args;
	const char *work_tree;
	const char *prefix;
	int command_line_option;
	int quiet;
	int result;
};
#define SPF_INIT {0, ARGV_ARRAY_INIT, NULL, NULL, 0, 0, 0}

static int get_next_submodule(struct child_process *cp,
			      struct strbuf *err, void *data, void **task_cb)
{
	int ret = 0;
	struct submodule_parallel_fetch *spf = data;

	for (; spf->count < active_nr; spf->count++) {
		struct strbuf submodule_path = STRBUF_INIT;
		struct strbuf submodule_git_dir = STRBUF_INIT;
		struct strbuf submodule_prefix = STRBUF_INIT;
		const struct cache_entry *ce = active_cache[spf->count];
		const char *git_dir, *default_argv;
		const struct submodule *submodule;

		if (!S_ISGITLINK(ce->ce_mode))
			continue;

		submodule = submodule_from_path(null_sha1, ce->name);
		if (!submodule)
			submodule = submodule_from_name(null_sha1, ce->name);

		default_argv = "yes";
		if (spf->command_line_option == RECURSE_SUBMODULES_DEFAULT) {
			if (submodule &&
			    submodule->fetch_recurse !=
						RECURSE_SUBMODULES_NONE) {
				if (submodule->fetch_recurse ==
						RECURSE_SUBMODULES_OFF)
					continue;
				if (submodule->fetch_recurse ==
						RECURSE_SUBMODULES_ON_DEMAND) {
					if (!unsorted_string_list_lookup(&changed_submodule_paths, ce->name))
						continue;
					default_argv = "on-demand";
				}
			} else {
				if ((config_fetch_recurse_submodules == RECURSE_SUBMODULES_OFF) ||
				    gitmodules_is_unmerged)
					continue;
				if (config_fetch_recurse_submodules == RECURSE_SUBMODULES_ON_DEMAND) {
					if (!unsorted_string_list_lookup(&changed_submodule_paths, ce->name))
						continue;
					default_argv = "on-demand";
				}
			}
		} else if (spf->command_line_option == RECURSE_SUBMODULES_ON_DEMAND) {
			if (!unsorted_string_list_lookup(&changed_submodule_paths, ce->name))
				continue;
			default_argv = "on-demand";
		}

		strbuf_addf(&submodule_path, "%s/%s", spf->work_tree, ce->name);
		strbuf_addf(&submodule_git_dir, "%s/.git", submodule_path.buf);
		strbuf_addf(&submodule_prefix, "%s%s/", spf->prefix, ce->name);
		git_dir = read_gitfile(submodule_git_dir.buf);
		if (!git_dir)
			git_dir = submodule_git_dir.buf;
		if (is_directory(git_dir)) {
			child_process_init(cp);
			cp->dir = strbuf_detach(&submodule_path, NULL);
			prepare_submodule_repo_env(&cp->env_array);
			cp->git_cmd = 1;
			if (!spf->quiet)
				strbuf_addf(err, "Fetching submodule %s%s\n",
					    spf->prefix, ce->name);
			argv_array_init(&cp->args);
			argv_array_pushv(&cp->args, spf->args.argv);
			argv_array_push(&cp->args, default_argv);
			argv_array_push(&cp->args, "--submodule-prefix");
			argv_array_push(&cp->args, submodule_prefix.buf);
			ret = 1;
		}
		strbuf_release(&submodule_path);
		strbuf_release(&submodule_git_dir);
		strbuf_release(&submodule_prefix);
		if (ret) {
			spf->count++;
			return 1;
		}
	}
	return 0;
}

static int fetch_start_failure(struct strbuf *err,
			       void *cb, void *task_cb)
{
	struct submodule_parallel_fetch *spf = cb;

	spf->result = 1;

	return 0;
}

static int fetch_finish(int retvalue, struct strbuf *err,
			void *cb, void *task_cb)
{
	struct submodule_parallel_fetch *spf = cb;

	if (retvalue)
		spf->result = 1;

	return 0;
}

int fetch_populated_submodules(const struct argv_array *options,
			       const char *prefix, int command_line_option,
			       int quiet, int max_parallel_jobs)
{
	int i;
	struct submodule_parallel_fetch spf = SPF_INIT;

	spf.work_tree = get_git_work_tree();
	spf.command_line_option = command_line_option;
	spf.quiet = quiet;
	spf.prefix = prefix;

	if (!spf.work_tree)
		goto out;

	if (read_cache() < 0)
		die("index file corrupt");

	argv_array_push(&spf.args, "fetch");
	for (i = 0; i < options->argc; i++)
		argv_array_push(&spf.args, options->argv[i]);
	argv_array_push(&spf.args, "--recurse-submodules-default");
	/* default value, "--submodule-prefix" and its value are added later */

	if (max_parallel_jobs < 0)
		max_parallel_jobs = parallel_jobs;

	calculate_changed_submodule_paths();
	run_processes_parallel(max_parallel_jobs,
			       get_next_submodule,
			       fetch_start_failure,
			       fetch_finish,
			       &spf);

	argv_array_clear(&spf.args);
out:
	string_list_clear(&changed_submodule_paths, 1);
	return spf.result;
}

unsigned is_submodule_modified(const char *path, int ignore_untracked)
{
	struct child_process cp = CHILD_PROCESS_INIT;
	struct strbuf buf = STRBUF_INIT;
	FILE *fp;
	unsigned dirty_submodule = 0;
	const char *git_dir;
	int ignore_cp_exit_code = 0;

	strbuf_addf(&buf, "%s/.git", path);
	git_dir = read_gitfile(buf.buf);
	if (!git_dir)
		git_dir = buf.buf;
	if (!is_git_directory(git_dir)) {
		if (is_directory(git_dir))
			die(_("'%s' not recognized as a git repository"), git_dir);
		strbuf_release(&buf);
		/* The submodule is not checked out, so it is not modified */
		return 0;
	}
	strbuf_reset(&buf);

	argv_array_pushl(&cp.args, "status", "--porcelain=2", NULL);
	if (ignore_untracked)
		argv_array_push(&cp.args, "-uno");

	prepare_submodule_repo_env(&cp.env_array);
	cp.git_cmd = 1;
	cp.no_stdin = 1;
	cp.out = -1;
	cp.dir = path;
	if (start_command(&cp))
		die("Could not run 'git status --porcelain=2' in submodule %s", path);

	fp = xfdopen(cp.out, "r");
	while (strbuf_getwholeline(&buf, fp, '\n') != EOF) {
		/* regular untracked files */
		if (buf.buf[0] == '?')
			dirty_submodule |= DIRTY_SUBMODULE_UNTRACKED;

		if (buf.buf[0] == 'u' ||
		    buf.buf[0] == '1' ||
		    buf.buf[0] == '2') {
			/* T = line type, XY = status, SSSS = submodule state */
			if (buf.len < strlen("T XY SSSS"))
				die("BUG: invalid status --porcelain=2 line %s",
				    buf.buf);

			if (buf.buf[5] == 'S' && buf.buf[8] == 'U')
				/* nested untracked file */
				dirty_submodule |= DIRTY_SUBMODULE_UNTRACKED;

			if (buf.buf[0] == 'u' ||
			    buf.buf[0] == '2' ||
			    memcmp(buf.buf + 5, "S..U", 4))
				/* other change */
				dirty_submodule |= DIRTY_SUBMODULE_MODIFIED;
		}

		if ((dirty_submodule & DIRTY_SUBMODULE_MODIFIED) &&
		    ((dirty_submodule & DIRTY_SUBMODULE_UNTRACKED) ||
		     ignore_untracked)) {
			/*
			 * We're not interested in any further information from
			 * the child any more, neither output nor its exit code.
			 */
			ignore_cp_exit_code = 1;
			break;
		}
	}
	fclose(fp);

	if (finish_command(&cp) && !ignore_cp_exit_code)
		die("'git status --porcelain=2' failed in submodule %s", path);

	strbuf_release(&buf);
	return dirty_submodule;
}

int submodule_uses_gitfile(const char *path)
{
	struct child_process cp = CHILD_PROCESS_INIT;
	const char *argv[] = {
		"submodule",
		"foreach",
		"--quiet",
		"--recursive",
		"test -f .git",
		NULL,
	};
	struct strbuf buf = STRBUF_INIT;
	const char *git_dir;

	strbuf_addf(&buf, "%s/.git", path);
	git_dir = read_gitfile(buf.buf);
	if (!git_dir) {
		strbuf_release(&buf);
		return 0;
	}
	strbuf_release(&buf);

	/* Now test that all nested submodules use a gitfile too */
	cp.argv = argv;
	prepare_submodule_repo_env(&cp.env_array);
	cp.git_cmd = 1;
	cp.no_stdin = 1;
	cp.no_stderr = 1;
	cp.no_stdout = 1;
	cp.dir = path;
	if (run_command(&cp))
		return 0;

	return 1;
}

/*
 * Check if it is a bad idea to remove a submodule, i.e. if we'd lose data
 * when doing so.
 *
 * Return 1 if we'd lose data, return 0 if the removal is fine,
 * and negative values for errors.
 */
int bad_to_remove_submodule(const char *path, unsigned flags)
{
	ssize_t len;
	struct child_process cp = CHILD_PROCESS_INIT;
	struct strbuf buf = STRBUF_INIT;
	int ret = 0;

	if (!file_exists(path) || is_empty_dir(path))
		return 0;

	if (!submodule_uses_gitfile(path))
		return 1;

	argv_array_pushl(&cp.args, "status", "--porcelain",
				   "--ignore-submodules=none", NULL);

	if (flags & SUBMODULE_REMOVAL_IGNORE_UNTRACKED)
		argv_array_push(&cp.args, "-uno");
	else
		argv_array_push(&cp.args, "-uall");

	if (!(flags & SUBMODULE_REMOVAL_IGNORE_IGNORED_UNTRACKED))
		argv_array_push(&cp.args, "--ignored");

	prepare_submodule_repo_env(&cp.env_array);
	cp.git_cmd = 1;
	cp.no_stdin = 1;
	cp.out = -1;
	cp.dir = path;
	if (start_command(&cp)) {
		if (flags & SUBMODULE_REMOVAL_DIE_ON_ERROR)
			die(_("could not start 'git status' in submodule '%s'"),
				path);
		ret = -1;
		goto out;
	}

	len = strbuf_read(&buf, cp.out, 1024);
	if (len > 2)
		ret = 1;
	close(cp.out);

	if (finish_command(&cp)) {
		if (flags & SUBMODULE_REMOVAL_DIE_ON_ERROR)
			die(_("could not run 'git status' in submodule '%s'"),
				path);
		ret = -1;
	}
out:
	strbuf_release(&buf);
	return ret;
}

static const char *get_super_prefix_or_empty(void)
{
	const char *s = get_super_prefix();
	if (!s)
		s = "";
	return s;
}

static int submodule_has_dirty_index(const struct submodule *sub)
{
	struct child_process cp = CHILD_PROCESS_INIT;

	prepare_submodule_repo_env_no_git_dir(&cp.env_array);

	cp.git_cmd = 1;
	argv_array_pushl(&cp.args, "diff-index", "--quiet",
				   "--cached", "HEAD", NULL);
	cp.no_stdin = 1;
	cp.no_stdout = 1;
	cp.dir = sub->path;
	if (start_command(&cp))
		die("could not recurse into submodule '%s'", sub->path);

	return finish_command(&cp);
}

static void submodule_reset_index(const char *path)
{
	struct child_process cp = CHILD_PROCESS_INIT;
	prepare_submodule_repo_env_no_git_dir(&cp.env_array);

	cp.git_cmd = 1;
	cp.no_stdin = 1;
	cp.dir = path;

	argv_array_pushf(&cp.args, "--super-prefix=%s%s/",
				   get_super_prefix_or_empty(), path);
	argv_array_pushl(&cp.args, "read-tree", "-u", "--reset", NULL);

	argv_array_push(&cp.args, EMPTY_TREE_SHA1_HEX);

	if (run_command(&cp))
		die("could not reset submodule index");
}

/**
 * Moves a submodule at a given path from a given head to another new head.
 * For edge cases (a submodule coming into existence or removing a submodule)
 * pass NULL for old or new respectively.
 */
int submodule_move_head(const char *path,
			 const char *old,
			 const char *new,
			 unsigned flags)
{
	int ret = 0;
	struct child_process cp = CHILD_PROCESS_INIT;
	const struct submodule *sub;

	sub = submodule_from_path(null_sha1, path);

	if (!sub)
		die("BUG: could not get submodule information for '%s'", path);

	if (old && !(flags & SUBMODULE_MOVE_HEAD_FORCE)) {
		/* Check if the submodule has a dirty index. */
		if (submodule_has_dirty_index(sub))
			return error(_("submodule '%s' has dirty index"), path);
	}

	if (!(flags & SUBMODULE_MOVE_HEAD_DRY_RUN)) {
		if (old) {
			if (!submodule_uses_gitfile(path))
				absorb_git_dir_into_superproject("", path,
					ABSORB_GITDIR_RECURSE_SUBMODULES);
		} else {
			struct strbuf sb = STRBUF_INIT;
			strbuf_addf(&sb, "%s/modules/%s",
				    get_git_common_dir(), sub->name);
			connect_work_tree_and_git_dir(path, sb.buf);
			strbuf_release(&sb);

			/* make sure the index is clean as well */
			submodule_reset_index(path);
		}
	}

	prepare_submodule_repo_env_no_git_dir(&cp.env_array);

	cp.git_cmd = 1;
	cp.no_stdin = 1;
	cp.dir = path;

	argv_array_pushf(&cp.args, "--super-prefix=%s%s/",
			get_super_prefix_or_empty(), path);
	argv_array_pushl(&cp.args, "read-tree", NULL);

	if (flags & SUBMODULE_MOVE_HEAD_DRY_RUN)
		argv_array_push(&cp.args, "-n");
	else
		argv_array_push(&cp.args, "-u");

	if (flags & SUBMODULE_MOVE_HEAD_FORCE)
		argv_array_push(&cp.args, "--reset");
	else
		argv_array_push(&cp.args, "-m");

	argv_array_push(&cp.args, old ? old : EMPTY_TREE_SHA1_HEX);
	argv_array_push(&cp.args, new ? new : EMPTY_TREE_SHA1_HEX);

	if (run_command(&cp)) {
		ret = -1;
		goto out;
	}

	if (!(flags & SUBMODULE_MOVE_HEAD_DRY_RUN)) {
		if (new) {
			struct child_process cp1 = CHILD_PROCESS_INIT;
			/* also set the HEAD accordingly */
			cp1.git_cmd = 1;
			cp1.no_stdin = 1;
			cp1.dir = path;

			argv_array_pushl(&cp1.args, "update-ref", "HEAD", new, NULL);

			if (run_command(&cp1)) {
				ret = -1;
				goto out;
			}
		} else {
			struct strbuf sb = STRBUF_INIT;

			strbuf_addf(&sb, "%s/.git", path);
			unlink_or_warn(sb.buf);
			strbuf_release(&sb);

			if (is_empty_dir(path))
				rmdir_or_warn(path);
		}
	}
out:
	return ret;
}

static int find_first_merges(struct object_array *result, const char *path,
		struct commit *a, struct commit *b)
{
	int i, j;
	struct object_array merges = OBJECT_ARRAY_INIT;
	struct commit *commit;
	int contains_another;

	char merged_revision[42];
	const char *rev_args[] = { "rev-list", "--merges", "--ancestry-path",
				   "--all", merged_revision, NULL };
	struct rev_info revs;
	struct setup_revision_opt rev_opts;

	memset(result, 0, sizeof(struct object_array));
	memset(&rev_opts, 0, sizeof(rev_opts));

	/* get all revisions that merge commit a */
	xsnprintf(merged_revision, sizeof(merged_revision), "^%s",
			oid_to_hex(&a->object.oid));
	init_revisions(&revs, NULL);
	rev_opts.submodule = path;
	setup_revisions(ARRAY_SIZE(rev_args)-1, rev_args, &revs, &rev_opts);

	/* save all revisions from the above list that contain b */
	if (prepare_revision_walk(&revs))
		die("revision walk setup failed");
	while ((commit = get_revision(&revs)) != NULL) {
		struct object *o = &(commit->object);
		if (in_merge_bases(b, commit))
			add_object_array(o, NULL, &merges);
	}
	reset_revision_walk();

	/* Now we've got all merges that contain a and b. Prune all
	 * merges that contain another found merge and save them in
	 * result.
	 */
	for (i = 0; i < merges.nr; i++) {
		struct commit *m1 = (struct commit *) merges.objects[i].item;

		contains_another = 0;
		for (j = 0; j < merges.nr; j++) {
			struct commit *m2 = (struct commit *) merges.objects[j].item;
			if (i != j && in_merge_bases(m2, m1)) {
				contains_another = 1;
				break;
			}
		}

		if (!contains_another)
			add_object_array(merges.objects[i].item, NULL, result);
	}

	free(merges.objects);
	return result->nr;
}

static void print_commit(struct commit *commit)
{
	struct strbuf sb = STRBUF_INIT;
	struct pretty_print_context ctx = {0};
	ctx.date_mode.type = DATE_NORMAL;
	format_commit_message(commit, " %h: %m %s", &sb, &ctx);
	fprintf(stderr, "%s\n", sb.buf);
	strbuf_release(&sb);
}

#define MERGE_WARNING(path, msg) \
	warning("Failed to merge submodule %s (%s)", path, msg);

int merge_submodule(struct object_id *result, const char *path,
		    const struct object_id *base, const struct object_id *a,
		    const struct object_id *b, int search)
{
	struct commit *commit_base, *commit_a, *commit_b;
	int parent_count;
	struct object_array merges;

	int i;

	/* store a in result in case we fail */
	oidcpy(result, a);

	/* we can not handle deletion conflicts */
	if (is_null_oid(base))
		return 0;
	if (is_null_oid(a))
		return 0;
	if (is_null_oid(b))
		return 0;

	if (add_submodule_odb(path)) {
		MERGE_WARNING(path, "not checked out");
		return 0;
	}

	if (!(commit_base = lookup_commit_reference(base)) ||
	    !(commit_a = lookup_commit_reference(a)) ||
	    !(commit_b = lookup_commit_reference(b))) {
		MERGE_WARNING(path, "commits not present");
		return 0;
	}

	/* check whether both changes are forward */
	if (!in_merge_bases(commit_base, commit_a) ||
	    !in_merge_bases(commit_base, commit_b)) {
		MERGE_WARNING(path, "commits don't follow merge-base");
		return 0;
	}

	/* Case #1: a is contained in b or vice versa */
	if (in_merge_bases(commit_a, commit_b)) {
		oidcpy(result, b);
		return 1;
	}
	if (in_merge_bases(commit_b, commit_a)) {
		oidcpy(result, a);
		return 1;
	}

	/*
	 * Case #2: There are one or more merges that contain a and b in
	 * the submodule. If there is only one, then present it as a
	 * suggestion to the user, but leave it marked unmerged so the
	 * user needs to confirm the resolution.
	 */

	/* Skip the search if makes no sense to the calling context.  */
	if (!search)
		return 0;

	/* find commit which merges them */
	parent_count = find_first_merges(&merges, path, commit_a, commit_b);
	switch (parent_count) {
	case 0:
		MERGE_WARNING(path, "merge following commits not found");
		break;

	case 1:
		MERGE_WARNING(path, "not fast-forward");
		fprintf(stderr, "Found a possible merge resolution "
				"for the submodule:\n");
		print_commit((struct commit *) merges.objects[0].item);
		fprintf(stderr,
			"If this is correct simply add it to the index "
			"for example\n"
			"by using:\n\n"
			"  git update-index --cacheinfo 160000 %s \"%s\"\n\n"
			"which will accept this suggestion.\n",
			oid_to_hex(&merges.objects[0].item->oid), path);
		break;

	default:
		MERGE_WARNING(path, "multiple merges found");
		for (i = 0; i < merges.nr; i++)
			print_commit((struct commit *) merges.objects[i].item);
	}

	free(merges.objects);
	return 0;
}

int parallel_submodules(void)
{
	return parallel_jobs;
}

/*
 * Embeds a single submodules git directory into the superprojects git dir,
 * non recursively.
 */
static void relocate_single_git_dir_into_superproject(const char *prefix,
						      const char *path)
{
	char *old_git_dir = NULL, *real_old_git_dir = NULL, *real_new_git_dir = NULL;
	const char *new_git_dir;
	const struct submodule *sub;

	if (submodule_uses_worktrees(path))
		die(_("relocate_gitdir for submodule '%s' with "
		      "more than one worktree not supported"), path);

	old_git_dir = xstrfmt("%s/.git", path);
	if (read_gitfile(old_git_dir))
		/* If it is an actual gitfile, it doesn't need migration. */
		return;

	real_old_git_dir = real_pathdup(old_git_dir, 1);

	sub = submodule_from_path(null_sha1, path);
	if (!sub)
		die(_("could not lookup name for submodule '%s'"), path);

	new_git_dir = git_path("modules/%s", sub->name);
	if (safe_create_leading_directories_const(new_git_dir) < 0)
		die(_("could not create directory '%s'"), new_git_dir);
	real_new_git_dir = real_pathdup(new_git_dir, 1);

	fprintf(stderr, _("Migrating git directory of '%s%s' from\n'%s' to\n'%s'\n"),
		get_super_prefix_or_empty(), path,
		real_old_git_dir, real_new_git_dir);

	relocate_gitdir(path, real_old_git_dir, real_new_git_dir);

	free(old_git_dir);
	free(real_old_git_dir);
	free(real_new_git_dir);
}

/*
 * Migrate the git directory of the submodule given by path from
 * having its git directory within the working tree to the git dir nested
 * in its superprojects git dir under modules/.
 */
void absorb_git_dir_into_superproject(const char *prefix,
				      const char *path,
				      unsigned flags)
{
	int err_code;
	const char *sub_git_dir;
	struct strbuf gitdir = STRBUF_INIT;
	strbuf_addf(&gitdir, "%s/.git", path);
	sub_git_dir = resolve_gitdir_gently(gitdir.buf, &err_code);

	/* Not populated? */
	if (!sub_git_dir) {
		const struct submodule *sub;

		if (err_code == READ_GITFILE_ERR_STAT_FAILED) {
			/* unpopulated as expected */
			strbuf_release(&gitdir);
			return;
		}

		if (err_code != READ_GITFILE_ERR_NOT_A_REPO)
			/* We don't know what broke here. */
			read_gitfile_error_die(err_code, path, NULL);

		/*
		* Maybe populated, but no git directory was found?
		* This can happen if the superproject is a submodule
		* itself and was just absorbed. The absorption of the
		* superproject did not rewrite the git file links yet,
		* fix it now.
		*/
		sub = submodule_from_path(null_sha1, path);
		if (!sub)
			die(_("could not lookup name for submodule '%s'"), path);
		connect_work_tree_and_git_dir(path,
			git_path("modules/%s", sub->name));
	} else {
		/* Is it already absorbed into the superprojects git dir? */
		char *real_sub_git_dir = real_pathdup(sub_git_dir, 1);
		char *real_common_git_dir = real_pathdup(get_git_common_dir(), 1);

		if (!starts_with(real_sub_git_dir, real_common_git_dir))
			relocate_single_git_dir_into_superproject(prefix, path);

		free(real_sub_git_dir);
		free(real_common_git_dir);
	}
	strbuf_release(&gitdir);

	if (flags & ABSORB_GITDIR_RECURSE_SUBMODULES) {
		struct child_process cp = CHILD_PROCESS_INIT;
		struct strbuf sb = STRBUF_INIT;

		if (flags & ~ABSORB_GITDIR_RECURSE_SUBMODULES)
			die("BUG: we don't know how to pass the flags down?");

		strbuf_addstr(&sb, get_super_prefix_or_empty());
		strbuf_addstr(&sb, path);
		strbuf_addch(&sb, '/');

		cp.dir = path;
		cp.git_cmd = 1;
		cp.no_stdin = 1;
		argv_array_pushl(&cp.args, "--super-prefix", sb.buf,
					   "submodule--helper",
					   "absorb-git-dirs", NULL);
		prepare_submodule_repo_env(&cp.env_array);
		if (run_command(&cp))
			die(_("could not recurse into submodule '%s'"), path);

		strbuf_release(&sb);
	}
}

const char *get_superproject_working_tree(void)
{
	struct child_process cp = CHILD_PROCESS_INIT;
	struct strbuf sb = STRBUF_INIT;
	const char *one_up = real_path_if_valid("../");
	const char *cwd = xgetcwd();
	const char *ret = NULL;
	const char *subpath;
	int code;
	ssize_t len;

	if (!is_inside_work_tree())
		/*
		 * FIXME:
		 * We might have a superproject, but it is harder
		 * to determine.
		 */
		return NULL;

	if (!one_up)
		return NULL;

	subpath = relative_path(cwd, one_up, &sb);

	prepare_submodule_repo_env(&cp.env_array);
	argv_array_pop(&cp.env_array);

	argv_array_pushl(&cp.args, "--literal-pathspecs", "-C", "..",
			"ls-files", "-z", "--stage", "--full-name", "--",
			subpath, NULL);
	strbuf_reset(&sb);

	cp.no_stdin = 1;
	cp.no_stderr = 1;
	cp.out = -1;
	cp.git_cmd = 1;

	if (start_command(&cp))
		die(_("could not start ls-files in .."));

	len = strbuf_read(&sb, cp.out, PATH_MAX);
	close(cp.out);

	if (starts_with(sb.buf, "160000")) {
		int super_sub_len;
		int cwd_len = strlen(cwd);
		char *super_sub, *super_wt;

		/*
		 * There is a superproject having this repo as a submodule.
		 * The format is <mode> SP <hash> SP <stage> TAB <full name> \0,
		 * We're only interested in the name after the tab.
		 */
		super_sub = strchr(sb.buf, '\t') + 1;
		super_sub_len = sb.buf + sb.len - super_sub - 1;

		if (super_sub_len > cwd_len ||
		    strcmp(&cwd[cwd_len - super_sub_len], super_sub))
			die (_("BUG: returned path string doesn't match cwd?"));

		super_wt = xstrdup(cwd);
		super_wt[cwd_len - super_sub_len] = '\0';

		ret = real_path(super_wt);
		free(super_wt);
	}
	strbuf_release(&sb);

	code = finish_command(&cp);

	if (code == 128)
		/* '../' is not a git repository */
		return NULL;
	if (code == 0 && len == 0)
		/* There is an unrelated git repository at '../' */
		return NULL;
	if (code)
		die(_("ls-tree returned unexpected return code %d"), code);

	return ret;
}

int submodule_to_gitdir(struct strbuf *buf, const char *submodule)
{
	const struct submodule *sub;
	const char *git_dir;
	int ret = 0;

	strbuf_reset(buf);
	strbuf_addstr(buf, submodule);
	strbuf_complete(buf, '/');
	strbuf_addstr(buf, ".git");

	git_dir = read_gitfile(buf->buf);
	if (git_dir) {
		strbuf_reset(buf);
		strbuf_addstr(buf, git_dir);
	}
	if (!is_git_directory(buf->buf)) {
		gitmodules_config();
		sub = submodule_from_path(null_sha1, submodule);
		if (!sub) {
			ret = -1;
			goto cleanup;
		}
		strbuf_reset(buf);
		strbuf_git_path(buf, "%s/%s", "modules", sub->name);
	}

cleanup:
	return ret;
}<|MERGE_RESOLUTION|>--- conflicted
+++ resolved
@@ -958,73 +958,11 @@
 	return ret;
 }
 
-<<<<<<< HEAD
 static int append_oid_to_array(const char *ref, const struct object_id *oid,
 			       int flags, void *data)
 {
 	struct oid_array *array = data;
 	oid_array_append(array, oid);
-=======
-static int is_submodule_commit_present(const char *path, struct object_id *oid)
-{
-	int is_present = 0;
-	if (!add_submodule_odb(path) && lookup_commit_reference(oid)) {
-		/* Even if the submodule is checked out and the commit is
-		 * present, make sure it is reachable from a ref. */
-		struct child_process cp = CHILD_PROCESS_INIT;
-		const char *argv[] = {"rev-list", "-n", "1", NULL, "--not", "--all", NULL};
-		struct strbuf buf = STRBUF_INIT;
-
-		argv[3] = oid_to_hex(oid);
-		cp.argv = argv;
-		prepare_submodule_repo_env(&cp.env_array);
-		cp.git_cmd = 1;
-		cp.no_stdin = 1;
-		cp.dir = path;
-		if (!capture_command(&cp, &buf, 1024) && !buf.len)
-			is_present = 1;
-
-		strbuf_release(&buf);
-	}
-	return is_present;
-}
-
-static void submodule_collect_changed_cb(struct diff_queue_struct *q,
-					 struct diff_options *options,
-					 void *data)
-{
-	int i;
-	for (i = 0; i < q->nr; i++) {
-		struct diff_filepair *p = q->queue[i];
-		if (!S_ISGITLINK(p->two->mode))
-			continue;
-
-		if (S_ISGITLINK(p->one->mode)) {
-			/* NEEDSWORK: We should honor the name configured in
-			 * the .gitmodules file of the commit we are examining
-			 * here to be able to correctly follow submodules
-			 * being moved around. */
-			struct string_list_item *path;
-			path = unsorted_string_list_lookup(&changed_submodule_paths, p->two->path);
-			if (!path && !is_submodule_commit_present(p->two->path, &p->two->oid))
-				string_list_append(&changed_submodule_paths, xstrdup(p->two->path));
-		} else {
-			/* Submodule is new or was moved here */
-			/* NEEDSWORK: When the .git directories of submodules
-			 * live inside the superprojects .git directory some
-			 * day we should fetch new submodules directly into
-			 * that location too when config or options request
-			 * that so they can be checked out from there. */
-			continue;
-		}
-	}
-}
-
-static int add_sha1_to_array(const char *ref, const struct object_id *oid,
-			     int flags, void *data)
-{
-	oid_array_append(data, oid);
->>>>>>> c251c83d
 	return 0;
 }
 
