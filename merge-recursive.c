--- conflicted
+++ resolved
@@ -341,18 +341,10 @@
 	 * make room for the corresponding directory.  Such paths will
 	 * later be processed in process_df_entry() at the end.  If
 	 * the corresponding directory ends up being removed by the
-<<<<<<< HEAD
-	 * merge, then the file will be reinstated at that time
-	 * (albeit with a different timestamp!); otherwise, if the
-	 * file is not supposed to be removed by the merge, the
-	 * contents of the file will be placed in another unique
-	 * filename.
-=======
 	 * merge, then the file will be reinstated at that time;
 	 * otherwise, if the file is not supposed to be removed by the
 	 * merge, the contents of the file will be placed in another
 	 * unique filename.
->>>>>>> 11bc3e92
 	 *
 	 * NOTE: This function relies on the fact that entries for a
 	 * D/F conflict will appear adjacent in the index, with the
@@ -363,16 +355,6 @@
 	int last_len = 0;
 	int i;
 
-<<<<<<< HEAD
-	/*
-	 * Do not do any of this crazyness during the recursive; we don't
-	 * even write anything to the working tree!
-	 */
-	if (o->call_depth)
-		return;
-
-=======
->>>>>>> 11bc3e92
 	for (i = 0; i < entries->nr; i++) {
 		const char *path = entries->items[i].string;
 		int len = strlen(path);
@@ -1275,19 +1257,9 @@
 	}
 
 	if (mfi.clean && !df_conflict_remains &&
-<<<<<<< HEAD
-	    sha_eq(mfi.sha, a_sha) && mfi.mode == a.mode &&
-	    !o->call_depth && !lstat(path, &st)) {
-		output(o, 3, "Skipped %s (merged same as existing)", path);
-		add_cacheinfo(mfi.mode, mfi.sha, path,
-			      0 /*stage*/, 1 /*refresh*/, 0 /*options*/);
-		return mfi.clean;
-	} else
-=======
 	    sha_eq(mfi.sha, a_sha) && mfi.mode == a.mode)
 		output(o, 3, "Skipped %s (merged same as existing)", path);
 	else
->>>>>>> 11bc3e92
 		output(o, 2, "Auto-merging %s", path);
 
 	if (!mfi.clean) {
