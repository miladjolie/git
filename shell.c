#include "cache.h"
#include "quote.h"
#include "exec_cmd.h"
#include "strbuf.h"
<<<<<<< HEAD
#include "run-command.h"

#define COMMAND_DIR "git-shell-commands"
#define HELP_COMMAND COMMAND_DIR "/help"
=======
#include "gettext.h"
>>>>>>> 477e5a80

static int do_generic_cmd(const char *me, char *arg)
{
	const char *my_argv[4];

	setup_path();
	if (!arg || !(arg = sq_dequote(arg)))
		die("bad argument");
	if (prefixcmp(me, "git-"))
		die("bad command");

	my_argv[0] = me + 4;
	my_argv[1] = arg;
	my_argv[2] = NULL;

	return execv_git_cmd(my_argv);
}

static int do_cvs_cmd(const char *me, char *arg)
{
	const char *cvsserver_argv[3] = {
		"cvsserver", "server", NULL
	};

	if (!arg || strcmp(arg, "server"))
		die("git-cvsserver only handles server: %s", arg);

	setup_path();
	return execv_git_cmd(cvsserver_argv);
}

static int is_valid_cmd_name(const char *cmd)
{
	/* Test command contains no . or / characters */
	return cmd[strcspn(cmd, "./")] == '\0';
}

static char *make_cmd(const char *prog)
{
	char *prefix = xmalloc((strlen(prog) + strlen(COMMAND_DIR) + 2));
	strcpy(prefix, COMMAND_DIR);
	strcat(prefix, "/");
	strcat(prefix, prog);
	return prefix;
}

static void cd_to_homedir(void)
{
	const char *home = getenv("HOME");
	if (!home)
		die("could not determine user's home directory; HOME is unset");
	if (chdir(home) == -1)
		die("could not chdir to user's home directory");
}

static void run_shell(void)
{
	int done = 0;
	static const char *help_argv[] = { HELP_COMMAND, NULL };
	/* Print help if enabled */
	run_command_v_opt(help_argv, RUN_SILENT_EXEC_FAILURE);

	do {
		struct strbuf line = STRBUF_INIT;
		const char *prog;
		char *full_cmd;
		char *rawargs;
		const char **argv;
		int code;

		fprintf(stderr, "git> ");
		if (strbuf_getline(&line, stdin, '\n') == EOF) {
			fprintf(stderr, "\n");
			strbuf_release(&line);
			break;
		}
		strbuf_trim(&line);
		rawargs = strbuf_detach(&line, NULL);
		if (split_cmdline(rawargs, &argv) == -1) {
			free(rawargs);
			continue;
		}

		prog = argv[0];
		if (!strcmp(prog, "")) {
		} else if (!strcmp(prog, "quit") || !strcmp(prog, "logout") ||
			   !strcmp(prog, "exit") || !strcmp(prog, "bye")) {
			done = 1;
		} else if (is_valid_cmd_name(prog)) {
			full_cmd = make_cmd(prog);
			argv[0] = full_cmd;
			code = run_command_v_opt(argv, RUN_SILENT_EXEC_FAILURE);
			if (code == -1 && errno == ENOENT) {
				fprintf(stderr, "unrecognized command '%s'\n", prog);
			}
			free(full_cmd);
		} else {
			fprintf(stderr, "invalid command format '%s'\n", prog);
		}

		free(argv);
		free(rawargs);
	} while (!done);
}

static struct commands {
	const char *name;
	int (*exec)(const char *me, char *arg);
} cmd_list[] = {
	{ "git-receive-pack", do_generic_cmd },
	{ "git-upload-pack", do_generic_cmd },
	{ "git-upload-archive", do_generic_cmd },
	{ "cvs", do_cvs_cmd },
	{ NULL },
};

int main(int argc, char **argv)
{
	char *prog;
	const char **user_argv;
	struct commands *cmd;
	int devnull_fd;

	git_setup_gettext();

	/*
	 * Always open file descriptors 0/1/2 to avoid clobbering files
	 * in die().  It also avoids not messing up when the pipes are
	 * dup'ed onto stdin/stdout/stderr in the child processes we spawn.
	 */
	devnull_fd = open("/dev/null", O_RDWR);
	while (devnull_fd >= 0 && devnull_fd <= 2)
		devnull_fd = dup(devnull_fd);
	if (devnull_fd == -1)
		die_errno("opening /dev/null failed");
	close (devnull_fd);

	/*
	 * Special hack to pretend to be a CVS server
	 */
	if (argc == 2 && !strcmp(argv[1], "cvs server")) {
		argv--;
	} else if (argc == 1) {
		/* Allow the user to run an interactive shell */
		cd_to_homedir();
		if (access(COMMAND_DIR, R_OK | X_OK) == -1) {
			die("Interactive git shell is not enabled.\n"
			    "hint: ~/" COMMAND_DIR " should exist "
			    "and have read and execute access.");
		}
		run_shell();
		exit(0);
	} else if (argc != 3 || strcmp(argv[1], "-c")) {
		/*
		 * We do not accept any other modes except "-c" followed by
		 * "cmd arg", where "cmd" is a very limited subset of git
		 * commands or a command in the COMMAND_DIR
		 */
		die("Run with no arguments or with -c cmd");
	}

	prog = xstrdup(argv[2]);
	if (!strncmp(prog, "git", 3) && isspace(prog[3]))
		/* Accept "git foo" as if the caller said "git-foo". */
		prog[3] = '-';

	for (cmd = cmd_list ; cmd->name ; cmd++) {
		int len = strlen(cmd->name);
		char *arg;
		if (strncmp(cmd->name, prog, len))
			continue;
		arg = NULL;
		switch (prog[len]) {
		case '\0':
			arg = NULL;
			break;
		case ' ':
			arg = prog + len + 1;
			break;
		default:
			continue;
		}
		exit(cmd->exec(cmd->name, arg));
	}

	cd_to_homedir();
	if (split_cmdline(prog, &user_argv) != -1) {
		if (is_valid_cmd_name(user_argv[0])) {
			prog = make_cmd(user_argv[0]);
			user_argv[0] = prog;
			execv(user_argv[0], (char *const *) user_argv);
		}
		free(prog);
		free(user_argv);
		die("unrecognized command '%s'", argv[2]);
	} else {
		free(prog);
		die("invalid command format '%s'", argv[2]);
	}
}<|MERGE_RESOLUTION|>--- conflicted
+++ resolved
@@ -2,14 +2,11 @@
 #include "quote.h"
 #include "exec_cmd.h"
 #include "strbuf.h"
-<<<<<<< HEAD
+#include "gettext.h"
 #include "run-command.h"
 
 #define COMMAND_DIR "git-shell-commands"
 #define HELP_COMMAND COMMAND_DIR "/help"
-=======
-#include "gettext.h"
->>>>>>> 477e5a80
 
 static int do_generic_cmd(const char *me, char *arg)
 {
