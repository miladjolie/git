--- conflicted
+++ resolved
@@ -8,11 +8,9 @@
 #define DRY_RUN 01
 #define VERBOSE 02
 
-<<<<<<< HEAD
 void sync(void);
-=======
+
 static struct progress *progress;
->>>>>>> c2822f9d
 
 static void prune_dir(int i, DIR *dir, char *pathname, int len, int opts)
 {
