/*
 * GIT - The information manager from hell
 *
 * Copyright (C) Linus Torvalds, 2005
 * Copyright (C) Johannes Schindelin, 2005
 *
 */
#include "cache.h"
#include "exec_cmd.h"
#include "strbuf.h"
#include "quote.h"

#define MAXNAME (256)

static FILE *config_file;
static const char *config_file_name;
static int config_linenr;
static int config_file_eof;
static int zlib_compression_seen;

const char *config_exclusive_filename = NULL;

<<<<<<< HEAD
struct config_item {
	struct config_item *next;
	char *name;
	char *value;
};
static struct config_item *config_parameters;
static struct config_item **config_parameters_tail = &config_parameters;

=======
>>>>>>> 73546c08
static void lowercase(char *p)
{
	for (; *p; p++)
		*p = tolower(*p);
}

void git_config_push_parameter(const char *text)
{
	struct strbuf env = STRBUF_INIT;
	const char *old = getenv(CONFIG_DATA_ENVIRONMENT);
	if (old) {
		strbuf_addstr(&env, old);
		strbuf_addch(&env, ' ');
	}
	sq_quote_buf(&env, text);
	setenv(CONFIG_DATA_ENVIRONMENT, env.buf, 1);
	strbuf_release(&env);
}

static int git_config_parse_parameter(const char *text,
				      config_fn_t fn, void *data)
{
	struct strbuf tmp = STRBUF_INIT;
	struct strbuf **pair;
	strbuf_addstr(&tmp, text);
	pair = strbuf_split(&tmp, '=');
	if (pair[0]->len && pair[0]->buf[pair[0]->len - 1] == '=')
		strbuf_setlen(pair[0], pair[0]->len - 1);
	strbuf_trim(pair[0]);
	if (!pair[0]->len) {
		strbuf_list_free(pair);
		return error("bogus config parameter: %s", text);
	}
	lowercase(pair[0]->buf);
	if (fn(pair[0]->buf, pair[1] ? pair[1]->buf : NULL, data) < 0) {
		strbuf_list_free(pair);
		return -1;
	}
	strbuf_list_free(pair);
	return 0;
}

int git_config_from_parameters(config_fn_t fn, void *data)
{
	const char *env = getenv(CONFIG_DATA_ENVIRONMENT);
	char *envw;
	const char **argv = NULL;
	int nr = 0, alloc = 0;
	int i;

	if (!env)
		return 0;
	/* sq_dequote will write over it */
	envw = xstrdup(env);

	if (sq_dequote_to_argv(envw, &argv, &nr, &alloc) < 0) {
		free(envw);
		return error("bogus format in " CONFIG_DATA_ENVIRONMENT);
	}

	for (i = 0; i < nr; i++) {
		if (git_config_parse_parameter(argv[i], fn, data) < 0) {
			free(argv);
			free(envw);
			return -1;
		}
	}

	free(argv);
	free(envw);
	return nr > 0;
}

static int get_next_char(void)
{
	int c;
	FILE *f;

	c = '\n';
	if ((f = config_file) != NULL) {
		c = fgetc(f);
		if (c == '\r') {
			/* DOS like systems */
			c = fgetc(f);
			if (c != '\n') {
				ungetc(c, f);
				c = '\r';
			}
		}
		if (c == '\n')
			config_linenr++;
		if (c == EOF) {
			config_file_eof = 1;
			c = '\n';
		}
	}
	return c;
}

static char *parse_value(void)
{
	static struct strbuf value = STRBUF_INIT;
	int quote = 0, comment = 0, space = 0;

	strbuf_reset(&value);
	for (;;) {
		int c = get_next_char();
		if (c == '\n') {
			if (quote)
				return NULL;
			return value.buf;
		}
		if (comment)
			continue;
		if (isspace(c) && !quote) {
			if (value.len)
				space++;
			continue;
		}
		if (!quote) {
			if (c == ';' || c == '#') {
				comment = 1;
				continue;
			}
		}
		for (; space; space--)
			strbuf_addch(&value, ' ');
		if (c == '\\') {
			c = get_next_char();
			switch (c) {
			case '\n':
				continue;
			case 't':
				c = '\t';
				break;
			case 'b':
				c = '\b';
				break;
			case 'n':
				c = '\n';
				break;
			/* Some characters escape as themselves */
			case '\\': case '"':
				break;
			/* Reject unknown escape sequences */
			default:
				return NULL;
			}
			strbuf_addch(&value, c);
			continue;
		}
		if (c == '"') {
			quote = 1-quote;
			continue;
		}
		strbuf_addch(&value, c);
	}
}

static inline int iskeychar(int c)
{
	return isalnum(c) || c == '-';
}

static int get_value(config_fn_t fn, void *data, char *name, unsigned int len)
{
	int c;
	char *value;

	/* Get the full name */
	for (;;) {
		c = get_next_char();
		if (config_file_eof)
			break;
		if (!iskeychar(c))
			break;
		name[len++] = tolower(c);
		if (len >= MAXNAME)
			return -1;
	}
	name[len] = 0;
	while (c == ' ' || c == '\t')
		c = get_next_char();

	value = NULL;
	if (c != '\n') {
		if (c != '=')
			return -1;
		value = parse_value();
		if (!value)
			return -1;
	}
	return fn(name, value, data);
}

static int get_extended_base_var(char *name, int baselen, int c)
{
	do {
		if (c == '\n')
			return -1;
		c = get_next_char();
	} while (isspace(c));

	/* We require the format to be '[base "extension"]' */
	if (c != '"')
		return -1;
	name[baselen++] = '.';

	for (;;) {
		int c = get_next_char();
		if (c == '\n')
			return -1;
		if (c == '"')
			break;
		if (c == '\\') {
			c = get_next_char();
			if (c == '\n')
				return -1;
		}
		name[baselen++] = c;
		if (baselen > MAXNAME / 2)
			return -1;
	}

	/* Final ']' */
	if (get_next_char() != ']')
		return -1;
	return baselen;
}

static int get_base_var(char *name)
{
	int baselen = 0;

	for (;;) {
		int c = get_next_char();
		if (config_file_eof)
			return -1;
		if (c == ']')
			return baselen;
		if (isspace(c))
			return get_extended_base_var(name, baselen, c);
		if (!iskeychar(c) && c != '.')
			return -1;
		if (baselen > MAXNAME / 2)
			return -1;
		name[baselen++] = tolower(c);
	}
}

static int git_parse_file(config_fn_t fn, void *data)
{
	int comment = 0;
	int baselen = 0;
	static char var[MAXNAME];

	/* U+FEFF Byte Order Mark in UTF8 */
	static const unsigned char *utf8_bom = (unsigned char *) "\xef\xbb\xbf";
	const unsigned char *bomptr = utf8_bom;

	for (;;) {
		int c = get_next_char();
		if (bomptr && *bomptr) {
			/* We are at the file beginning; skip UTF8-encoded BOM
			 * if present. Sane editors won't put this in on their
			 * own, but e.g. Windows Notepad will do it happily. */
			if ((unsigned char) c == *bomptr) {
				bomptr++;
				continue;
			} else {
				/* Do not tolerate partial BOM. */
				if (bomptr != utf8_bom)
					break;
				/* No BOM at file beginning. Cool. */
				bomptr = NULL;
			}
		}
		if (c == '\n') {
			if (config_file_eof)
				return 0;
			comment = 0;
			continue;
		}
		if (comment || isspace(c))
			continue;
		if (c == '#' || c == ';') {
			comment = 1;
			continue;
		}
		if (c == '[') {
			baselen = get_base_var(var);
			if (baselen <= 0)
				break;
			var[baselen++] = '.';
			var[baselen] = 0;
			continue;
		}
		if (!isalpha(c))
			break;
		var[baselen] = tolower(c);
		if (get_value(fn, data, var, baselen+1) < 0)
			break;
	}
	die("bad config file line %d in %s", config_linenr, config_file_name);
}

static int parse_unit_factor(const char *end, unsigned long *val)
{
	if (!*end)
		return 1;
	else if (!strcasecmp(end, "k")) {
		*val *= 1024;
		return 1;
	}
	else if (!strcasecmp(end, "m")) {
		*val *= 1024 * 1024;
		return 1;
	}
	else if (!strcasecmp(end, "g")) {
		*val *= 1024 * 1024 * 1024;
		return 1;
	}
	return 0;
}

static int git_parse_long(const char *value, long *ret)
{
	if (value && *value) {
		char *end;
		long val = strtol(value, &end, 0);
		unsigned long factor = 1;
		if (!parse_unit_factor(end, &factor))
			return 0;
		*ret = val * factor;
		return 1;
	}
	return 0;
}

int git_parse_ulong(const char *value, unsigned long *ret)
{
	if (value && *value) {
		char *end;
		unsigned long val = strtoul(value, &end, 0);
		if (!parse_unit_factor(end, &val))
			return 0;
		*ret = val;
		return 1;
	}
	return 0;
}

static void die_bad_config(const char *name)
{
	if (config_file_name)
		die("bad config value for '%s' in %s", name, config_file_name);
	die("bad config value for '%s'", name);
}

int git_config_int(const char *name, const char *value)
{
	long ret = 0;
	if (!git_parse_long(value, &ret))
		die_bad_config(name);
	return ret;
}

unsigned long git_config_ulong(const char *name, const char *value)
{
	unsigned long ret;
	if (!git_parse_ulong(value, &ret))
		die_bad_config(name);
	return ret;
}

static int git_config_maybe_bool_text(const char *name, const char *value)
{
	if (!value)
		return 1;
	if (!*value)
		return 0;
	if (!strcasecmp(value, "true")
	    || !strcasecmp(value, "yes")
	    || !strcasecmp(value, "on"))
		return 1;
	if (!strcasecmp(value, "false")
	    || !strcasecmp(value, "no")
	    || !strcasecmp(value, "off"))
		return 0;
	return -1;
}

int git_config_maybe_bool(const char *name, const char *value)
{
	long v = git_config_maybe_bool_text(name, value);
	if (0 <= v)
		return v;
	if (git_parse_long(value, &v))
		return !!v;
	return -1;
}

int git_config_bool_or_int(const char *name, const char *value, int *is_bool)
{
	int v = git_config_maybe_bool_text(name, value);
	if (0 <= v) {
		*is_bool = 1;
		return v;
	}
	*is_bool = 0;
	return git_config_int(name, value);
}

int git_config_bool(const char *name, const char *value)
{
	int discard;
	return !!git_config_bool_or_int(name, value, &discard);
}

int git_config_string(const char **dest, const char *var, const char *value)
{
	if (!value)
		return config_error_nonbool(var);
	*dest = xstrdup(value);
	return 0;
}

int git_config_pathname(const char **dest, const char *var, const char *value)
{
	if (!value)
		return config_error_nonbool(var);
	*dest = expand_user_path(value);
	if (!*dest)
		die("Failed to expand user dir in: '%s'", value);
	return 0;
}

static int git_default_core_config(const char *var, const char *value)
{
	/* This needs a better name */
	if (!strcmp(var, "core.filemode")) {
		trust_executable_bit = git_config_bool(var, value);
		return 0;
	}
	if (!strcmp(var, "core.trustctime")) {
		trust_ctime = git_config_bool(var, value);
		return 0;
	}

	if (!strcmp(var, "core.quotepath")) {
		quote_path_fully = git_config_bool(var, value);
		return 0;
	}

	if (!strcmp(var, "core.symlinks")) {
		has_symlinks = git_config_bool(var, value);
		return 0;
	}

	if (!strcmp(var, "core.ignorecase")) {
		ignore_case = git_config_bool(var, value);
		return 0;
	}

	if (!strcmp(var, "core.bare")) {
		is_bare_repository_cfg = git_config_bool(var, value);
		return 0;
	}

	if (!strcmp(var, "core.ignorestat")) {
		assume_unchanged = git_config_bool(var, value);
		return 0;
	}

	if (!strcmp(var, "core.prefersymlinkrefs")) {
		prefer_symlink_refs = git_config_bool(var, value);
		return 0;
	}

	if (!strcmp(var, "core.logallrefupdates")) {
		log_all_ref_updates = git_config_bool(var, value);
		return 0;
	}

	if (!strcmp(var, "core.warnambiguousrefs")) {
		warn_ambiguous_refs = git_config_bool(var, value);
		return 0;
	}

	if (!strcmp(var, "core.abbrev")) {
		int abbrev = git_config_int(var, value);
		if (abbrev < minimum_abbrev || abbrev > 40)
			return -1;
		default_abbrev = abbrev;
		return 0;
	}

	if (!strcmp(var, "core.loosecompression")) {
		int level = git_config_int(var, value);
		if (level == -1)
			level = Z_DEFAULT_COMPRESSION;
		else if (level < 0 || level > Z_BEST_COMPRESSION)
			die("bad zlib compression level %d", level);
		zlib_compression_level = level;
		zlib_compression_seen = 1;
		return 0;
	}

	if (!strcmp(var, "core.compression")) {
		int level = git_config_int(var, value);
		if (level == -1)
			level = Z_DEFAULT_COMPRESSION;
		else if (level < 0 || level > Z_BEST_COMPRESSION)
			die("bad zlib compression level %d", level);
		core_compression_level = level;
		core_compression_seen = 1;
		if (!zlib_compression_seen)
			zlib_compression_level = level;
		return 0;
	}

	if (!strcmp(var, "core.packedgitwindowsize")) {
		int pgsz_x2 = getpagesize() * 2;
		packed_git_window_size = git_config_int(var, value);

		/* This value must be multiple of (pagesize * 2) */
		packed_git_window_size /= pgsz_x2;
		if (packed_git_window_size < 1)
			packed_git_window_size = 1;
		packed_git_window_size *= pgsz_x2;
		return 0;
	}

	if (!strcmp(var, "core.bigfilethreshold")) {
		long n = git_config_int(var, value);
		big_file_threshold = 0 < n ? n : 0;
		return 0;
	}

	if (!strcmp(var, "core.packedgitlimit")) {
		packed_git_limit = git_config_int(var, value);
		return 0;
	}

	if (!strcmp(var, "core.deltabasecachelimit")) {
		delta_base_cache_limit = git_config_int(var, value);
		return 0;
	}

	if (!strcmp(var, "core.autocrlf")) {
		if (value && !strcasecmp(value, "input")) {
			if (core_eol == EOL_CRLF)
				return error("core.autocrlf=input conflicts with core.eol=crlf");
			auto_crlf = AUTO_CRLF_INPUT;
			return 0;
		}
		auto_crlf = git_config_bool(var, value);
		return 0;
	}

	if (!strcmp(var, "core.safecrlf")) {
		if (value && !strcasecmp(value, "warn")) {
			safe_crlf = SAFE_CRLF_WARN;
			return 0;
		}
		safe_crlf = git_config_bool(var, value);
		return 0;
	}

	if (!strcmp(var, "core.eol")) {
		if (value && !strcasecmp(value, "lf"))
			core_eol = EOL_LF;
		else if (value && !strcasecmp(value, "crlf"))
			core_eol = EOL_CRLF;
		else if (value && !strcasecmp(value, "native"))
			core_eol = EOL_NATIVE;
		else
			core_eol = EOL_UNSET;
		if (core_eol == EOL_CRLF && auto_crlf == AUTO_CRLF_INPUT)
			return error("core.autocrlf=input conflicts with core.eol=crlf");
		return 0;
	}

	if (!strcmp(var, "core.notesref")) {
		notes_ref_name = xstrdup(value);
		return 0;
	}

	if (!strcmp(var, "core.pager"))
		return git_config_string(&pager_program, var, value);

	if (!strcmp(var, "core.editor"))
		return git_config_string(&editor_program, var, value);

	if (!strcmp(var, "core.askpass"))
		return git_config_string(&askpass_program, var, value);

	if (!strcmp(var, "core.excludesfile"))
		return git_config_pathname(&excludes_file, var, value);

	if (!strcmp(var, "core.whitespace")) {
		if (!value)
			return config_error_nonbool(var);
		whitespace_rule_cfg = parse_whitespace_rule(value);
		return 0;
	}

	if (!strcmp(var, "core.fsyncobjectfiles")) {
		fsync_object_files = git_config_bool(var, value);
		return 0;
	}

	if (!strcmp(var, "core.preloadindex")) {
		core_preload_index = git_config_bool(var, value);
		return 0;
	}

	if (!strcmp(var, "core.createobject")) {
		if (!strcmp(value, "rename"))
			object_creation_mode = OBJECT_CREATION_USES_RENAMES;
		else if (!strcmp(value, "link"))
			object_creation_mode = OBJECT_CREATION_USES_HARDLINKS;
		else
			die("Invalid mode for object creation: %s", value);
		return 0;
	}

	if (!strcmp(var, "core.sparsecheckout")) {
		core_apply_sparse_checkout = git_config_bool(var, value);
		return 0;
	}

	/* Add other config variables here and to Documentation/config.txt. */
	return 0;
}

static int git_default_user_config(const char *var, const char *value)
{
	if (!strcmp(var, "user.name")) {
		if (!value)
			return config_error_nonbool(var);
		strlcpy(git_default_name, value, sizeof(git_default_name));
		user_ident_explicitly_given |= IDENT_NAME_GIVEN;
		return 0;
	}

	if (!strcmp(var, "user.email")) {
		if (!value)
			return config_error_nonbool(var);
		strlcpy(git_default_email, value, sizeof(git_default_email));
		user_ident_explicitly_given |= IDENT_MAIL_GIVEN;
		return 0;
	}

	/* Add other config variables here and to Documentation/config.txt. */
	return 0;
}

static int git_default_i18n_config(const char *var, const char *value)
{
	if (!strcmp(var, "i18n.commitencoding"))
		return git_config_string(&git_commit_encoding, var, value);

	if (!strcmp(var, "i18n.logoutputencoding"))
		return git_config_string(&git_log_output_encoding, var, value);

	/* Add other config variables here and to Documentation/config.txt. */
	return 0;
}

static int git_default_branch_config(const char *var, const char *value)
{
	if (!strcmp(var, "branch.autosetupmerge")) {
		if (value && !strcasecmp(value, "always")) {
			git_branch_track = BRANCH_TRACK_ALWAYS;
			return 0;
		}
		git_branch_track = git_config_bool(var, value);
		return 0;
	}
	if (!strcmp(var, "branch.autosetuprebase")) {
		if (!value)
			return config_error_nonbool(var);
		else if (!strcmp(value, "never"))
			autorebase = AUTOREBASE_NEVER;
		else if (!strcmp(value, "local"))
			autorebase = AUTOREBASE_LOCAL;
		else if (!strcmp(value, "remote"))
			autorebase = AUTOREBASE_REMOTE;
		else if (!strcmp(value, "always"))
			autorebase = AUTOREBASE_ALWAYS;
		else
			return error("Malformed value for %s", var);
		return 0;
	}

	/* Add other config variables here and to Documentation/config.txt. */
	return 0;
}

static int git_default_push_config(const char *var, const char *value)
{
	if (!strcmp(var, "push.default")) {
		if (!value)
			return config_error_nonbool(var);
		else if (!strcmp(value, "nothing"))
			push_default = PUSH_DEFAULT_NOTHING;
		else if (!strcmp(value, "matching"))
			push_default = PUSH_DEFAULT_MATCHING;
		else if (!strcmp(value, "upstream"))
			push_default = PUSH_DEFAULT_UPSTREAM;
		else if (!strcmp(value, "tracking")) /* deprecated */
			push_default = PUSH_DEFAULT_UPSTREAM;
		else if (!strcmp(value, "current"))
			push_default = PUSH_DEFAULT_CURRENT;
		else {
			error("Malformed value for %s: %s", var, value);
			return error("Must be one of nothing, matching, "
				     "tracking or current.");
		}
		return 0;
	}

	/* Add other config variables here and to Documentation/config.txt. */
	return 0;
}

static int git_default_mailmap_config(const char *var, const char *value)
{
	if (!strcmp(var, "mailmap.file"))
		return git_config_string(&git_mailmap_file, var, value);

	/* Add other config variables here and to Documentation/config.txt. */
	return 0;
}

int git_default_config(const char *var, const char *value, void *dummy)
{
	if (!prefixcmp(var, "core."))
		return git_default_core_config(var, value);

	if (!prefixcmp(var, "user."))
		return git_default_user_config(var, value);

	if (!prefixcmp(var, "i18n."))
		return git_default_i18n_config(var, value);

	if (!prefixcmp(var, "branch."))
		return git_default_branch_config(var, value);

	if (!prefixcmp(var, "push."))
		return git_default_push_config(var, value);

	if (!prefixcmp(var, "mailmap."))
		return git_default_mailmap_config(var, value);

	if (!prefixcmp(var, "advice."))
		return git_default_advice_config(var, value);

	if (!strcmp(var, "pager.color") || !strcmp(var, "color.pager")) {
		pager_use_color = git_config_bool(var,value);
		return 0;
	}

	/* Add other config variables here and to Documentation/config.txt. */
	return 0;
}

int git_config_from_file(config_fn_t fn, const char *filename, void *data)
{
	int ret;
	FILE *f = fopen(filename, "r");

	ret = -1;
	if (f) {
		config_file = f;
		config_file_name = filename;
		config_linenr = 1;
		config_file_eof = 0;
		ret = git_parse_file(fn, data);
		fclose(f);
		config_file_name = NULL;
	}
	return ret;
}

const char *git_etc_gitconfig(void)
{
	static const char *system_wide;
	if (!system_wide)
		system_wide = system_path(ETC_GITCONFIG);
	return system_wide;
}

int git_env_bool(const char *k, int def)
{
	const char *v = getenv(k);
	return v ? git_config_bool(k, v) : def;
}

int git_config_system(void)
{
	return !git_env_bool("GIT_CONFIG_NOSYSTEM", 0);
}

<<<<<<< HEAD
int git_config_from_parameters(config_fn_t fn, void *data)
{
	static int loaded_environment;
	const struct config_item *ct;

	if (!loaded_environment) {
		if (git_config_parse_environment() < 0)
			return -1;
		loaded_environment = 1;
	}
	for (ct = config_parameters; ct; ct = ct->next)
		if (fn(ct->name, ct->value, data) < 0)
			return -1;
	return 0;
=======
int git_config_global(void)
{
	return !git_env_bool("GIT_CONFIG_NOGLOBAL", 0);
>>>>>>> 73546c08
}

int git_config_early(config_fn_t fn, void *data, const char *repo_config)
{
	int ret = 0, found = 0;
	const char *home = NULL;

	/* Setting $GIT_CONFIG makes git read _only_ the given config file. */
	if (config_exclusive_filename)
		return git_config_from_file(fn, config_exclusive_filename, data);
	if (git_config_system() && !access(git_etc_gitconfig(), R_OK)) {
		ret += git_config_from_file(fn, git_etc_gitconfig(),
					    data);
		found += 1;
	}

	home = getenv("HOME");
	if (home) {
		char *user_config = xstrdup(mkpath("%s/.gitconfig", home));
		if (!access(user_config, R_OK)) {
			ret += git_config_from_file(fn, user_config, data);
			found += 1;
		}
		free(user_config);
	}

	if (repo_config && !access(repo_config, R_OK)) {
		ret += git_config_from_file(fn, repo_config, data);
		found += 1;
	}

	switch (git_config_from_parameters(fn, data)) {
	case -1: /* error */
		ret--;
		break;
	case 0: /* found nothing */
		break;
	default: /* found at least one item */
		found++;
		break;
	}

	return ret == 0 ? found : ret;
}

int git_config(config_fn_t fn, void *data)
{
	char *repo_config = NULL;
	int ret;

	repo_config = git_pathdup("config");
	ret = git_config_early(fn, data, repo_config);
	if (repo_config)
		free(repo_config);
	return ret;
}

/*
 * Find all the stuff for git_config_set() below.
 */

#define MAX_MATCHES 512

static struct {
	int baselen;
	char *key;
	int do_not_match;
	regex_t *value_regex;
	int multi_replace;
	size_t offset[MAX_MATCHES];
	enum { START, SECTION_SEEN, SECTION_END_SEEN, KEY_SEEN } state;
	int seen;
} store;

static int matches(const char *key, const char *value)
{
	return !strcmp(key, store.key) &&
		(store.value_regex == NULL ||
		 (store.do_not_match ^
		  !regexec(store.value_regex, value, 0, NULL, 0)));
}

static int store_aux(const char *key, const char *value, void *cb)
{
	const char *ep;
	size_t section_len;

	switch (store.state) {
	case KEY_SEEN:
		if (matches(key, value)) {
			if (store.seen == 1 && store.multi_replace == 0) {
				warning("%s has multiple values", key);
			} else if (store.seen >= MAX_MATCHES) {
				error("too many matches for %s", key);
				return 1;
			}

			store.offset[store.seen] = ftell(config_file);
			store.seen++;
		}
		break;
	case SECTION_SEEN:
		/*
		 * What we are looking for is in store.key (both
		 * section and var), and its section part is baselen
		 * long.  We found key (again, both section and var).
		 * We would want to know if this key is in the same
		 * section as what we are looking for.  We already
		 * know we are in the same section as what should
		 * hold store.key.
		 */
		ep = strrchr(key, '.');
		section_len = ep - key;

		if ((section_len != store.baselen) ||
		    memcmp(key, store.key, section_len+1)) {
			store.state = SECTION_END_SEEN;
			break;
		}

		/*
		 * Do not increment matches: this is no match, but we
		 * just made sure we are in the desired section.
		 */
		store.offset[store.seen] = ftell(config_file);
		/* fallthru */
	case SECTION_END_SEEN:
	case START:
		if (matches(key, value)) {
			store.offset[store.seen] = ftell(config_file);
			store.state = KEY_SEEN;
			store.seen++;
		} else {
			if (strrchr(key, '.') - key == store.baselen &&
			      !strncmp(key, store.key, store.baselen)) {
					store.state = SECTION_SEEN;
					store.offset[store.seen] = ftell(config_file);
			}
		}
	}
	return 0;
}

static int write_error(const char *filename)
{
	error("failed to write new configuration file %s", filename);

	/* Same error code as "failed to rename". */
	return 4;
}

static int store_write_section(int fd, const char *key)
{
	const char *dot;
	int i, success;
	struct strbuf sb = STRBUF_INIT;

	dot = memchr(key, '.', store.baselen);
	if (dot) {
		strbuf_addf(&sb, "[%.*s \"", (int)(dot - key), key);
		for (i = dot - key + 1; i < store.baselen; i++) {
			if (key[i] == '"' || key[i] == '\\')
				strbuf_addch(&sb, '\\');
			strbuf_addch(&sb, key[i]);
		}
		strbuf_addstr(&sb, "\"]\n");
	} else {
		strbuf_addf(&sb, "[%.*s]\n", store.baselen, key);
	}

	success = write_in_full(fd, sb.buf, sb.len) == sb.len;
	strbuf_release(&sb);

	return success;
}

static int store_write_pair(int fd, const char *key, const char *value)
{
	int i, success;
	int length = strlen(key + store.baselen + 1);
	const char *quote = "";
	struct strbuf sb = STRBUF_INIT;

	/*
	 * Check to see if the value needs to be surrounded with a dq pair.
	 * Note that problematic characters are always backslash-quoted; this
	 * check is about not losing leading or trailing SP and strings that
	 * follow beginning-of-comment characters (i.e. ';' and '#') by the
	 * configuration parser.
	 */
	if (value[0] == ' ')
		quote = "\"";
	for (i = 0; value[i]; i++)
		if (value[i] == ';' || value[i] == '#')
			quote = "\"";
	if (i && value[i - 1] == ' ')
		quote = "\"";

	strbuf_addf(&sb, "\t%.*s = %s",
		    length, key + store.baselen + 1, quote);

	for (i = 0; value[i]; i++)
		switch (value[i]) {
		case '\n':
			strbuf_addstr(&sb, "\\n");
			break;
		case '\t':
			strbuf_addstr(&sb, "\\t");
			break;
		case '"':
		case '\\':
			strbuf_addch(&sb, '\\');
		default:
			strbuf_addch(&sb, value[i]);
			break;
		}
	strbuf_addf(&sb, "%s\n", quote);

	success = write_in_full(fd, sb.buf, sb.len) == sb.len;
	strbuf_release(&sb);

	return success;
}

static ssize_t find_beginning_of_line(const char *contents, size_t size,
	size_t offset_, int *found_bracket)
{
	size_t equal_offset = size, bracket_offset = size;
	ssize_t offset;

contline:
	for (offset = offset_-2; offset > 0
			&& contents[offset] != '\n'; offset--)
		switch (contents[offset]) {
			case '=': equal_offset = offset; break;
			case ']': bracket_offset = offset; break;
		}
	if (offset > 0 && contents[offset-1] == '\\') {
		offset_ = offset;
		goto contline;
	}
	if (bracket_offset < equal_offset) {
		*found_bracket = 1;
		offset = bracket_offset+1;
	} else
		offset++;

	return offset;
}

int git_config_set(const char *key, const char *value)
{
	return git_config_set_multivar(key, value, NULL, 0);
}

/*
 * Auxiliary function to sanity-check and split the key into the section
 * identifier and variable name.
 *
 * Returns 0 on success, -1 when there is an invalid character in the key and
 * -2 if there is no section name in the key.
 *
 * store_key - pointer to char* which will hold a copy of the key with
 *             lowercase section and variable name
 * baselen - pointer to int which will hold the length of the
 *           section + subsection part, can be NULL
 */
int git_config_parse_key(const char *key, char **store_key, int *baselen_)
{
	int i, dot, baselen;
	const char *last_dot = strrchr(key, '.');

	/*
	 * Since "key" actually contains the section name and the real
	 * key name separated by a dot, we have to know where the dot is.
	 */

	if (last_dot == NULL || last_dot == key) {
		error("key does not contain a section: %s", key);
		return -CONFIG_NO_SECTION_OR_NAME;
	}

	if (!last_dot[1]) {
		error("key does not contain variable name: %s", key);
		return -CONFIG_NO_SECTION_OR_NAME;
	}

	baselen = last_dot - key;
	if (baselen_)
		*baselen_ = baselen;

	/*
	 * Validate the key and while at it, lower case it for matching.
	 */
	*store_key = xmalloc(strlen(key) + 1);

	dot = 0;
	for (i = 0; key[i]; i++) {
		unsigned char c = key[i];
		if (c == '.')
			dot = 1;
		/* Leave the extended basename untouched.. */
		if (!dot || i > baselen) {
			if (!iskeychar(c) ||
			    (i == baselen + 1 && !isalpha(c))) {
				error("invalid key: %s", key);
				goto out_free_ret_1;
			}
			c = tolower(c);
		} else if (c == '\n') {
			error("invalid key (newline): %s", key);
			goto out_free_ret_1;
		}
		(*store_key)[i] = c;
	}
	(*store_key)[i] = 0;

	return 0;

out_free_ret_1:
	free(*store_key);
	return -CONFIG_INVALID_KEY;
}

/*
 * If value==NULL, unset in (remove from) config,
 * if value_regex!=NULL, disregard key/value pairs where value does not match.
 * if multi_replace==0, nothing, or only one matching key/value is replaced,
 *     else all matching key/values (regardless how many) are removed,
 *     before the new pair is written.
 *
 * Returns 0 on success.
 *
 * This function does this:
 *
 * - it locks the config file by creating ".git/config.lock"
 *
 * - it then parses the config using store_aux() as validator to find
 *   the position on the key/value pair to replace. If it is to be unset,
 *   it must be found exactly once.
 *
 * - the config file is mmap()ed and the part before the match (if any) is
 *   written to the lock file, then the changed part and the rest.
 *
 * - the config file is removed and the lock file rename()d to it.
 *
 */
int git_config_set_multivar(const char *key, const char *value,
	const char *value_regex, int multi_replace)
{
	int fd = -1, in_fd;
	int ret;
	char *config_filename;
	struct lock_file *lock = NULL;

	if (config_exclusive_filename)
		config_filename = xstrdup(config_exclusive_filename);
	else
		config_filename = git_pathdup("config");

	/* parse-key returns negative; flip the sign to feed exit(3) */
	ret = 0 - git_config_parse_key(key, &store.key, &store.baselen);
	if (ret)
		goto out_free;

	store.multi_replace = multi_replace;


	/*
	 * The lock serves a purpose in addition to locking: the new
	 * contents of .git/config will be written into it.
	 */
	lock = xcalloc(sizeof(struct lock_file), 1);
	fd = hold_lock_file_for_update(lock, config_filename, 0);
	if (fd < 0) {
		error("could not lock config file %s: %s", config_filename, strerror(errno));
		free(store.key);
		ret = CONFIG_NO_LOCK;
		goto out_free;
	}

	/*
	 * If .git/config does not exist yet, write a minimal version.
	 */
	in_fd = open(config_filename, O_RDONLY);
	if ( in_fd < 0 ) {
		free(store.key);

		if ( ENOENT != errno ) {
			error("opening %s: %s", config_filename,
			      strerror(errno));
			ret = CONFIG_INVALID_FILE; /* same as "invalid config file" */
			goto out_free;
		}
		/* if nothing to unset, error out */
		if (value == NULL) {
			ret = CONFIG_NOTHING_SET;
			goto out_free;
		}

		store.key = (char *)key;
		if (!store_write_section(fd, key) ||
		    !store_write_pair(fd, key, value))
			goto write_err_out;
	} else {
		struct stat st;
		char *contents;
		size_t contents_sz, copy_begin, copy_end;
		int i, new_line = 0;

		if (value_regex == NULL)
			store.value_regex = NULL;
		else {
			if (value_regex[0] == '!') {
				store.do_not_match = 1;
				value_regex++;
			} else
				store.do_not_match = 0;

			store.value_regex = (regex_t*)xmalloc(sizeof(regex_t));
			if (regcomp(store.value_regex, value_regex,
					REG_EXTENDED)) {
				error("invalid pattern: %s", value_regex);
				free(store.value_regex);
				ret = CONFIG_INVALID_PATTERN;
				goto out_free;
			}
		}

		store.offset[0] = 0;
		store.state = START;
		store.seen = 0;

		/*
		 * After this, store.offset will contain the *end* offset
		 * of the last match, or remain at 0 if no match was found.
		 * As a side effect, we make sure to transform only a valid
		 * existing config file.
		 */
		if (git_config_from_file(store_aux, config_filename, NULL)) {
			error("invalid config file %s", config_filename);
			free(store.key);
			if (store.value_regex != NULL) {
				regfree(store.value_regex);
				free(store.value_regex);
			}
			ret = CONFIG_INVALID_FILE;
			goto out_free;
		}

		free(store.key);
		if (store.value_regex != NULL) {
			regfree(store.value_regex);
			free(store.value_regex);
		}

		/* if nothing to unset, or too many matches, error out */
		if ((store.seen == 0 && value == NULL) ||
				(store.seen > 1 && multi_replace == 0)) {
			ret = CONFIG_NOTHING_SET;
			goto out_free;
		}

		fstat(in_fd, &st);
		contents_sz = xsize_t(st.st_size);
		contents = xmmap(NULL, contents_sz, PROT_READ,
			MAP_PRIVATE, in_fd, 0);
		close(in_fd);

		if (store.seen == 0)
			store.seen = 1;

		for (i = 0, copy_begin = 0; i < store.seen; i++) {
			if (store.offset[i] == 0) {
				store.offset[i] = copy_end = contents_sz;
			} else if (store.state != KEY_SEEN) {
				copy_end = store.offset[i];
			} else
				copy_end = find_beginning_of_line(
					contents, contents_sz,
					store.offset[i]-2, &new_line);

			if (copy_end > 0 && contents[copy_end-1] != '\n')
				new_line = 1;

			/* write the first part of the config */
			if (copy_end > copy_begin) {
				if (write_in_full(fd, contents + copy_begin,
						  copy_end - copy_begin) <
				    copy_end - copy_begin)
					goto write_err_out;
				if (new_line &&
				    write_str_in_full(fd, "\n") != 1)
					goto write_err_out;
			}
			copy_begin = store.offset[i];
		}

		/* write the pair (value == NULL means unset) */
		if (value != NULL) {
			if (store.state == START) {
				if (!store_write_section(fd, key))
					goto write_err_out;
			}
			if (!store_write_pair(fd, key, value))
				goto write_err_out;
		}

		/* write the rest of the config */
		if (copy_begin < contents_sz)
			if (write_in_full(fd, contents + copy_begin,
					  contents_sz - copy_begin) <
			    contents_sz - copy_begin)
				goto write_err_out;

		munmap(contents, contents_sz);
	}

	if (commit_lock_file(lock) < 0) {
		error("could not commit config file %s", config_filename);
		ret = CONFIG_NO_WRITE;
		goto out_free;
	}

	/*
	 * lock is committed, so don't try to roll it back below.
	 * NOTE: Since lockfile.c keeps a linked list of all created
	 * lock_file structures, it isn't safe to free(lock).  It's
	 * better to just leave it hanging around.
	 */
	lock = NULL;
	ret = 0;

out_free:
	if (lock)
		rollback_lock_file(lock);
	free(config_filename);
	return ret;

write_err_out:
	ret = write_error(lock->filename);
	goto out_free;

}

static int section_name_match (const char *buf, const char *name)
{
	int i = 0, j = 0, dot = 0;
	if (buf[i] != '[')
		return 0;
	for (i = 1; buf[i] && buf[i] != ']'; i++) {
		if (!dot && isspace(buf[i])) {
			dot = 1;
			if (name[j++] != '.')
				break;
			for (i++; isspace(buf[i]); i++)
				; /* do nothing */
			if (buf[i] != '"')
				break;
			continue;
		}
		if (buf[i] == '\\' && dot)
			i++;
		else if (buf[i] == '"' && dot) {
			for (i++; isspace(buf[i]); i++)
				; /* do_nothing */
			break;
		}
		if (buf[i] != name[j++])
			break;
	}
	if (buf[i] == ']' && name[j] == 0) {
		/*
		 * We match, now just find the right length offset by
		 * gobbling up any whitespace after it, as well
		 */
		i++;
		for (; buf[i] && isspace(buf[i]); i++)
			; /* do nothing */
		return i;
	}
	return 0;
}

/* if new_name == NULL, the section is removed instead */
int git_config_rename_section(const char *old_name, const char *new_name)
{
	int ret = 0, remove = 0;
	char *config_filename;
	struct lock_file *lock = xcalloc(sizeof(struct lock_file), 1);
	int out_fd;
	char buf[1024];

	if (config_exclusive_filename)
		config_filename = xstrdup(config_exclusive_filename);
	else
		config_filename = git_pathdup("config");
	out_fd = hold_lock_file_for_update(lock, config_filename, 0);
	if (out_fd < 0) {
		ret = error("could not lock config file %s", config_filename);
		goto out;
	}

	if (!(config_file = fopen(config_filename, "rb"))) {
		/* no config file means nothing to rename, no error */
		goto unlock_and_out;
	}

	while (fgets(buf, sizeof(buf), config_file)) {
		int i;
		int length;
		char *output = buf;
		for (i = 0; buf[i] && isspace(buf[i]); i++)
			; /* do nothing */
		if (buf[i] == '[') {
			/* it's a section */
			int offset = section_name_match(&buf[i], old_name);
			if (offset > 0) {
				ret++;
				if (new_name == NULL) {
					remove = 1;
					continue;
				}
				store.baselen = strlen(new_name);
				if (!store_write_section(out_fd, new_name)) {
					ret = write_error(lock->filename);
					goto out;
				}
				/*
				 * We wrote out the new section, with
				 * a newline, now skip the old
				 * section's length
				 */
				output += offset + i;
				if (strlen(output) > 0) {
					/*
					 * More content means there's
					 * a declaration to put on the
					 * next line; indent with a
					 * tab
					 */
					output -= 1;
					output[0] = '\t';
				}
			}
			remove = 0;
		}
		if (remove)
			continue;
		length = strlen(output);
		if (write_in_full(out_fd, output, length) != length) {
			ret = write_error(lock->filename);
			goto out;
		}
	}
	fclose(config_file);
 unlock_and_out:
	if (commit_lock_file(lock) < 0)
		ret = error("could not commit config file %s", config_filename);
 out:
	free(config_filename);
	return ret;
}

/*
 * Call this to report error for your variable that should not
 * get a boolean value (i.e. "[my] var" means "true").
 */
int config_error_nonbool(const char *var)
{
	return error("Missing value for '%s'", var);
}<|MERGE_RESOLUTION|>--- conflicted
+++ resolved
@@ -20,17 +20,6 @@
 
 const char *config_exclusive_filename = NULL;
 
-<<<<<<< HEAD
-struct config_item {
-	struct config_item *next;
-	char *name;
-	char *value;
-};
-static struct config_item *config_parameters;
-static struct config_item **config_parameters_tail = &config_parameters;
-
-=======
->>>>>>> 73546c08
 static void lowercase(char *p)
 {
 	for (; *p; p++)
@@ -836,26 +825,9 @@
 	return !git_env_bool("GIT_CONFIG_NOSYSTEM", 0);
 }
 
-<<<<<<< HEAD
-int git_config_from_parameters(config_fn_t fn, void *data)
-{
-	static int loaded_environment;
-	const struct config_item *ct;
-
-	if (!loaded_environment) {
-		if (git_config_parse_environment() < 0)
-			return -1;
-		loaded_environment = 1;
-	}
-	for (ct = config_parameters; ct; ct = ct->next)
-		if (fn(ct->name, ct->value, data) < 0)
-			return -1;
-	return 0;
-=======
 int git_config_global(void)
 {
 	return !git_env_bool("GIT_CONFIG_NOGLOBAL", 0);
->>>>>>> 73546c08
 }
 
 int git_config_early(config_fn_t fn, void *data, const char *repo_config)
