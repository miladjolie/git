--- conflicted
+++ resolved
@@ -1174,7 +1174,6 @@
 		packet_buf_write(&req_buf, "command=fetch");
 	if (server_supports_v2("agent", 0))
 		packet_buf_write(&req_buf, "agent=%s", git_user_agent_sanitized());
-<<<<<<< HEAD
 	if (args->server_options && args->server_options->nr &&
 	    server_supports_v2("server-option", 1)) {
 		int i;
@@ -1182,8 +1181,6 @@
 			packet_write_fmt(fd_out, "server-option=%s",
 					 args->server_options->items[i].string);
 	}
-=======
->>>>>>> ba95710a
 
 	packet_buf_delim(&req_buf);
 	if (args->use_thin_pack)
@@ -1201,16 +1198,6 @@
 	else if (is_repository_shallow() || args->deepen)
 		die(_("Server does not support shallow requests"));
 
-<<<<<<< HEAD
-	/* add wants */
-	add_wants(wants, &req_buf);
-
-	/* Add all of the common commits we've found in previous rounds */
-	add_common(&req_buf, common);
-
-	/* Add initial haves */
-	ret = add_haves(&req_buf, haves_to_send, in_vain);
-=======
 	/* Add filter */
 	if (server_supports_feature("fetch", "filter", 0) &&
 	    args->filter_options.choice) {
@@ -1234,7 +1221,6 @@
 		/* Add initial haves */
 		ret = add_haves(&req_buf, haves_to_send, in_vain);
 	}
->>>>>>> ba95710a
 
 	/* Send request */
 	packet_buf_flush(&req_buf);
