--- conflicted
+++ resolved
@@ -9,12 +9,9 @@
 struct rev_info;
 struct diff_options;
 struct diff_queue_struct;
-<<<<<<< HEAD
 struct strbuf;
-=======
 struct diff_filespec;
 struct userdiff_driver;
->>>>>>> 37d29e10
 
 typedef void (*change_fn_t)(struct diff_options *options,
 		 unsigned old_mode, unsigned new_mode,
