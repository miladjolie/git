#ifndef BUILTIN_H
#define BUILTIN_H

#include "git-compat-util.h"
#include "strbuf.h"
#include "cache.h"
#include "commit.h"

/*
 * builtin API
 * ===========
 *
 * Adding a new built-in
 * ---------------------
 *
 * There are 4 things to do to add a built-in command implementation to
 * Git:
 *
 * . Define the implementation of the built-in command `foo` with
 *   signature:
 *
 *	int cmd_foo(int argc, const char **argv, const char *prefix);
 *
 * . Add the external declaration for the function to `builtin.h`.
 *
 * . Add the command to the `commands[]` table defined in `git.c`.
 *   The entry should look like:
 *
 *	{ "foo", cmd_foo, <options> },
 *
 * where options is the bitwise-or of:
 *
 * `RUN_SETUP`:
 *	If there is not a Git directory to work on, abort.  If there
 *	is a work tree, chdir to the top of it if the command was
 *	invoked in a subdirectory.  If there is no work tree, no
 *	chdir() is done.
 *
 * `RUN_SETUP_GENTLY`:
 *	If there is a Git directory, chdir as per RUN_SETUP, otherwise,
 *	don't chdir anywhere.
 *
 * `USE_PAGER`:
 *
 *	If the standard output is connected to a tty, spawn a pager and
 *	feed our output to it.
 *
 * `NEED_WORK_TREE`:
 *
 *	Make sure there is a work tree, i.e. the command cannot act
 *	on bare repositories.
 *	This only makes sense when `RUN_SETUP` is also set.
 *
 * `SUPPORT_SUPER_PREFIX`:
 *
 *	The built-in supports `--super-prefix`.
 *
 * `DELAY_PAGER_CONFIG`:
 *
 *	If RUN_SETUP or RUN_SETUP_GENTLY is set, git.c normally handles
 *	the `pager.<cmd>`-configuration. If this flag is used, git.c
 *	will skip that step, instead allowing the built-in to make a
 *	more informed decision, e.g., by ignoring `pager.<cmd>` for
 *	certain subcommands.
 *
 * . Add `builtin/foo.o` to `BUILTIN_OBJS` in `Makefile`.
 *
 * Additionally, if `foo` is a new command, there are 4 more things to do:
 *
 * . Add tests to `t/` directory.
 *
 * . Write documentation in `Documentation/git-foo.txt`.
 *
 * . Add an entry for `git-foo` to `command-list.txt`.
 *
 * . Add an entry for `/git-foo` to `.gitignore`.
 *
 *
 * How a built-in is called
 * ------------------------
 *
 * The implementation `cmd_foo()` takes three parameters, `argc`, `argv,
 * and `prefix`.  The first two are similar to what `main()` of a
 * standalone command would be called with.
 *
 * When `RUN_SETUP` is specified in the `commands[]` table, and when you
 * were started from a subdirectory of the work tree, `cmd_foo()` is called
 * after chdir(2) to the top of the work tree, and `prefix` gets the path
 * to the subdirectory the command started from.  This allows you to
 * convert a user-supplied pathname (typically relative to that directory)
 * to a pathname relative to the top of the work tree.
 *
 * The return value from `cmd_foo()` becomes the exit status of the
 * command.
 */

#define DEFAULT_MERGE_LOG_LEN 20

extern const char git_usage_string[];
extern const char git_more_info_string[];

#define PRUNE_PACKED_DRY_RUN 01
#define PRUNE_PACKED_VERBOSE 02

extern void prune_packed_objects(int);

struct fmt_merge_msg_opts {
	unsigned add_title:1,
		credit_people:1;
	int shortlog_len;
};

extern int fmt_merge_msg(struct strbuf *in, struct strbuf *out,
			 struct fmt_merge_msg_opts *);

/**
 * If a built-in has DELAY_PAGER_CONFIG set, the built-in should call this early
 * when it wishes to respect the `pager.foo`-config. The `cmd` is the name of
 * the built-in, e.g., "foo". If a paging-choice has already been setup, this
 * does nothing. The default in `def` should be 0 for "pager off", 1 for "pager
 * on" or -1 for "punt".
 *
 * You should most likely use a default of 0 or 1. "Punt" (-1) could be useful
 * to be able to fall back to some historical compatibility name.
 */
extern void setup_auto_pager(const char *cmd, int def);

extern int is_builtin(const char *s);

extern int cmd_add(int argc, const char **argv, const char *prefix);
extern int cmd_am(int argc, const char **argv, const char *prefix);
extern int cmd_annotate(int argc, const char **argv, const char *prefix);
extern int cmd_apply(int argc, const char **argv, const char *prefix);
extern int cmd_archive(int argc, const char **argv, const char *prefix);
extern int cmd_bisect__helper(int argc, const char **argv, const char *prefix);
extern int cmd_blame(int argc, const char **argv, const char *prefix);
extern int cmd_branch(int argc, const char **argv, const char *prefix);
extern int cmd_bundle(int argc, const char **argv, const char *prefix);
extern int cmd_cat_file(int argc, const char **argv, const char *prefix);
extern int cmd_checkout(int argc, const char **argv, const char *prefix);
extern int cmd_checkout_index(int argc, const char **argv, const char *prefix);
extern int cmd_check_attr(int argc, const char **argv, const char *prefix);
extern int cmd_check_ignore(int argc, const char **argv, const char *prefix);
extern int cmd_check_mailmap(int argc, const char **argv, const char *prefix);
extern int cmd_check_ref_format(int argc, const char **argv, const char *prefix);
extern int cmd_cherry(int argc, const char **argv, const char *prefix);
extern int cmd_cherry_pick(int argc, const char **argv, const char *prefix);
extern int cmd_clone(int argc, const char **argv, const char *prefix);
extern int cmd_clean(int argc, const char **argv, const char *prefix);
extern int cmd_column(int argc, const char **argv, const char *prefix);
extern int cmd_commit(int argc, const char **argv, const char *prefix);
extern int cmd_commit_graph(int argc, const char **argv, const char *prefix);
extern int cmd_commit_tree(int argc, const char **argv, const char *prefix);
extern int cmd_config(int argc, const char **argv, const char *prefix);
extern int cmd_count_objects(int argc, const char **argv, const char *prefix);
extern int cmd_credential(int argc, const char **argv, const char *prefix);
extern int cmd_describe(int argc, const char **argv, const char *prefix);
extern int cmd_diff_files(int argc, const char **argv, const char *prefix);
extern int cmd_diff_index(int argc, const char **argv, const char *prefix);
extern int cmd_diff(int argc, const char **argv, const char *prefix);
extern int cmd_diff_tree(int argc, const char **argv, const char *prefix);
extern int cmd_difftool(int argc, const char **argv, const char *prefix);
extern int cmd_fast_export(int argc, const char **argv, const char *prefix);
extern int cmd_fetch(int argc, const char **argv, const char *prefix);
extern int cmd_fetch_pack(int argc, const char **argv, const char *prefix);
extern int cmd_fmt_merge_msg(int argc, const char **argv, const char *prefix);
extern int cmd_for_each_ref(int argc, const char **argv, const char *prefix);
extern int cmd_format_patch(int argc, const char **argv, const char *prefix);
extern int cmd_fsck(int argc, const char **argv, const char *prefix);
extern int cmd_gc(int argc, const char **argv, const char *prefix);
extern int cmd_get_tar_commit_id(int argc, const char **argv, const char *prefix);
extern int cmd_grep(int argc, const char **argv, const char *prefix);
extern int cmd_hash_object(int argc, const char **argv, const char *prefix);
extern int cmd_help(int argc, const char **argv, const char *prefix);
extern int cmd_index_pack(int argc, const char **argv, const char *prefix);
extern int cmd_init_db(int argc, const char **argv, const char *prefix);
extern int cmd_interpret_trailers(int argc, const char **argv, const char *prefix);
extern int cmd_log(int argc, const char **argv, const char *prefix);
extern int cmd_log_reflog(int argc, const char **argv, const char *prefix);
extern int cmd_ls_files(int argc, const char **argv, const char *prefix);
extern int cmd_ls_tree(int argc, const char **argv, const char *prefix);
extern int cmd_ls_remote(int argc, const char **argv, const char *prefix);
extern int cmd_mailinfo(int argc, const char **argv, const char *prefix);
extern int cmd_mailsplit(int argc, const char **argv, const char *prefix);
extern int cmd_merge(int argc, const char **argv, const char *prefix);
extern int cmd_merge_base(int argc, const char **argv, const char *prefix);
extern int cmd_merge_index(int argc, const char **argv, const char *prefix);
extern int cmd_merge_ours(int argc, const char **argv, const char *prefix);
extern int cmd_merge_file(int argc, const char **argv, const char *prefix);
extern int cmd_merge_recursive(int argc, const char **argv, const char *prefix);
extern int cmd_merge_tree(int argc, const char **argv, const char *prefix);
extern int cmd_mktag(int argc, const char **argv, const char *prefix);
extern int cmd_mktree(int argc, const char **argv, const char *prefix);
extern int cmd_mv(int argc, const char **argv, const char *prefix);
extern int cmd_name_rev(int argc, const char **argv, const char *prefix);
extern int cmd_notes(int argc, const char **argv, const char *prefix);
extern int cmd_pack_objects(int argc, const char **argv, const char *prefix);
extern int cmd_pack_redundant(int argc, const char **argv, const char *prefix);
extern int cmd_patch_id(int argc, const char **argv, const char *prefix);
extern int cmd_prune(int argc, const char **argv, const char *prefix);
extern int cmd_prune_packed(int argc, const char **argv, const char *prefix);
extern int cmd_pull(int argc, const char **argv, const char *prefix);
extern int cmd_push(int argc, const char **argv, const char *prefix);
extern int cmd_range_diff(int argc, const char **argv, const char *prefix);
extern int cmd_read_tree(int argc, const char **argv, const char *prefix);
<<<<<<< HEAD
extern int cmd_rebase(int argc, const char **argv, const char *prefix);
extern int cmd_rebase__helper(int argc, const char **argv, const char *prefix);
=======
extern int cmd_rebase__interactive(int argc, const char **argv, const char *prefix);
>>>>>>> 409b9abb
extern int cmd_receive_pack(int argc, const char **argv, const char *prefix);
extern int cmd_reflog(int argc, const char **argv, const char *prefix);
extern int cmd_remote(int argc, const char **argv, const char *prefix);
extern int cmd_remote_ext(int argc, const char **argv, const char *prefix);
extern int cmd_remote_fd(int argc, const char **argv, const char *prefix);
extern int cmd_repack(int argc, const char **argv, const char *prefix);
extern int cmd_rerere(int argc, const char **argv, const char *prefix);
extern int cmd_reset(int argc, const char **argv, const char *prefix);
extern int cmd_rev_list(int argc, const char **argv, const char *prefix);
extern int cmd_rev_parse(int argc, const char **argv, const char *prefix);
extern int cmd_revert(int argc, const char **argv, const char *prefix);
extern int cmd_rm(int argc, const char **argv, const char *prefix);
extern int cmd_send_pack(int argc, const char **argv, const char *prefix);
extern int cmd_serve(int argc, const char **argv, const char *prefix);
extern int cmd_shortlog(int argc, const char **argv, const char *prefix);
extern int cmd_show(int argc, const char **argv, const char *prefix);
extern int cmd_show_branch(int argc, const char **argv, const char *prefix);
extern int cmd_show_index(int argc, const char **argv, const char *prefix);
extern int cmd_status(int argc, const char **argv, const char *prefix);
extern int cmd_stripspace(int argc, const char **argv, const char *prefix);
extern int cmd_submodule__helper(int argc, const char **argv, const char *prefix);
extern int cmd_symbolic_ref(int argc, const char **argv, const char *prefix);
extern int cmd_tag(int argc, const char **argv, const char *prefix);
extern int cmd_tar_tree(int argc, const char **argv, const char *prefix);
extern int cmd_unpack_file(int argc, const char **argv, const char *prefix);
extern int cmd_unpack_objects(int argc, const char **argv, const char *prefix);
extern int cmd_update_index(int argc, const char **argv, const char *prefix);
extern int cmd_update_ref(int argc, const char **argv, const char *prefix);
extern int cmd_update_server_info(int argc, const char **argv, const char *prefix);
extern int cmd_upload_archive(int argc, const char **argv, const char *prefix);
extern int cmd_upload_archive_writer(int argc, const char **argv, const char *prefix);
extern int cmd_upload_pack(int argc, const char **argv, const char *prefix);
extern int cmd_var(int argc, const char **argv, const char *prefix);
extern int cmd_verify_commit(int argc, const char **argv, const char *prefix);
extern int cmd_verify_tag(int argc, const char **argv, const char *prefix);
extern int cmd_version(int argc, const char **argv, const char *prefix);
extern int cmd_whatchanged(int argc, const char **argv, const char *prefix);
extern int cmd_worktree(int argc, const char **argv, const char *prefix);
extern int cmd_write_tree(int argc, const char **argv, const char *prefix);
extern int cmd_verify_pack(int argc, const char **argv, const char *prefix);
extern int cmd_show_ref(int argc, const char **argv, const char *prefix);
extern int cmd_pack_refs(int argc, const char **argv, const char *prefix);
extern int cmd_replace(int argc, const char **argv, const char *prefix);

#endif<|MERGE_RESOLUTION|>--- conflicted
+++ resolved
@@ -203,12 +203,8 @@
 extern int cmd_push(int argc, const char **argv, const char *prefix);
 extern int cmd_range_diff(int argc, const char **argv, const char *prefix);
 extern int cmd_read_tree(int argc, const char **argv, const char *prefix);
-<<<<<<< HEAD
 extern int cmd_rebase(int argc, const char **argv, const char *prefix);
-extern int cmd_rebase__helper(int argc, const char **argv, const char *prefix);
-=======
 extern int cmd_rebase__interactive(int argc, const char **argv, const char *prefix);
->>>>>>> 409b9abb
 extern int cmd_receive_pack(int argc, const char **argv, const char *prefix);
 extern int cmd_reflog(int argc, const char **argv, const char *prefix);
 extern int cmd_remote(int argc, const char **argv, const char *prefix);
