--- conflicted
+++ resolved
@@ -261,11 +261,7 @@
 	tag.o tree.o usage.o config.o environment.o ctype.o copy.o \
 	fetch-clone.o revision.o pager.o tree-walk.o xdiff-interface.o \
 	write_or_die.o \
-<<<<<<< HEAD
-	alloc.o merge-file.o path-list.o unpack-trees.o help.o $(DIFF_OBJS)
-=======
 	alloc.o merge-file.o path-list.o help.o unpack-trees.o $(DIFF_OBJS)
->>>>>>> 355f5412
 
 BUILTIN_OBJS = \
 	builtin-add.o \
