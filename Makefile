# The default target of this Makefile is...
all:

# Define NO_OPENSSL environment variable if you do not have OpenSSL.
# This also implies MOZILLA_SHA1.
#
# Define NO_CURL if you do not have curl installed.  git-http-pull and
# git-http-push are not built, and you cannot use http:// and https://
# transports.
#
# Define CURLDIR=/foo/bar if your curl header and library files are in
# /foo/bar/include and /foo/bar/lib directories.
#
# Define NO_EXPAT if you do not have expat installed.  git-http-push is
# not built, and you cannot push using http:// and https:// transports.
#
# Define NO_D_INO_IN_DIRENT if you don't have d_ino in your struct dirent.
#
# Define NO_D_TYPE_IN_DIRENT if your platform defines DT_UNKNOWN but lacks
# d_type in struct dirent (latest Cygwin -- will be fixed soonish).
#
# Define NO_C99_FORMAT if your formatted IO functions (printf/scanf et.al.)
# do not support the 'size specifiers' introduced by C99, namely ll, hh,
# j, z, t. (representing long long int, char, intmax_t, size_t, ptrdiff_t).
# some C compilers supported these specifiers prior to C99 as an extension.
#
# Define NO_STRCASESTR if you don't have strcasestr.
#
# Define NO_STRLCPY if you don't have strlcpy.
#
# Define NO_SETENV if you don't have setenv in the C library.
#
# Define NO_SYMLINK_HEAD if you never want .git/HEAD to be a symbolic link.
# Enable it on Windows.  By default, symrefs are still used.
#
# Define NO_SVN_TESTS if you want to skip time-consuming SVN interoperability
# tests.  These tests take up a significant amount of the total test time
# but are not needed unless you plan to talk to SVN repos.
#
# Define NO_FINK if you are building on Darwin/Mac OS X, have Fink
# installed in /sw, but don't want GIT to link against any libraries
# installed there.  If defined you may specify your own (or Fink's)
# include directories and library directories by defining CFLAGS
# and LDFLAGS appropriately.
#
# Define NO_DARWIN_PORTS if you are building on Darwin/Mac OS X,
# have DarwinPorts installed in /opt/local, but don't want GIT to
# link against any libraries installed there.  If defined you may
# specify your own (or DarwinPort's) include directories and
# library directories by defining CFLAGS and LDFLAGS appropriately.
#
# Define PPC_SHA1 environment variable when running make to make use of
# a bundled SHA1 routine optimized for PowerPC.
#
# Define ARM_SHA1 environment variable when running make to make use of
# a bundled SHA1 routine optimized for ARM.
#
# Define MOZILLA_SHA1 environment variable when running make to make use of
# a bundled SHA1 routine coming from Mozilla. It is GPL'd and should be fast
# on non-x86 architectures (e.g. PowerPC), while the OpenSSL version (default
# choice) has very fast version optimized for i586.
#
# Define USE_PIC if you need the main git objects to be built with -fPIC
# in order to build and link perl/Git.so.  x86-64 seems to need this.
#
# Define NEEDS_SSL_WITH_CRYPTO if you need -lcrypto with -lssl (Darwin).
#
# Define NEEDS_LIBICONV if linking with libc is not enough (Darwin).
#
# Define NEEDS_SOCKET if linking with libc is not enough (SunOS,
# Patrick Mauritz).
#
# Define NO_MMAP if you want to avoid mmap.
#
# Define WITH_OWN_SUBPROCESS_PY if you want to use with python 2.3.
#
# Define NO_IPV6 if you lack IPv6 support and getaddrinfo().
#
# Define NO_SOCKADDR_STORAGE if your platform does not have struct
# sockaddr_storage.
#
# Define NO_ICONV if your libc does not properly support iconv.
#
# Define NO_ACCURATE_DIFF if your diff program at least sometimes misses
# a missing newline at the end of the file.
#
# Define NO_PYTHON if you want to lose all benefits of the recursive merge.
#
# Define COLLISION_CHECK below if you believe that SHA1's
# 1461501637330902918203684832716283019655932542976 hashes do not give you
# sufficient guarantee that no collisions between objects will ever happen.
#
# Define USE_NSEC below if you want git to care about sub-second file mtimes
# and ctimes. Note that you need recent glibc (at least 2.2.4) for this, and
# it will BREAK YOUR LOCAL DIFFS! show-diff and anything using it will likely
# randomly break unless your underlying filesystem supports those sub-second
# times (my ext3 doesn't).
#
# Define USE_STDEV below if you want git to care about the underlying device
# change being considered an inode change from the update-cache perspective.

GIT-VERSION-FILE: .FORCE-GIT-VERSION-FILE
	@$(SHELL_PATH) ./GIT-VERSION-GEN
-include GIT-VERSION-FILE

uname_S := $(shell sh -c 'uname -s 2>/dev/null || echo not')
uname_M := $(shell sh -c 'uname -m 2>/dev/null || echo not')
uname_O := $(shell sh -c 'uname -o 2>/dev/null || echo not')
uname_R := $(shell sh -c 'uname -r 2>/dev/null || echo not')
uname_P := $(shell sh -c 'uname -p 2>/dev/null || echo not')

# CFLAGS and LDFLAGS are for the users to override from the command line.

CFLAGS = -g -O2 -Wall
PIC_FLAG = -fPIC
LDFLAGS =
ALL_CFLAGS = $(CFLAGS)
ALL_LDFLAGS = $(LDFLAGS)
STRIP ?= strip

prefix = $(HOME)
bindir = $(prefix)/bin
gitexecdir = $(bindir)
template_dir = $(prefix)/share/git-core/templates/
GIT_PYTHON_DIR = $(prefix)/share/git-core/python
# DESTDIR=

# default configuration for gitweb
GITWEB_CONFIG = gitweb_config.perl
GITWEB_HOME_LINK_STR = projects
GITWEB_SITENAME =
GITWEB_PROJECTROOT = /pub/git
GITWEB_EXPORT_OK =
GITWEB_STRICT_EXPORT =
GITWEB_BASE_URL =
GITWEB_LIST =
GITWEB_HOMETEXT = indextext.html
GITWEB_CSS = gitweb.css
GITWEB_LOGO = git-logo.png
GITWEB_FAVICON = git-favicon.png

export prefix bindir gitexecdir template_dir GIT_PYTHON_DIR

CC = gcc
AR = ar
TAR = tar
INSTALL = install
RPMBUILD = rpmbuild

# sparse is architecture-neutral, which means that we need to tell it
# explicitly what architecture to check for. Fix this up for yours..
SPARSE_FLAGS = -D__BIG_ENDIAN__ -D__powerpc__



### --- END CONFIGURATION SECTION ---

# Those must not be GNU-specific; they are shared with perl/ which may
# be built by a different compiler. (Note that this is an artifact now
# but it still might be nice to keep that distinction.)
BASIC_CFLAGS =
BASIC_LDFLAGS =

SCRIPT_SH = \
	git-bisect.sh git-branch.sh git-checkout.sh \
	git-cherry.sh git-clean.sh git-clone.sh git-commit.sh \
	git-fetch.sh \
	git-ls-remote.sh \
	git-merge-one-file.sh git-parse-remote.sh \
	git-pull.sh git-rebase.sh \
	git-repack.sh git-request-pull.sh git-reset.sh \
	git-resolve.sh git-revert.sh git-sh-setup.sh \
	git-tag.sh git-verify-tag.sh \
	git-applymbox.sh git-applypatch.sh git-am.sh \
	git-merge.sh git-merge-stupid.sh git-merge-octopus.sh \
	git-merge-resolve.sh git-merge-ours.sh \
	git-lost-found.sh git-quiltimport.sh

SCRIPT_PERL = \
	git-archimport.perl git-cvsimport.perl git-relink.perl \
	git-shortlog.perl git-rerere.perl \
	git-annotate.perl git-cvsserver.perl \
	git-svnimport.perl git-cvsexportcommit.perl \
	git-send-email.perl git-svn.perl

SCRIPT_PYTHON = \
	git-merge-recursive.py

SCRIPTS = $(patsubst %.sh,%,$(SCRIPT_SH)) \
	  $(patsubst %.perl,%,$(SCRIPT_PERL)) \
	  $(patsubst %.py,%,$(SCRIPT_PYTHON)) \
	  git-cherry-pick git-status git-instaweb

# The ones that do not have to link with lcrypto, lz nor xdiff.
SIMPLE_PROGRAMS = \
	git-daemon$X

# ... and all the rest that could be moved out of bindir to gitexecdir
PROGRAMS = \
	git-convert-objects$X git-fetch-pack$X git-fsck-objects$X \
	git-hash-object$X git-index-pack$X git-local-fetch$X \
	git-merge-base$X \
	git-merge-index$X git-mktag$X git-mktree$X git-patch-id$X \
	git-peek-remote$X git-receive-pack$X \
	git-send-pack$X git-shell$X \
	git-show-index$X git-ssh-fetch$X \
	git-ssh-upload$X git-unpack-file$X \
	git-update-server-info$X \
	git-upload-pack$X git-verify-pack$X \
	git-pack-redundant$X git-var$X \
	git-describe$X git-merge-tree$X git-blame$X git-imap-send$X \
	git-merge-recur$X \
	$(EXTRA_PROGRAMS)

# Empty...
EXTRA_PROGRAMS =

BUILT_INS = \
	git-format-patch$X git-show$X git-whatchanged$X \
	git-get-tar-commit-id$X \
	$(patsubst builtin-%.o,git-%$X,$(BUILTIN_OBJS))

# what 'all' will build and 'install' will install, in gitexecdir
ALL_PROGRAMS = $(PROGRAMS) $(SIMPLE_PROGRAMS) $(SCRIPTS)

# Backward compatibility -- to be removed after 1.0
PROGRAMS += git-ssh-pull$X git-ssh-push$X

# Set paths to tools early so that they can be used for version tests.
ifndef SHELL_PATH
	SHELL_PATH = /bin/sh
endif
ifndef PERL_PATH
	PERL_PATH = /usr/bin/perl
endif
ifndef PYTHON_PATH
	PYTHON_PATH = /usr/bin/python
endif

PYMODULES = \
	gitMergeCommon.py

LIB_FILE=libgit.a
XDIFF_LIB=xdiff/lib.a

LIB_H = \
	archive.h blob.h cache.h commit.h csum-file.h delta.h grep.h \
	diff.h object.h pack.h pkt-line.h quote.h refs.h list-objects.h sideband.h \
	run-command.h strbuf.h tag.h tree.h git-compat-util.h revision.h \
	tree-walk.h log-tree.h dir.h path-list.h unpack-trees.h builtin.h

DIFF_OBJS = \
	diff.o diff-lib.o diffcore-break.o diffcore-order.o \
	diffcore-pickaxe.o diffcore-rename.o tree-diff.o combine-diff.o \
	diffcore-delta.o log-tree.o

LIB_OBJS = \
	blob.o commit.o connect.o csum-file.o cache-tree.o base85.o \
	date.o diff-delta.o entry.o exec_cmd.o ident.o \
	interpolate.o \
	lockfile.o \
	object.o pack-check.o patch-delta.o path.o pkt-line.o sideband.o \
	quote.o read-cache.o refs.o run-command.o dir.o object-refs.o \
	server-info.o setup.o sha1_file.o sha1_name.o strbuf.o \
	tag.o tree.o usage.o config.o environment.o ctype.o copy.o \
	fetch-clone.o revision.o pager.o tree-walk.o xdiff-interface.o \
	write_or_die.o trace.o list-objects.o grep.o \
	alloc.o merge-file.o path-list.o help.o unpack-trees.o $(DIFF_OBJS) \
	color.o wt-status.o archive-zip.o

BUILTIN_OBJS = \
	builtin-add.o \
	builtin-apply.o \
	builtin-archive.o \
	builtin-cat-file.o \
	builtin-checkout-index.o \
	builtin-check-ref-format.o \
	builtin-commit-tree.o \
	builtin-count-objects.o \
	builtin-diff.o \
	builtin-diff-files.o \
	builtin-diff-index.o \
	builtin-diff-stages.o \
	builtin-diff-tree.o \
	builtin-fmt-merge-msg.o \
	builtin-for-each-ref.o \
	builtin-grep.o \
	builtin-init-db.o \
	builtin-log.o \
	builtin-ls-files.o \
	builtin-ls-tree.o \
	builtin-mailinfo.o \
	builtin-mailsplit.o \
	builtin-mv.o \
	builtin-name-rev.o \
	builtin-pack-objects.o \
	builtin-prune.o \
	builtin-prune-packed.o \
	builtin-push.o \
	builtin-read-tree.o \
	builtin-repo-config.o \
	builtin-rev-list.o \
	builtin-rev-parse.o \
	builtin-rm.o \
	builtin-runstatus.o \
	builtin-show-branch.o \
	builtin-stripspace.o \
	builtin-symbolic-ref.o \
	builtin-tar-tree.o \
	builtin-unpack-objects.o \
	builtin-update-index.o \
	builtin-update-ref.o \
	builtin-upload-archive.o \
	builtin-upload-tar.o \
	builtin-verify-pack.o \
<<<<<<< HEAD
	builtin-write-tree.o \
	builtin-zip-tree.o \
	builtin-show-ref.o \
	builtin-pack-refs.o
=======
	builtin-write-tree.o
>>>>>>> 448c3ef1

GITLIBS = $(LIB_FILE) $(XDIFF_LIB)
EXTLIBS = -lz

#
# Platform specific tweaks
#

# We choose to avoid "if .. else if .. else .. endif endif"
# because maintaining the nesting to match is a pain.  If
# we had "elif" things would have been much nicer...

ifeq ($(uname_S),Linux)
	NO_STRLCPY = YesPlease
endif
ifeq ($(uname_S),GNU/kFreeBSD)
	NO_STRLCPY = YesPlease
endif
ifeq ($(uname_S),Darwin)
	NEEDS_SSL_WITH_CRYPTO = YesPlease
	NEEDS_LIBICONV = YesPlease
	NO_STRLCPY = YesPlease
	ifndef NO_FINK
		ifeq ($(shell test -d /sw/lib && echo y),y)
			BASIC_CFLAGS += -I/sw/include
			BASIC_LDFLAGS += -L/sw/lib
		endif
	endif
	ifndef NO_DARWIN_PORTS
		ifeq ($(shell test -d /opt/local/lib && echo y),y)
			BASIC_CFLAGS += -I/opt/local/include
			BASIC_LDFLAGS += -L/opt/local/lib
		endif
	endif
endif
ifeq ($(uname_S),SunOS)
	NEEDS_SOCKET = YesPlease
	NEEDS_NSL = YesPlease
	SHELL_PATH = /bin/bash
	NO_STRCASESTR = YesPlease
	ifeq ($(uname_R),5.8)
		NEEDS_LIBICONV = YesPlease
		NO_UNSETENV = YesPlease
		NO_SETENV = YesPlease
		NO_C99_FORMAT = YesPlease
	endif
	ifeq ($(uname_R),5.9)
		NO_UNSETENV = YesPlease
		NO_SETENV = YesPlease
		NO_C99_FORMAT = YesPlease
	endif
	INSTALL = ginstall
	TAR = gtar
	BASIC_CFLAGS += -D__EXTENSIONS__
endif
ifeq ($(uname_O),Cygwin)
	NO_D_TYPE_IN_DIRENT = YesPlease
	NO_D_INO_IN_DIRENT = YesPlease
	NO_STRCASESTR = YesPlease
	NO_SYMLINK_HEAD = YesPlease
	NEEDS_LIBICONV = YesPlease
	NO_C99_FORMAT = YesPlease
	# There are conflicting reports about this.
	# On some boxes NO_MMAP is needed, and not so elsewhere.
	# Try uncommenting this if you see things break -- YMMV.
	# NO_MMAP = YesPlease
	NO_IPV6 = YesPlease
	X = .exe
endif
ifeq ($(uname_S),FreeBSD)
	NEEDS_LIBICONV = YesPlease
	BASIC_CFLAGS += -I/usr/local/include
	BASIC_LDFLAGS += -L/usr/local/lib
endif
ifeq ($(uname_S),OpenBSD)
	NO_STRCASESTR = YesPlease
	NEEDS_LIBICONV = YesPlease
	BASIC_CFLAGS += -I/usr/local/include
	BASIC_LDFLAGS += -L/usr/local/lib
endif
ifeq ($(uname_S),NetBSD)
	ifeq ($(shell expr "$(uname_R)" : '[01]\.'),2)
		NEEDS_LIBICONV = YesPlease
	endif
	BASIC_CFLAGS += -I/usr/pkg/include
	BASIC_LDFLAGS += -L/usr/pkg/lib
	ALL_LDFLAGS += -Wl,-rpath,/usr/pkg/lib
endif
ifeq ($(uname_S),AIX)
	NO_STRCASESTR=YesPlease
	NO_STRLCPY = YesPlease
	NEEDS_LIBICONV=YesPlease
endif
ifeq ($(uname_S),IRIX64)
	NO_IPV6=YesPlease
	NO_SETENV=YesPlease
	NO_STRCASESTR=YesPlease
	NO_STRLCPY = YesPlease
	NO_SOCKADDR_STORAGE=YesPlease
	SHELL_PATH=/usr/gnu/bin/bash
	BASIC_CFLAGS += -DPATH_MAX=1024
	# for now, build 32-bit version
	BASIC_LDFLAGS += -L/usr/lib32
endif
ifneq (,$(findstring arm,$(uname_M)))
	ARM_SHA1 = YesPlease
endif
ifeq ($(uname_M),sun4u)
	USE_PIC = YesPlease
endif
ifeq ($(uname_M),x86_64)
	USE_PIC = YesPlease
endif

-include config.mak.autogen
-include config.mak

ifdef WITH_OWN_SUBPROCESS_PY
	PYMODULES += compat/subprocess.py
else
	ifeq ($(NO_PYTHON),)
		ifneq ($(shell $(PYTHON_PATH) -c 'import subprocess;print"OK"' 2>/dev/null),OK)
			PYMODULES += compat/subprocess.py
		endif
	endif
endif

ifndef NO_CURL
	ifdef CURLDIR
		# This is still problematic -- gcc does not always want -R.
		BASIC_CFLAGS += -I$(CURLDIR)/include
		CURL_LIBCURL = -L$(CURLDIR)/lib -R$(CURLDIR)/lib -lcurl
	else
		CURL_LIBCURL = -lcurl
	endif
	PROGRAMS += git-http-fetch$X
	curl_check := $(shell (echo 070908; curl-config --vernum) | sort -r | sed -ne 2p)
	ifeq "$(curl_check)" "070908"
		ifndef NO_EXPAT
			PROGRAMS += git-http-push$X
		endif
	endif
	ifndef NO_EXPAT
		EXPAT_LIBEXPAT = -lexpat
	endif
endif

ifndef NO_OPENSSL
	OPENSSL_LIBSSL = -lssl
	ifdef OPENSSLDIR
		# Again this may be problematic -- gcc does not always want -R.
		BASIC_CFLAGS += -I$(OPENSSLDIR)/include
		OPENSSL_LINK = -L$(OPENSSLDIR)/lib -R$(OPENSSLDIR)/lib
	else
		OPENSSL_LINK =
	endif
else
	BASIC_CFLAGS += -DNO_OPENSSL
	MOZILLA_SHA1 = 1
	OPENSSL_LIBSSL =
endif
ifdef NEEDS_SSL_WITH_CRYPTO
	LIB_4_CRYPTO = $(OPENSSL_LINK) -lcrypto -lssl
else
	LIB_4_CRYPTO = $(OPENSSL_LINK) -lcrypto
endif
ifdef NEEDS_LIBICONV
	ifdef ICONVDIR
		# Again this may be problematic -- gcc does not always want -R.
		BASIC_CFLAGS += -I$(ICONVDIR)/include
		ICONV_LINK = -L$(ICONVDIR)/lib -R$(ICONVDIR)/lib
	else
		ICONV_LINK =
	endif
	EXTLIBS += $(ICONV_LINK) -liconv
endif
ifdef NEEDS_SOCKET
	EXTLIBS += -lsocket
	SIMPLE_LIB += -lsocket
endif
ifdef NEEDS_NSL
	EXTLIBS += -lnsl
	SIMPLE_LIB += -lnsl
endif
ifdef NO_D_TYPE_IN_DIRENT
	BASIC_CFLAGS += -DNO_D_TYPE_IN_DIRENT
endif
ifdef NO_D_INO_IN_DIRENT
	BASIC_CFLAGS += -DNO_D_INO_IN_DIRENT
endif
ifdef NO_C99_FORMAT
	BASIC_CFLAGS += -DNO_C99_FORMAT
endif
ifdef NO_SYMLINK_HEAD
	BASIC_CFLAGS += -DNO_SYMLINK_HEAD
endif
ifdef NO_STRCASESTR
	COMPAT_CFLAGS += -DNO_STRCASESTR
	COMPAT_OBJS += compat/strcasestr.o
endif
ifdef NO_STRLCPY
	COMPAT_CFLAGS += -DNO_STRLCPY
	COMPAT_OBJS += compat/strlcpy.o
endif
ifdef NO_SETENV
	COMPAT_CFLAGS += -DNO_SETENV
	COMPAT_OBJS += compat/setenv.o
endif
ifdef NO_UNSETENV
	COMPAT_CFLAGS += -DNO_UNSETENV
	COMPAT_OBJS += compat/unsetenv.o
endif
ifdef NO_MMAP
	COMPAT_CFLAGS += -DNO_MMAP
	COMPAT_OBJS += compat/mmap.o
endif
ifdef NO_IPV6
	BASIC_CFLAGS += -DNO_IPV6
endif
ifdef NO_SOCKADDR_STORAGE
ifdef NO_IPV6
	BASIC_CFLAGS += -Dsockaddr_storage=sockaddr_in
else
	BASIC_CFLAGS += -Dsockaddr_storage=sockaddr_in6
endif
endif
ifdef NO_INET_NTOP
	LIB_OBJS += compat/inet_ntop.o
endif

ifdef NO_ICONV
	BASIC_CFLAGS += -DNO_ICONV
endif

ifdef PPC_SHA1
	SHA1_HEADER = "ppc/sha1.h"
	LIB_OBJS += ppc/sha1.o ppc/sha1ppc.o
else
ifdef ARM_SHA1
	SHA1_HEADER = "arm/sha1.h"
	LIB_OBJS += arm/sha1.o arm/sha1_arm.o
else
ifdef MOZILLA_SHA1
	SHA1_HEADER = "mozilla-sha1/sha1.h"
	LIB_OBJS += mozilla-sha1/sha1.o
else
	SHA1_HEADER = <openssl/sha.h>
	EXTLIBS += $(LIB_4_CRYPTO)
endif
endif
endif
ifdef USE_PIC
	ALL_CFLAGS += $(PIC_FLAG)
endif
ifdef NO_ACCURATE_DIFF
	BASIC_CFLAGS += -DNO_ACCURATE_DIFF
endif

# Shell quote (do not use $(call) to accommodate ancient setups);

SHA1_HEADER_SQ = $(subst ','\'',$(SHA1_HEADER))

DESTDIR_SQ = $(subst ','\'',$(DESTDIR))
bindir_SQ = $(subst ','\'',$(bindir))
gitexecdir_SQ = $(subst ','\'',$(gitexecdir))
template_dir_SQ = $(subst ','\'',$(template_dir))
prefix_SQ = $(subst ','\'',$(prefix))

SHELL_PATH_SQ = $(subst ','\'',$(SHELL_PATH))
PERL_PATH_SQ = $(subst ','\'',$(PERL_PATH))
PYTHON_PATH_SQ = $(subst ','\'',$(PYTHON_PATH))
GIT_PYTHON_DIR_SQ = $(subst ','\'',$(GIT_PYTHON_DIR))

LIBS = $(GITLIBS) $(EXTLIBS)

BASIC_CFLAGS += -DSHA1_HEADER='$(SHA1_HEADER_SQ)' $(COMPAT_CFLAGS)
LIB_OBJS += $(COMPAT_OBJS)

ALL_CFLAGS += $(BASIC_CFLAGS)
ALL_LDFLAGS += $(BASIC_LDFLAGS)

export prefix TAR INSTALL DESTDIR SHELL_PATH template_dir


### Build rules

all: $(ALL_PROGRAMS) $(BUILT_INS) git$X gitk gitweb/gitweb.cgi

all: perl/Makefile
	$(MAKE) -C perl
	$(MAKE) -C templates

strip: $(PROGRAMS) git$X
	$(STRIP) $(STRIP_OPTS) $(PROGRAMS) git$X

git$X: git.c common-cmds.h $(BUILTIN_OBJS) $(GITLIBS) GIT-CFLAGS
	$(CC) -DGIT_VERSION='"$(GIT_VERSION)"' \
		$(ALL_CFLAGS) -o $@ $(filter %.c,$^) \
		$(BUILTIN_OBJS) $(ALL_LDFLAGS) $(LIBS)

help.o: common-cmds.h

$(BUILT_INS): git$X
	rm -f $@ && ln git$X $@

common-cmds.h: Documentation/git-*.txt
	./generate-cmdlist.sh > $@+
	mv $@+ $@

$(patsubst %.sh,%,$(SCRIPT_SH)) : % : %.sh
	rm -f $@ $@+
	sed -e '1s|#!.*/sh|#!$(SHELL_PATH_SQ)|' \
	    -e 's|@@PERL@@|$(PERL_PATH_SQ)|g' \
	    -e 's/@@GIT_VERSION@@/$(GIT_VERSION)/g' \
	    -e 's/@@NO_CURL@@/$(NO_CURL)/g' \
	    -e 's/@@NO_PYTHON@@/$(NO_PYTHON)/g' \
	    $@.sh >$@+
	chmod +x $@+
	mv $@+ $@

$(patsubst %.perl,%,$(SCRIPT_PERL)): perl/Makefile
$(patsubst %.perl,%,$(SCRIPT_PERL)): % : %.perl
	rm -f $@ $@+
	INSTLIBDIR=`$(MAKE) -C perl -s --no-print-directory instlibdir` && \
	sed -e '1{' \
	    -e '	s|#!.*perl|#!$(PERL_PATH_SQ)|' \
	    -e '	h' \
	    -e '	s=.*=use lib (split(/:/, $$ENV{GITPERLLIB} || "@@INSTLIBDIR@@"));=' \
	    -e '	H' \
	    -e '	x' \
	    -e '}' \
	    -e 's|@@INSTLIBDIR@@|'"$$INSTLIBDIR"'|g' \
	    -e 's/@@GIT_VERSION@@/$(GIT_VERSION)/g' \
	    $@.perl >$@+
	chmod +x $@+
	mv $@+ $@

$(patsubst %.py,%,$(SCRIPT_PYTHON)) : % : %.py GIT-CFLAGS
	rm -f $@ $@+
	sed -e '1s|#!.*python|#!$(PYTHON_PATH_SQ)|' \
	    -e 's|@@GIT_PYTHON_PATH@@|$(GIT_PYTHON_DIR_SQ)|g' \
	    -e 's/@@GIT_VERSION@@/$(GIT_VERSION)/g' \
	    $@.py >$@+
	chmod +x $@+
	mv $@+ $@

git-cherry-pick: git-revert
	cp $< $@+
	mv $@+ $@

git-status: git-commit
	cp $< $@+
	mv $@+ $@

gitweb/gitweb.cgi: gitweb/gitweb.perl
	rm -f $@ $@+
	sed -e '1s|#!.*perl|#!$(PERL_PATH_SQ)|' \
	    -e 's|++GIT_VERSION++|$(GIT_VERSION)|g' \
	    -e 's|++GIT_BINDIR++|$(bindir)|g' \
	    -e 's|++GITWEB_CONFIG++|$(GITWEB_CONFIG)|g' \
	    -e 's|++GITWEB_HOME_LINK_STR++|$(GITWEB_HOME_LINK_STR)|g' \
	    -e 's|++GITWEB_SITENAME++|$(GITWEB_SITENAME)|g' \
	    -e 's|++GITWEB_PROJECTROOT++|$(GITWEB_PROJECTROOT)|g' \
	    -e 's|++GITWEB_EXPORT_OK++|$(GITWEB_EXPORT_OK)|g' \
	    -e 's|++GITWEB_STRICT_EXPORT++|$(GITWEB_STRICT_EXPORT)|g' \
	    -e 's|++GITWEB_BASE_URL++|$(GITWEB_BASE_URL)|g' \
	    -e 's|++GITWEB_LIST++|$(GITWEB_LIST)|g' \
	    -e 's|++GITWEB_HOMETEXT++|$(GITWEB_HOMETEXT)|g' \
	    -e 's|++GITWEB_CSS++|$(GITWEB_CSS)|g' \
	    -e 's|++GITWEB_LOGO++|$(GITWEB_LOGO)|g' \
	    -e 's|++GITWEB_FAVICON++|$(GITWEB_FAVICON)|g' \
	    $< >$@+
	chmod +x $@+
	mv $@+ $@

git-instaweb: git-instaweb.sh gitweb/gitweb.cgi gitweb/gitweb.css
	rm -f $@ $@+
	sed -e '1s|#!.*/sh|#!$(SHELL_PATH_SQ)|' \
	    -e 's/@@GIT_VERSION@@/$(GIT_VERSION)/g' \
	    -e 's/@@NO_CURL@@/$(NO_CURL)/g' \
	    -e 's/@@NO_PYTHON@@/$(NO_PYTHON)/g' \
	    -e '/@@GITWEB_CGI@@/r gitweb/gitweb.cgi' \
	    -e '/@@GITWEB_CGI@@/d' \
	    -e '/@@GITWEB_CSS@@/r gitweb/gitweb.css' \
	    -e '/@@GITWEB_CSS@@/d' \
	    $@.sh > $@+
	chmod +x $@+
	mv $@+ $@

configure: configure.ac
	rm -f $@ $<+
	sed -e 's/@@GIT_VERSION@@/$(GIT_VERSION)/g' \
	    $< > $<+
	autoconf -o $@ $<+
	rm -f $<+

# These can record GIT_VERSION
git$X git.spec \
	$(patsubst %.sh,%,$(SCRIPT_SH)) \
	$(patsubst %.perl,%,$(SCRIPT_PERL)) \
	$(patsubst %.py,%,$(SCRIPT_PYTHON)) \
	: GIT-VERSION-FILE

%.o: %.c GIT-CFLAGS
	$(CC) -o $*.o -c $(ALL_CFLAGS) $<
%.o: %.S
	$(CC) -o $*.o -c $(ALL_CFLAGS) $<

exec_cmd.o: exec_cmd.c GIT-CFLAGS
	$(CC) -o $*.o -c $(ALL_CFLAGS) '-DGIT_EXEC_PATH="$(gitexecdir_SQ)"' $<
builtin-init-db.o: builtin-init-db.c GIT-CFLAGS
	$(CC) -o $*.o -c $(ALL_CFLAGS) -DDEFAULT_GIT_TEMPLATE_DIR='"$(template_dir_SQ)"' $<

http.o: http.c GIT-CFLAGS
	$(CC) -o $*.o -c $(ALL_CFLAGS) -DGIT_USER_AGENT='"git/$(GIT_VERSION)"' $<

ifdef NO_EXPAT
http-fetch.o: http-fetch.c http.h GIT-CFLAGS
	$(CC) -o $*.o -c $(ALL_CFLAGS) -DNO_EXPAT $<
endif

git-%$X: %.o $(GITLIBS)
	$(CC) $(ALL_CFLAGS) -o $@ $(ALL_LDFLAGS) $(filter %.o,$^) $(LIBS)

$(SIMPLE_PROGRAMS) : $(LIB_FILE)
$(SIMPLE_PROGRAMS) : git-%$X : %.o
	$(CC) $(ALL_CFLAGS) -o $@ $(ALL_LDFLAGS) $(filter %.o,$^) \
		$(LIB_FILE) $(SIMPLE_LIB)

ssh-pull.o: ssh-fetch.c
ssh-push.o: ssh-upload.c
git-local-fetch$X: fetch.o
git-ssh-fetch$X: rsh.o fetch.o
git-ssh-upload$X: rsh.o
git-ssh-pull$X: rsh.o fetch.o
git-ssh-push$X: rsh.o

git-imap-send$X: imap-send.o $(LIB_FILE)

http.o http-fetch.o http-push.o: http.h
git-http-fetch$X: fetch.o http.o http-fetch.o $(GITLIBS)
	$(CC) $(ALL_CFLAGS) -o $@ $(ALL_LDFLAGS) $(filter %.o,$^) \
		$(LIBS) $(CURL_LIBCURL) $(EXPAT_LIBEXPAT)

git-http-push$X: revision.o http.o http-push.o $(GITLIBS)
	$(CC) $(ALL_CFLAGS) -o $@ $(ALL_LDFLAGS) $(filter %.o,$^) \
		$(LIBS) $(CURL_LIBCURL) $(EXPAT_LIBEXPAT)

merge-recursive.o path-list.o: path-list.h
git-merge-recur$X: merge-recursive.o path-list.o $(GITLIBS)
	$(CC) $(ALL_CFLAGS) -o $@ $(ALL_LDFLAGS) $(filter %.o,$^) \
		$(LIBS)

$(LIB_OBJS) $(BUILTIN_OBJS): $(LIB_H)
$(patsubst git-%$X,%.o,$(PROGRAMS)): $(LIB_H) $(wildcard */*.h)
$(DIFF_OBJS): diffcore.h

$(LIB_FILE): $(LIB_OBJS)
	rm -f $@ && $(AR) rcs $@ $(LIB_OBJS)

XDIFF_OBJS=xdiff/xdiffi.o xdiff/xprepare.o xdiff/xutils.o xdiff/xemit.o

$(XDIFF_LIB): $(XDIFF_OBJS)
	rm -f $@ && $(AR) rcs $@ $(XDIFF_OBJS)


perl/Makefile: perl/Git.pm perl/Makefile.PL GIT-CFLAGS
	(cd perl && $(PERL_PATH) Makefile.PL \
		PREFIX='$(prefix_SQ)')

doc:
	$(MAKE) -C Documentation all

TAGS:
	rm -f TAGS
	find . -name '*.[hcS]' -print | xargs etags -a

tags:
	rm -f tags
	find . -name '*.[hcS]' -print | xargs ctags -a

### Detect prefix changes
TRACK_CFLAGS = $(subst ','\'',$(ALL_CFLAGS)):$(GIT_PYTHON_DIR_SQ):\
             $(bindir_SQ):$(gitexecdir_SQ):$(template_dir_SQ):$(prefix_SQ)

GIT-CFLAGS: .FORCE-GIT-CFLAGS
	@FLAGS='$(TRACK_CFLAGS)'; \
	    if test x"$$FLAGS" != x"`cat GIT-CFLAGS 2>/dev/null`" ; then \
		echo 1>&2 "    * new build flags or prefix"; \
		echo "$$FLAGS" >GIT-CFLAGS; \
            fi

### Testing rules

# GNU make supports exporting all variables by "export" without parameters.
# However, the environment gets quite big, and some programs have problems
# with that.

export NO_PYTHON
export NO_SVN_TESTS

test: all
	$(MAKE) -C t/ all

test-date$X: test-date.c date.o ctype.o
	$(CC) $(ALL_CFLAGS) -o $@ $(ALL_LDFLAGS) test-date.c date.o ctype.o

test-delta$X: test-delta.c diff-delta.o patch-delta.o
	$(CC) $(ALL_CFLAGS) -o $@ $(ALL_LDFLAGS) $^

test-dump-cache-tree$X: dump-cache-tree.o $(GITLIBS)
	$(CC) $(ALL_CFLAGS) -o $@ $(ALL_LDFLAGS) $(filter %.o,$^) $(LIBS)

test-sha1$X: test-sha1.o $(GITLIBS)
	$(CC) $(ALL_CFLAGS) -o $@ $(ALL_LDFLAGS) $(filter %.o,$^) $(LIBS)

check-sha1:: test-sha1$X
	./test-sha1.sh

check:
	for i in *.c; do sparse $(ALL_CFLAGS) $(SPARSE_FLAGS) $$i || exit; done



### Installation rules

install: all
	$(INSTALL) -d -m755 '$(DESTDIR_SQ)$(bindir_SQ)'
	$(INSTALL) -d -m755 '$(DESTDIR_SQ)$(gitexecdir_SQ)'
	$(INSTALL) $(ALL_PROGRAMS) '$(DESTDIR_SQ)$(gitexecdir_SQ)'
	$(INSTALL) git$X gitk '$(DESTDIR_SQ)$(bindir_SQ)'
	$(MAKE) -C templates DESTDIR='$(DESTDIR_SQ)' install
	$(MAKE) -C perl install
	$(INSTALL) -d -m755 '$(DESTDIR_SQ)$(GIT_PYTHON_DIR_SQ)'
	$(INSTALL) $(PYMODULES) '$(DESTDIR_SQ)$(GIT_PYTHON_DIR_SQ)'
	if test 'z$(bindir_SQ)' != 'z$(gitexecdir_SQ)'; \
	then \
		ln -f '$(DESTDIR_SQ)$(bindir_SQ)/git$X' \
			'$(DESTDIR_SQ)$(gitexecdir_SQ)/git$X' || \
		cp '$(DESTDIR_SQ)$(bindir_SQ)/git$X' \
			'$(DESTDIR_SQ)$(gitexecdir_SQ)/git$X'; \
	fi
	$(foreach p,$(BUILT_INS), rm -f '$(DESTDIR_SQ)$(gitexecdir_SQ)/$p' && ln '$(DESTDIR_SQ)$(gitexecdir_SQ)/git$X' '$(DESTDIR_SQ)$(gitexecdir_SQ)/$p' ;)

install-doc:
	$(MAKE) -C Documentation install




### Maintainer's dist rules

git.spec: git.spec.in
	sed -e 's/@@VERSION@@/$(GIT_VERSION)/g' < $< > $@+
	mv $@+ $@

GIT_TARNAME=git-$(GIT_VERSION)
dist: git.spec git-tar-tree
	./git-tar-tree HEAD^{tree} $(GIT_TARNAME) > $(GIT_TARNAME).tar
	@mkdir -p $(GIT_TARNAME)
	@cp git.spec $(GIT_TARNAME)
	@echo $(GIT_VERSION) > $(GIT_TARNAME)/version
	$(TAR) rf $(GIT_TARNAME).tar \
		$(GIT_TARNAME)/git.spec $(GIT_TARNAME)/version
	@rm -rf $(GIT_TARNAME)
	gzip -f -9 $(GIT_TARNAME).tar

rpm: dist
	$(RPMBUILD) -ta $(GIT_TARNAME).tar.gz

htmldocs = git-htmldocs-$(GIT_VERSION)
manpages = git-manpages-$(GIT_VERSION)
dist-doc:
	rm -fr .doc-tmp-dir
	mkdir .doc-tmp-dir
	$(MAKE) -C Documentation WEBDOC_DEST=../.doc-tmp-dir install-webdoc
	cd .doc-tmp-dir && $(TAR) cf ../$(htmldocs).tar .
	gzip -n -9 -f $(htmldocs).tar
	:
	rm -fr .doc-tmp-dir
	mkdir .doc-tmp-dir .doc-tmp-dir/man1 .doc-tmp-dir/man7
	$(MAKE) -C Documentation DESTDIR=./ \
		man1dir=../.doc-tmp-dir/man1 \
		man7dir=../.doc-tmp-dir/man7 \
		install
	cd .doc-tmp-dir && $(TAR) cf ../$(manpages).tar .
	gzip -n -9 -f $(manpages).tar
	rm -fr .doc-tmp-dir

### Cleaning rules

clean:
	rm -f *.o mozilla-sha1/*.o arm/*.o ppc/*.o compat/*.o xdiff/*.o \
		$(LIB_FILE) $(XDIFF_LIB)
	rm -f $(ALL_PROGRAMS) $(BUILT_INS) git$X
	rm -f *.spec *.pyc *.pyo */*.pyc */*.pyo common-cmds.h TAGS tags
	rm -rf autom4te.cache
	rm -f configure config.log config.mak.autogen config.mak.append config.status config.cache
	rm -rf $(GIT_TARNAME) .doc-tmp-dir
	rm -f $(GIT_TARNAME).tar.gz git-core_$(GIT_VERSION)-*.tar.gz
	rm -f $(htmldocs).tar.gz $(manpages).tar.gz
	rm -f gitweb/gitweb.cgi
	$(MAKE) -C Documentation/ clean
	[ ! -f perl/Makefile ] || $(MAKE) -C perl/ clean || $(MAKE) -C perl/ clean
	rm -f perl/ppport.h perl/Makefile.old
	$(MAKE) -C templates/ clean
	$(MAKE) -C t/ clean
	rm -f GIT-VERSION-FILE GIT-CFLAGS

.PHONY: all install clean strip
.PHONY: .FORCE-GIT-VERSION-FILE TAGS tags .FORCE-GIT-CFLAGS

### Check documentation
#
check-docs::
	@for v in $(ALL_PROGRAMS) $(BUILT_INS) git$X gitk; \
	do \
		case "$$v" in \
		git-merge-octopus | git-merge-ours | git-merge-recursive | \
		git-merge-resolve | git-merge-stupid | git-merge-recur | \
		git-ssh-pull | git-ssh-push ) continue ;; \
		esac ; \
		test -f "Documentation/$$v.txt" || \
		echo "no doc: $$v"; \
		grep -q "^gitlink:$$v\[[0-9]\]::" Documentation/git.txt || \
		case "$$v" in \
		git) ;; \
		*) echo "no link: $$v";; \
		esac ; \
	done | sort<|MERGE_RESOLUTION|>--- conflicted
+++ resolved
@@ -313,14 +313,9 @@
 	builtin-upload-archive.o \
 	builtin-upload-tar.o \
 	builtin-verify-pack.o \
-<<<<<<< HEAD
 	builtin-write-tree.o \
-	builtin-zip-tree.o \
 	builtin-show-ref.o \
 	builtin-pack-refs.o
-=======
-	builtin-write-tree.o
->>>>>>> 448c3ef1
 
 GITLIBS = $(LIB_FILE) $(XDIFF_LIB)
 EXTLIBS = -lz
