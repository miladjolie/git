--- conflicted
+++ resolved
@@ -191,11 +191,7 @@
 # runtime figures out where they are based on the path to the executable.
 # This can help installing the suite in a relocatable way.
 
-<<<<<<< HEAD
 prefix =
-=======
-prefix = $(HOME)
->>>>>>> ba743d1b
 bindir_relative = bin
 bindir = $(prefix)/$(bindir_relative)
 mandir = share/man
@@ -802,11 +798,8 @@
 	SNPRINTF_RETURNS_BOGUS = YesPlease
 	NO_SVN_TESTS = YesPlease
 	NO_PERL_MAKEMAKER = YesPlease
-<<<<<<< HEAD
 	NO_R_TO_GCC_LINKER = YesPlease
 	INTERNAL_QSORT = YesPlease
-=======
->>>>>>> ba743d1b
 	RUNTIME_PREFIX = YesPlease
 	NO_POSIX_ONLY_PROGRAMS = YesPlease
 	NO_ST_BLOCKS_IN_STRUCT_STAT = YesPlease
@@ -816,11 +809,8 @@
 	COMPAT_OBJS += compat/mingw.o compat/fnmatch/fnmatch.o compat/regex/regex.o compat/winansi.o
 	EXTLIBS += -lws2_32
 	X = .exe
-<<<<<<< HEAD
 	NOEXECTEMPL = .noexec
 	htmldir=doc/git/html/
-=======
->>>>>>> ba743d1b
 endif
 ifneq (,$(findstring arm,$(uname_M)))
 	ARM_SHA1 = YesPlease
@@ -1452,22 +1442,14 @@
 
 ### Installation rules
 
-<<<<<<< HEAD
-ifeq ($(abspath $(template_dir)),$(template_dir))
-=======
 ifneq ($(filter /%,$(firstword $(template_dir))),)
->>>>>>> ba743d1b
 template_instdir = $(template_dir)
 else
 template_instdir = $(prefix)/$(template_dir)
 endif
 export template_instdir
 
-<<<<<<< HEAD
-ifeq ($(abspath $(gitexecdir)),$(gitexecdir))
-=======
 ifneq ($(filter /%,$(firstword $(gitexecdir))),)
->>>>>>> ba743d1b
 gitexec_instdir = $(gitexecdir)
 else
 gitexec_instdir = $(prefix)/$(gitexecdir)
