# The default target of this Makefile is...
all:

# Define NO_OPENSSL environment variable if you do not have OpenSSL.
# This also implies MOZILLA_SHA1.
#
# Define NO_CURL if you do not have curl installed.  git-http-pull and
# git-http-push are not built, and you cannot use http:// and https://
# transports.
#
# Define CURLDIR=/foo/bar if your curl header and library files are in
# /foo/bar/include and /foo/bar/lib directories.
#
# Define NO_EXPAT if you do not have expat installed.  git-http-push is
# not built, and you cannot push using http:// and https:// transports.
#
# Define NO_D_INO_IN_DIRENT if you don't have d_ino in your struct dirent.
#
# Define NO_D_TYPE_IN_DIRENT if your platform defines DT_UNKNOWN but lacks
# d_type in struct dirent (latest Cygwin -- will be fixed soonish).
#
# Define NO_C99_FORMAT if your formatted IO functions (printf/scanf et.al.)
# do not support the 'size specifiers' introduced by C99, namely ll, hh,
# j, z, t. (representing long long int, char, intmax_t, size_t, ptrdiff_t).
# some C compilers supported these specifiers prior to C99 as an extension.
#
# Define NO_STRCASESTR if you don't have strcasestr.
#
# Define NO_STRLCPY if you don't have strlcpy.
#
# Define NO_SETENV if you don't have setenv in the C library.
#
# Define NO_SYMLINK_HEAD if you never want .git/HEAD to be a symbolic link.
# Enable it on Windows.  By default, symrefs are still used.
#
# Define NO_SVN_TESTS if you want to skip time-consuming SVN interoperability
# tests.  These tests take up a significant amount of the total test time
# but are not needed unless you plan to talk to SVN repos.
#
# Define NO_FINK if you are building on Darwin/Mac OS X, have Fink
# installed in /sw, but don't want GIT to link against any libraries
# installed there.  If defined you may specify your own (or Fink's)
# include directories and library directories by defining CFLAGS
# and LDFLAGS appropriately.
#
# Define NO_DARWIN_PORTS if you are building on Darwin/Mac OS X,
# have DarwinPorts installed in /opt/local, but don't want GIT to
# link against any libraries installed there.  If defined you may
# specify your own (or DarwinPort's) include directories and
# library directories by defining CFLAGS and LDFLAGS appropriately.
#
# Define PPC_SHA1 environment variable when running make to make use of
# a bundled SHA1 routine optimized for PowerPC.
#
# Define ARM_SHA1 environment variable when running make to make use of
# a bundled SHA1 routine optimized for ARM.
#
# Define MOZILLA_SHA1 environment variable when running make to make use of
# a bundled SHA1 routine coming from Mozilla. It is GPL'd and should be fast
# on non-x86 architectures (e.g. PowerPC), while the OpenSSL version (default
# choice) has very fast version optimized for i586.
#
# Define NEEDS_SSL_WITH_CRYPTO if you need -lcrypto with -lssl (Darwin).
#
# Define NEEDS_LIBICONV if linking with libc is not enough (Darwin).
#
# Define NEEDS_SOCKET if linking with libc is not enough (SunOS,
# Patrick Mauritz).
#
# Define NO_MMAP if you want to avoid mmap.
#
# Define NO_IPV6 if you lack IPv6 support and getaddrinfo().
#
# Define NO_SOCKADDR_STORAGE if your platform does not have struct
# sockaddr_storage.
#
# Define NO_ICONV if your libc does not properly support iconv.
#
# Define NO_ACCURATE_DIFF if your diff program at least sometimes misses
# a missing newline at the end of the file.
#
# Define COLLISION_CHECK below if you believe that SHA1's
# 1461501637330902918203684832716283019655932542976 hashes do not give you
# sufficient guarantee that no collisions between objects will ever happen.
#
# Define USE_NSEC below if you want git to care about sub-second file mtimes
# and ctimes. Note that you need recent glibc (at least 2.2.4) for this, and
# it will BREAK YOUR LOCAL DIFFS! show-diff and anything using it will likely
# randomly break unless your underlying filesystem supports those sub-second
# times (my ext3 doesn't).
#
# Define USE_STDEV below if you want git to care about the underlying device
# change being considered an inode change from the update-cache perspective.
#
# Define NO_PERL_MAKEMAKER if you cannot use Makefiles generated by perl's
# MakeMaker (e.g. using ActiveState under Cygwin).
#

GIT-VERSION-FILE: .FORCE-GIT-VERSION-FILE
	@$(SHELL_PATH) ./GIT-VERSION-GEN
-include GIT-VERSION-FILE

uname_S := $(shell sh -c 'uname -s 2>/dev/null || echo not')
uname_M := $(shell sh -c 'uname -m 2>/dev/null || echo not')
uname_O := $(shell sh -c 'uname -o 2>/dev/null || echo not')
uname_R := $(shell sh -c 'uname -r 2>/dev/null || echo not')
uname_P := $(shell sh -c 'uname -p 2>/dev/null || echo not')

# CFLAGS and LDFLAGS are for the users to override from the command line.

CFLAGS = -g -O2 -Wall
LDFLAGS =
ALL_CFLAGS = $(CFLAGS)
ALL_LDFLAGS = $(LDFLAGS)
STRIP ?= strip

prefix = $(HOME)
bindir = $(prefix)/bin
gitexecdir = $(bindir)
template_dir = $(prefix)/share/git-core/templates/
# DESTDIR=

# default configuration for gitweb
GITWEB_CONFIG = gitweb_config.perl
GITWEB_HOME_LINK_STR = projects
GITWEB_SITENAME =
GITWEB_PROJECTROOT = /pub/git
GITWEB_EXPORT_OK =
GITWEB_STRICT_EXPORT =
GITWEB_BASE_URL =
GITWEB_LIST =
GITWEB_HOMETEXT = indextext.html
GITWEB_CSS = gitweb.css
GITWEB_LOGO = git-logo.png
GITWEB_FAVICON = git-favicon.png
GITWEB_SITE_HEADER =
GITWEB_SITE_FOOTER =

export prefix bindir gitexecdir template_dir

CC = gcc
AR = ar
TAR = tar
INSTALL = install
RPMBUILD = rpmbuild

# sparse is architecture-neutral, which means that we need to tell it
# explicitly what architecture to check for. Fix this up for yours..
SPARSE_FLAGS = -D__BIG_ENDIAN__ -D__powerpc__



### --- END CONFIGURATION SECTION ---

# Those must not be GNU-specific; they are shared with perl/ which may
# be built by a different compiler. (Note that this is an artifact now
# but it still might be nice to keep that distinction.)
BASIC_CFLAGS =
BASIC_LDFLAGS =

SCRIPT_SH = \
	git-bisect.sh git-checkout.sh \
	git-clean.sh git-clone.sh git-commit.sh \
	git-fetch.sh \
	git-ls-remote.sh \
	git-merge-one-file.sh git-parse-remote.sh \
	git-pull.sh git-rebase.sh \
	git-repack.sh git-request-pull.sh git-reset.sh \
	git-resolve.sh git-revert.sh git-sh-setup.sh \
	git-tag.sh git-verify-tag.sh \
	git-applymbox.sh git-applypatch.sh git-am.sh \
	git-merge.sh git-merge-stupid.sh git-merge-octopus.sh \
	git-merge-resolve.sh git-merge-ours.sh \
	git-lost-found.sh git-quiltimport.sh

SCRIPT_PERL = \
	git-archimport.perl git-cvsimport.perl git-relink.perl \
	git-rerere.perl \
	git-cvsserver.perl \
	git-svnimport.perl git-cvsexportcommit.perl \
	git-send-email.perl git-svn.perl

SCRIPTS = $(patsubst %.sh,%,$(SCRIPT_SH)) \
	  $(patsubst %.perl,%,$(SCRIPT_PERL)) \
	  git-cherry-pick git-status git-instaweb

# ... and all the rest that could be moved out of bindir to gitexecdir
PROGRAMS = \
	git-convert-objects$X git-fetch-pack$X git-fsck-objects$X \
	git-hash-object$X git-index-pack$X git-local-fetch$X \
	git-merge-base$X \
	git-daemon$X \
	git-merge-index$X git-mktag$X git-mktree$X git-patch-id$X \
	git-peek-remote$X git-receive-pack$X \
	git-send-pack$X git-shell$X \
	git-show-index$X git-ssh-fetch$X \
	git-ssh-upload$X git-unpack-file$X \
	git-update-server-info$X \
	git-upload-pack$X git-verify-pack$X \
	git-pack-redundant$X git-var$X \
	git-describe$X git-merge-tree$X git-imap-send$X \
	git-merge-recursive$X \
	$(EXTRA_PROGRAMS)

# Empty...
EXTRA_PROGRAMS =

BUILT_INS = \
	git-format-patch$X git-show$X git-whatchanged$X git-cherry$X \
	git-get-tar-commit-id$X \
	$(patsubst builtin-%.o,git-%$X,$(BUILTIN_OBJS))

# what 'all' will build and 'install' will install, in gitexecdir
ALL_PROGRAMS = $(PROGRAMS) $(SCRIPTS) \
	git-merge-recur$X

# Backward compatibility -- to be removed after 1.0
PROGRAMS += git-ssh-pull$X git-ssh-push$X

# Set paths to tools early so that they can be used for version tests.
ifndef SHELL_PATH
	SHELL_PATH = /bin/sh
endif
ifndef PERL_PATH
	PERL_PATH = /usr/bin/perl
endif

LIB_FILE=libgit.a
XDIFF_LIB=xdiff/lib.a

LIB_H = \
	archive.h blob.h cache.h commit.h csum-file.h delta.h grep.h \
	diff.h object.h pack.h pkt-line.h quote.h refs.h list-objects.h sideband.h \
	run-command.h strbuf.h tag.h tree.h git-compat-util.h revision.h \
	tree-walk.h log-tree.h dir.h path-list.h unpack-trees.h builtin.h

DIFF_OBJS = \
	diff.o diff-lib.o diffcore-break.o diffcore-order.o \
	diffcore-pickaxe.o diffcore-rename.o tree-diff.o combine-diff.o \
	diffcore-delta.o log-tree.o

LIB_OBJS = \
	blob.o commit.o connect.o csum-file.o cache-tree.o base85.o \
	date.o diff-delta.o entry.o exec_cmd.o ident.o \
	interpolate.o \
	lockfile.o \
	object.o pack-check.o patch-delta.o path.o pkt-line.o sideband.o \
	quote.o read-cache.o refs.o run-command.o dir.o object-refs.o \
	server-info.o setup.o sha1_file.o sha1_name.o strbuf.o \
	tag.o tree.o usage.o config.o environment.o ctype.o copy.o \
	revision.o pager.o tree-walk.o xdiff-interface.o \
	write_or_die.o trace.o list-objects.o grep.o \
	alloc.o merge-file.o path-list.o help.o unpack-trees.o $(DIFF_OBJS) \
	color.o wt-status.o archive-zip.o archive-tar.o

BUILTIN_OBJS = \
	builtin-add.o \
	builtin-annotate.o \
	builtin-apply.o \
	builtin-archive.o \
	builtin-blame.o \
	builtin-branch.o \
	builtin-cat-file.o \
	builtin-checkout-index.o \
	builtin-check-ref-format.o \
	builtin-commit-tree.o \
	builtin-count-objects.o \
	builtin-diff.o \
	builtin-diff-files.o \
	builtin-diff-index.o \
	builtin-diff-stages.o \
	builtin-diff-tree.o \
	builtin-fmt-merge-msg.o \
	builtin-for-each-ref.o \
	builtin-grep.o \
	builtin-init-db.o \
	builtin-log.o \
	builtin-ls-files.o \
	builtin-ls-tree.o \
	builtin-mailinfo.o \
	builtin-mailsplit.o \
	builtin-mv.o \
	builtin-name-rev.o \
	builtin-pack-objects.o \
	builtin-prune.o \
	builtin-prune-packed.o \
	builtin-push.o \
	builtin-read-tree.o \
	builtin-repo-config.o \
	builtin-rev-list.o \
	builtin-rev-parse.o \
	builtin-rm.o \
	builtin-runstatus.o \
	builtin-shortlog.o \
	builtin-show-branch.o \
	builtin-stripspace.o \
	builtin-symbolic-ref.o \
	builtin-tar-tree.o \
	builtin-unpack-objects.o \
	builtin-update-index.o \
	builtin-update-ref.o \
	builtin-upload-archive.o \
	builtin-verify-pack.o \
	builtin-write-tree.o \
	builtin-show-ref.o \
	builtin-pack-refs.o

GITLIBS = $(LIB_FILE) $(XDIFF_LIB)
EXTLIBS = -lz

#
# Platform specific tweaks
#

# We choose to avoid "if .. else if .. else .. endif endif"
# because maintaining the nesting to match is a pain.  If
# we had "elif" things would have been much nicer...

ifeq ($(uname_S),Linux)
	NO_STRLCPY = YesPlease
endif
ifeq ($(uname_S),GNU/kFreeBSD)
	NO_STRLCPY = YesPlease
endif
ifeq ($(uname_S),Darwin)
	NEEDS_SSL_WITH_CRYPTO = YesPlease
	NEEDS_LIBICONV = YesPlease
	NO_STRLCPY = YesPlease
endif
ifeq ($(uname_S),SunOS)
	NEEDS_SOCKET = YesPlease
	NEEDS_NSL = YesPlease
	SHELL_PATH = /bin/bash
	NO_STRCASESTR = YesPlease
	ifeq ($(uname_R),5.8)
		NEEDS_LIBICONV = YesPlease
		NO_UNSETENV = YesPlease
		NO_SETENV = YesPlease
		NO_C99_FORMAT = YesPlease
	endif
	ifeq ($(uname_R),5.9)
		NO_UNSETENV = YesPlease
		NO_SETENV = YesPlease
		NO_C99_FORMAT = YesPlease
	endif
	INSTALL = ginstall
	TAR = gtar
	BASIC_CFLAGS += -D__EXTENSIONS__
endif
ifeq ($(uname_O),Cygwin)
	NO_D_TYPE_IN_DIRENT = YesPlease
	NO_D_INO_IN_DIRENT = YesPlease
	NO_STRCASESTR = YesPlease
	NO_SYMLINK_HEAD = YesPlease
	NEEDS_LIBICONV = YesPlease
	NO_C99_FORMAT = YesPlease
	# There are conflicting reports about this.
	# On some boxes NO_MMAP is needed, and not so elsewhere.
	# Try uncommenting this if you see things break -- YMMV.
	# NO_MMAP = YesPlease
	NO_IPV6 = YesPlease
	X = .exe
endif
ifeq ($(uname_S),FreeBSD)
	NEEDS_LIBICONV = YesPlease
	BASIC_CFLAGS += -I/usr/local/include
	BASIC_LDFLAGS += -L/usr/local/lib
endif
ifeq ($(uname_S),OpenBSD)
	NO_STRCASESTR = YesPlease
	NEEDS_LIBICONV = YesPlease
	BASIC_CFLAGS += -I/usr/local/include
	BASIC_LDFLAGS += -L/usr/local/lib
endif
ifeq ($(uname_S),NetBSD)
	ifeq ($(shell expr "$(uname_R)" : '[01]\.'),2)
		NEEDS_LIBICONV = YesPlease
	endif
	BASIC_CFLAGS += -I/usr/pkg/include
	BASIC_LDFLAGS += -L/usr/pkg/lib
	ALL_LDFLAGS += -Wl,-rpath,/usr/pkg/lib
endif
ifeq ($(uname_S),AIX)
	NO_STRCASESTR=YesPlease
	NO_STRLCPY = YesPlease
	NEEDS_LIBICONV=YesPlease
endif
ifeq ($(uname_S),IRIX64)
	NO_IPV6=YesPlease
	NO_SETENV=YesPlease
	NO_STRCASESTR=YesPlease
	NO_STRLCPY = YesPlease
	NO_SOCKADDR_STORAGE=YesPlease
	SHELL_PATH=/usr/gnu/bin/bash
	BASIC_CFLAGS += -DPATH_MAX=1024
	# for now, build 32-bit version
	BASIC_LDFLAGS += -L/usr/lib32
endif
ifneq (,$(findstring arm,$(uname_M)))
	ARM_SHA1 = YesPlease
endif

-include config.mak.autogen
-include config.mak

<<<<<<< HEAD
=======
ifeq ($(uname_S),Darwin)
	ifndef NO_FINK
		ifeq ($(shell test -d /sw/lib && echo y),y)
			BASIC_CFLAGS += -I/sw/include
			BASIC_LDFLAGS += -L/sw/lib
		endif
	endif
	ifndef NO_DARWIN_PORTS
		ifeq ($(shell test -d /opt/local/lib && echo y),y)
			BASIC_CFLAGS += -I/opt/local/include
			BASIC_LDFLAGS += -L/opt/local/lib
		endif
	endif
endif

ifdef WITH_OWN_SUBPROCESS_PY
	PYMODULES += compat/subprocess.py
else
	ifeq ($(NO_PYTHON),)
		ifneq ($(shell $(PYTHON_PATH) -c 'import subprocess;print"OK"' 2>/dev/null),OK)
			PYMODULES += compat/subprocess.py
		endif
	endif
endif

>>>>>>> 0d7a6e4e
ifndef NO_CURL
	ifdef CURLDIR
		# This is still problematic -- gcc does not always want -R.
		BASIC_CFLAGS += -I$(CURLDIR)/include
		CURL_LIBCURL = -L$(CURLDIR)/lib -R$(CURLDIR)/lib -lcurl
	else
		CURL_LIBCURL = -lcurl
	endif
	PROGRAMS += git-http-fetch$X
	curl_check := $(shell (echo 070908; curl-config --vernum) | sort -r | sed -ne 2p)
	ifeq "$(curl_check)" "070908"
		ifndef NO_EXPAT
			PROGRAMS += git-http-push$X
		endif
	endif
	ifndef NO_EXPAT
		EXPAT_LIBEXPAT = -lexpat
	endif
endif

ifndef NO_OPENSSL
	OPENSSL_LIBSSL = -lssl
	ifdef OPENSSLDIR
		# Again this may be problematic -- gcc does not always want -R.
		BASIC_CFLAGS += -I$(OPENSSLDIR)/include
		OPENSSL_LINK = -L$(OPENSSLDIR)/lib -R$(OPENSSLDIR)/lib
	else
		OPENSSL_LINK =
	endif
else
	BASIC_CFLAGS += -DNO_OPENSSL
	MOZILLA_SHA1 = 1
	OPENSSL_LIBSSL =
endif
ifdef NEEDS_SSL_WITH_CRYPTO
	LIB_4_CRYPTO = $(OPENSSL_LINK) -lcrypto -lssl
else
	LIB_4_CRYPTO = $(OPENSSL_LINK) -lcrypto
endif
ifdef NEEDS_LIBICONV
	ifdef ICONVDIR
		# Again this may be problematic -- gcc does not always want -R.
		BASIC_CFLAGS += -I$(ICONVDIR)/include
		ICONV_LINK = -L$(ICONVDIR)/lib -R$(ICONVDIR)/lib
	else
		ICONV_LINK =
	endif
	EXTLIBS += $(ICONV_LINK) -liconv
endif
ifdef NEEDS_SOCKET
	EXTLIBS += -lsocket
endif
ifdef NEEDS_NSL
	EXTLIBS += -lnsl
endif
ifdef NO_D_TYPE_IN_DIRENT
	BASIC_CFLAGS += -DNO_D_TYPE_IN_DIRENT
endif
ifdef NO_D_INO_IN_DIRENT
	BASIC_CFLAGS += -DNO_D_INO_IN_DIRENT
endif
ifdef NO_C99_FORMAT
	ALL_CFLAGS += -DNO_C99_FORMAT
endif
ifdef NO_SYMLINK_HEAD
	BASIC_CFLAGS += -DNO_SYMLINK_HEAD
endif
ifdef NO_STRCASESTR
	COMPAT_CFLAGS += -DNO_STRCASESTR
	COMPAT_OBJS += compat/strcasestr.o
endif
ifdef NO_STRLCPY
	COMPAT_CFLAGS += -DNO_STRLCPY
	COMPAT_OBJS += compat/strlcpy.o
endif
ifdef NO_SETENV
	COMPAT_CFLAGS += -DNO_SETENV
	COMPAT_OBJS += compat/setenv.o
endif
ifdef NO_UNSETENV
	COMPAT_CFLAGS += -DNO_UNSETENV
	COMPAT_OBJS += compat/unsetenv.o
endif
ifdef NO_MMAP
	COMPAT_CFLAGS += -DNO_MMAP
	COMPAT_OBJS += compat/mmap.o
endif
ifdef NO_IPV6
	BASIC_CFLAGS += -DNO_IPV6
endif
ifdef NO_SOCKADDR_STORAGE
ifdef NO_IPV6
	BASIC_CFLAGS += -Dsockaddr_storage=sockaddr_in
else
	BASIC_CFLAGS += -Dsockaddr_storage=sockaddr_in6
endif
endif
ifdef NO_INET_NTOP
	LIB_OBJS += compat/inet_ntop.o
endif
ifdef NO_INET_PTON
	LIB_OBJS += compat/inet_pton.o
endif

ifdef NO_ICONV
	BASIC_CFLAGS += -DNO_ICONV
endif

ifdef PPC_SHA1
	SHA1_HEADER = "ppc/sha1.h"
	LIB_OBJS += ppc/sha1.o ppc/sha1ppc.o
else
ifdef ARM_SHA1
	SHA1_HEADER = "arm/sha1.h"
	LIB_OBJS += arm/sha1.o arm/sha1_arm.o
else
ifdef MOZILLA_SHA1
	SHA1_HEADER = "mozilla-sha1/sha1.h"
	LIB_OBJS += mozilla-sha1/sha1.o
else
	SHA1_HEADER = <openssl/sha.h>
	EXTLIBS += $(LIB_4_CRYPTO)
endif
endif
endif
ifdef NO_ACCURATE_DIFF
	BASIC_CFLAGS += -DNO_ACCURATE_DIFF
endif
ifdef NO_PERL_MAKEMAKER
	export NO_PERL_MAKEMAKER
endif

# Shell quote (do not use $(call) to accommodate ancient setups);

SHA1_HEADER_SQ = $(subst ','\'',$(SHA1_HEADER))

DESTDIR_SQ = $(subst ','\'',$(DESTDIR))
bindir_SQ = $(subst ','\'',$(bindir))
gitexecdir_SQ = $(subst ','\'',$(gitexecdir))
template_dir_SQ = $(subst ','\'',$(template_dir))
prefix_SQ = $(subst ','\'',$(prefix))

SHELL_PATH_SQ = $(subst ','\'',$(SHELL_PATH))
PERL_PATH_SQ = $(subst ','\'',$(PERL_PATH))

LIBS = $(GITLIBS) $(EXTLIBS)

BASIC_CFLAGS += -DSHA1_HEADER='$(SHA1_HEADER_SQ)' $(COMPAT_CFLAGS)
LIB_OBJS += $(COMPAT_OBJS)

ALL_CFLAGS += $(BASIC_CFLAGS)
ALL_LDFLAGS += $(BASIC_LDFLAGS)

export prefix TAR INSTALL DESTDIR SHELL_PATH template_dir


### Build rules

all: $(ALL_PROGRAMS) $(BUILT_INS) git$X gitk gitweb/gitweb.cgi

all:
	$(MAKE) -C perl PERL_PATH='$(PERL_PATH_SQ)' prefix='$(prefix_SQ)' all
	$(MAKE) -C templates

strip: $(PROGRAMS) git$X
	$(STRIP) $(STRIP_OPTS) $(PROGRAMS) git$X

git$X: git.c common-cmds.h $(BUILTIN_OBJS) $(GITLIBS) GIT-CFLAGS
	$(CC) -DGIT_VERSION='"$(GIT_VERSION)"' \
		$(ALL_CFLAGS) -o $@ $(filter %.c,$^) \
		$(BUILTIN_OBJS) $(ALL_LDFLAGS) $(LIBS)

help.o: common-cmds.h

git-merge-recur$X: git-merge-recursive$X
	rm -f $@ && ln git-merge-recursive$X $@

$(BUILT_INS): git$X
	rm -f $@ && ln git$X $@

common-cmds.h: Documentation/git-*.txt
	./generate-cmdlist.sh > $@+
	mv $@+ $@

$(patsubst %.sh,%,$(SCRIPT_SH)) : % : %.sh
	rm -f $@ $@+
	sed -e '1s|#!.*/sh|#!$(SHELL_PATH_SQ)|' \
	    -e 's|@@PERL@@|$(PERL_PATH_SQ)|g' \
	    -e 's/@@GIT_VERSION@@/$(GIT_VERSION)/g' \
	    -e 's/@@NO_CURL@@/$(NO_CURL)/g' \
	    $@.sh >$@+
	chmod +x $@+
	mv $@+ $@

$(patsubst %.perl,%,$(SCRIPT_PERL)): perl/perl.mak

perl/perl.mak: GIT-CFLAGS
	$(MAKE) -C perl PERL_PATH='$(PERL_PATH_SQ)' prefix='$(prefix_SQ)' $(@F)

$(patsubst %.perl,%,$(SCRIPT_PERL)): % : %.perl
	rm -f $@ $@+
	INSTLIBDIR=`$(MAKE) -C perl -s --no-print-directory instlibdir` && \
	sed -e '1{' \
	    -e '	s|#!.*perl|#!$(PERL_PATH_SQ)|' \
	    -e '	h' \
	    -e '	s=.*=use lib (split(/:/, $$ENV{GITPERLLIB} || "@@INSTLIBDIR@@"));=' \
	    -e '	H' \
	    -e '	x' \
	    -e '}' \
	    -e 's|@@INSTLIBDIR@@|'"$$INSTLIBDIR"'|g' \
	    -e 's/@@GIT_VERSION@@/$(GIT_VERSION)/g' \
	    $@.perl >$@+
	chmod +x $@+
	mv $@+ $@

git-cherry-pick: git-revert
	cp $< $@+
	mv $@+ $@

git-status: git-commit
	cp $< $@+
	mv $@+ $@

gitweb/gitweb.cgi: gitweb/gitweb.perl
	rm -f $@ $@+
	sed -e '1s|#!.*perl|#!$(PERL_PATH_SQ)|' \
	    -e 's|++GIT_VERSION++|$(GIT_VERSION)|g' \
	    -e 's|++GIT_BINDIR++|$(bindir)|g' \
	    -e 's|++GITWEB_CONFIG++|$(GITWEB_CONFIG)|g' \
	    -e 's|++GITWEB_HOME_LINK_STR++|$(GITWEB_HOME_LINK_STR)|g' \
	    -e 's|++GITWEB_SITENAME++|$(GITWEB_SITENAME)|g' \
	    -e 's|++GITWEB_PROJECTROOT++|$(GITWEB_PROJECTROOT)|g' \
	    -e 's|++GITWEB_EXPORT_OK++|$(GITWEB_EXPORT_OK)|g' \
	    -e 's|++GITWEB_STRICT_EXPORT++|$(GITWEB_STRICT_EXPORT)|g' \
	    -e 's|++GITWEB_BASE_URL++|$(GITWEB_BASE_URL)|g' \
	    -e 's|++GITWEB_LIST++|$(GITWEB_LIST)|g' \
	    -e 's|++GITWEB_HOMETEXT++|$(GITWEB_HOMETEXT)|g' \
	    -e 's|++GITWEB_CSS++|$(GITWEB_CSS)|g' \
	    -e 's|++GITWEB_LOGO++|$(GITWEB_LOGO)|g' \
	    -e 's|++GITWEB_FAVICON++|$(GITWEB_FAVICON)|g' \
	    -e 's|++GITWEB_SITE_HEADER++|$(GITWEB_SITE_HEADER)|g' \
	    -e 's|++GITWEB_SITE_FOOTER++|$(GITWEB_SITE_FOOTER)|g' \
	    $< >$@+
	chmod +x $@+
	mv $@+ $@

git-instaweb: git-instaweb.sh gitweb/gitweb.cgi gitweb/gitweb.css
	rm -f $@ $@+
	sed -e '1s|#!.*/sh|#!$(SHELL_PATH_SQ)|' \
	    -e 's/@@GIT_VERSION@@/$(GIT_VERSION)/g' \
	    -e 's/@@NO_CURL@@/$(NO_CURL)/g' \
	    -e '/@@GITWEB_CGI@@/r gitweb/gitweb.cgi' \
	    -e '/@@GITWEB_CGI@@/d' \
	    -e '/@@GITWEB_CSS@@/r gitweb/gitweb.css' \
	    -e '/@@GITWEB_CSS@@/d' \
	    $@.sh > $@+
	chmod +x $@+
	mv $@+ $@

configure: configure.ac
	rm -f $@ $<+
	sed -e 's/@@GIT_VERSION@@/$(GIT_VERSION)/g' \
	    $< > $<+
	autoconf -o $@ $<+
	rm -f $<+

# These can record GIT_VERSION
git$X git.spec \
	$(patsubst %.sh,%,$(SCRIPT_SH)) \
	$(patsubst %.perl,%,$(SCRIPT_PERL)) \
	: GIT-VERSION-FILE

%.o: %.c GIT-CFLAGS
	$(CC) -o $*.o -c $(ALL_CFLAGS) $<
%.o: %.S
	$(CC) -o $*.o -c $(ALL_CFLAGS) $<

exec_cmd.o: exec_cmd.c GIT-CFLAGS
	$(CC) -o $*.o -c $(ALL_CFLAGS) '-DGIT_EXEC_PATH="$(gitexecdir_SQ)"' $<
builtin-init-db.o: builtin-init-db.c GIT-CFLAGS
	$(CC) -o $*.o -c $(ALL_CFLAGS) -DDEFAULT_GIT_TEMPLATE_DIR='"$(template_dir_SQ)"' $<

http.o: http.c GIT-CFLAGS
	$(CC) -o $*.o -c $(ALL_CFLAGS) -DGIT_USER_AGENT='"git/$(GIT_VERSION)"' $<

ifdef NO_EXPAT
http-fetch.o: http-fetch.c http.h GIT-CFLAGS
	$(CC) -o $*.o -c $(ALL_CFLAGS) -DNO_EXPAT $<
endif

git-%$X: %.o $(GITLIBS)
	$(CC) $(ALL_CFLAGS) -o $@ $(ALL_LDFLAGS) $(filter %.o,$^) $(LIBS)

ssh-pull.o: ssh-fetch.c
ssh-push.o: ssh-upload.c
git-local-fetch$X: fetch.o
git-ssh-fetch$X: rsh.o fetch.o
git-ssh-upload$X: rsh.o
git-ssh-pull$X: rsh.o fetch.o
git-ssh-push$X: rsh.o

git-imap-send$X: imap-send.o $(LIB_FILE)

http.o http-fetch.o http-push.o: http.h
git-http-fetch$X: fetch.o http.o http-fetch.o $(GITLIBS)
	$(CC) $(ALL_CFLAGS) -o $@ $(ALL_LDFLAGS) $(filter %.o,$^) \
		$(LIBS) $(CURL_LIBCURL) $(EXPAT_LIBEXPAT)

git-http-push$X: revision.o http.o http-push.o $(GITLIBS)
	$(CC) $(ALL_CFLAGS) -o $@ $(ALL_LDFLAGS) $(filter %.o,$^) \
		$(LIBS) $(CURL_LIBCURL) $(EXPAT_LIBEXPAT)

$(LIB_OBJS) $(BUILTIN_OBJS): $(LIB_H)
$(patsubst git-%$X,%.o,$(PROGRAMS)): $(LIB_H) $(wildcard */*.h)
$(DIFF_OBJS): diffcore.h

$(LIB_FILE): $(LIB_OBJS)
	rm -f $@ && $(AR) rcs $@ $(LIB_OBJS)

XDIFF_OBJS=xdiff/xdiffi.o xdiff/xprepare.o xdiff/xutils.o xdiff/xemit.o
$(XDIFF_OBJS): xdiff/xinclude.h xdiff/xmacros.h xdiff/xdiff.h xdiff/xtypes.h \
	xdiff/xutils.h xdiff/xprepare.h xdiff/xdiffi.h xdiff/xemit.h

$(XDIFF_LIB): $(XDIFF_OBJS)
	rm -f $@ && $(AR) rcs $@ $(XDIFF_OBJS)


perl/Makefile: perl/Git.pm perl/Makefile.PL GIT-CFLAGS
	(cd perl && $(PERL_PATH) Makefile.PL \
		PREFIX='$(prefix_SQ)')

doc:
	$(MAKE) -C Documentation all

TAGS:
	rm -f TAGS
	find . -name '*.[hcS]' -print | xargs etags -a

tags:
	rm -f tags
	find . -name '*.[hcS]' -print | xargs ctags -a

### Detect prefix changes
TRACK_CFLAGS = $(subst ','\'',$(ALL_CFLAGS)):\
             $(bindir_SQ):$(gitexecdir_SQ):$(template_dir_SQ):$(prefix_SQ)

GIT-CFLAGS: .FORCE-GIT-CFLAGS
	@FLAGS='$(TRACK_CFLAGS)'; \
	    if test x"$$FLAGS" != x"`cat GIT-CFLAGS 2>/dev/null`" ; then \
		echo 1>&2 "    * new build flags or prefix"; \
		echo "$$FLAGS" >GIT-CFLAGS; \
            fi

### Testing rules

# GNU make supports exporting all variables by "export" without parameters.
# However, the environment gets quite big, and some programs have problems
# with that.

export NO_SVN_TESTS

test: all
	$(MAKE) -C t/ all

test-date$X: test-date.c date.o ctype.o
	$(CC) $(ALL_CFLAGS) -o $@ $(ALL_LDFLAGS) test-date.c date.o ctype.o

test-delta$X: test-delta.c diff-delta.o patch-delta.o
	$(CC) $(ALL_CFLAGS) -o $@ $(ALL_LDFLAGS) $^

test-dump-cache-tree$X: dump-cache-tree.o $(GITLIBS)
	$(CC) $(ALL_CFLAGS) -o $@ $(ALL_LDFLAGS) $(filter %.o,$^) $(LIBS)

test-sha1$X: test-sha1.o $(GITLIBS)
	$(CC) $(ALL_CFLAGS) -o $@ $(ALL_LDFLAGS) $(filter %.o,$^) $(LIBS)

check-sha1:: test-sha1$X
	./test-sha1.sh

check:
	for i in *.c; do sparse $(ALL_CFLAGS) $(SPARSE_FLAGS) $$i || exit; done



### Installation rules

install: all
	$(INSTALL) -d -m755 '$(DESTDIR_SQ)$(bindir_SQ)'
	$(INSTALL) -d -m755 '$(DESTDIR_SQ)$(gitexecdir_SQ)'
	$(INSTALL) $(ALL_PROGRAMS) '$(DESTDIR_SQ)$(gitexecdir_SQ)'
	$(INSTALL) git$X gitk '$(DESTDIR_SQ)$(bindir_SQ)'
	$(MAKE) -C templates DESTDIR='$(DESTDIR_SQ)' install
	$(MAKE) -C perl prefix='$(prefix_SQ)' install
	if test 'z$(bindir_SQ)' != 'z$(gitexecdir_SQ)'; \
	then \
		ln -f '$(DESTDIR_SQ)$(bindir_SQ)/git$X' \
			'$(DESTDIR_SQ)$(gitexecdir_SQ)/git$X' || \
		cp '$(DESTDIR_SQ)$(bindir_SQ)/git$X' \
			'$(DESTDIR_SQ)$(gitexecdir_SQ)/git$X'; \
	fi
	$(foreach p,$(BUILT_INS), rm -f '$(DESTDIR_SQ)$(gitexecdir_SQ)/$p' && ln '$(DESTDIR_SQ)$(gitexecdir_SQ)/git$X' '$(DESTDIR_SQ)$(gitexecdir_SQ)/$p' ;)

install-doc:
	$(MAKE) -C Documentation install




### Maintainer's dist rules

git.spec: git.spec.in
	sed -e 's/@@VERSION@@/$(GIT_VERSION)/g' < $< > $@+
	mv $@+ $@

GIT_TARNAME=git-$(GIT_VERSION)
dist: git.spec git-archive
	./git-archive --format=tar \
		--prefix=$(GIT_TARNAME)/ HEAD^{tree} > $(GIT_TARNAME).tar
	@mkdir -p $(GIT_TARNAME)
	@cp git.spec $(GIT_TARNAME)
	@echo $(GIT_VERSION) > $(GIT_TARNAME)/version
	$(TAR) rf $(GIT_TARNAME).tar \
		$(GIT_TARNAME)/git.spec $(GIT_TARNAME)/version
	@rm -rf $(GIT_TARNAME)
	gzip -f -9 $(GIT_TARNAME).tar

rpm: dist
	$(RPMBUILD) -ta $(GIT_TARNAME).tar.gz

htmldocs = git-htmldocs-$(GIT_VERSION)
manpages = git-manpages-$(GIT_VERSION)
dist-doc:
	rm -fr .doc-tmp-dir
	mkdir .doc-tmp-dir
	$(MAKE) -C Documentation WEBDOC_DEST=../.doc-tmp-dir install-webdoc
	cd .doc-tmp-dir && $(TAR) cf ../$(htmldocs).tar .
	gzip -n -9 -f $(htmldocs).tar
	:
	rm -fr .doc-tmp-dir
	mkdir .doc-tmp-dir .doc-tmp-dir/man1 .doc-tmp-dir/man7
	$(MAKE) -C Documentation DESTDIR=./ \
		man1dir=../.doc-tmp-dir/man1 \
		man7dir=../.doc-tmp-dir/man7 \
		install
	cd .doc-tmp-dir && $(TAR) cf ../$(manpages).tar .
	gzip -n -9 -f $(manpages).tar
	rm -fr .doc-tmp-dir

### Cleaning rules

clean:
	rm -f *.o mozilla-sha1/*.o arm/*.o ppc/*.o compat/*.o xdiff/*.o \
		$(LIB_FILE) $(XDIFF_LIB)
	rm -f $(ALL_PROGRAMS) $(BUILT_INS) git$X
	rm -f *.spec *.pyc *.pyo */*.pyc */*.pyo common-cmds.h TAGS tags
	rm -rf autom4te.cache
	rm -f configure config.log config.mak.autogen config.mak.append config.status config.cache
	rm -rf $(GIT_TARNAME) .doc-tmp-dir
	rm -f $(GIT_TARNAME).tar.gz git-core_$(GIT_VERSION)-*.tar.gz
	rm -f $(htmldocs).tar.gz $(manpages).tar.gz
	rm -f gitweb/gitweb.cgi
	$(MAKE) -C Documentation/ clean
	$(MAKE) -C perl clean
	$(MAKE) -C templates/ clean
	$(MAKE) -C t/ clean
	rm -f GIT-VERSION-FILE GIT-CFLAGS

.PHONY: all install clean strip
.PHONY: .FORCE-GIT-VERSION-FILE TAGS tags .FORCE-GIT-CFLAGS

### Check documentation
#
check-docs::
	@for v in $(ALL_PROGRAMS) $(BUILT_INS) git$X gitk; \
	do \
		case "$$v" in \
		git-merge-octopus | git-merge-ours | git-merge-recursive | \
		git-merge-resolve | git-merge-stupid | git-merge-recur | \
		git-ssh-pull | git-ssh-push ) continue ;; \
		esac ; \
		test -f "Documentation/$$v.txt" || \
		echo "no doc: $$v"; \
		grep -q "^gitlink:$$v\[[0-9]\]::" Documentation/git.txt || \
		case "$$v" in \
		git) ;; \
		*) echo "no link: $$v";; \
		esac ; \
	done | sort

### Make sure built-ins do not have dups and listed in git.c
#
check-builtins::
	./check-builtins.sh<|MERGE_RESOLUTION|>--- conflicted
+++ resolved
@@ -403,8 +403,6 @@
 -include config.mak.autogen
 -include config.mak
 
-<<<<<<< HEAD
-=======
 ifeq ($(uname_S),Darwin)
 	ifndef NO_FINK
 		ifeq ($(shell test -d /sw/lib && echo y),y)
@@ -420,17 +418,6 @@
 	endif
 endif
 
-ifdef WITH_OWN_SUBPROCESS_PY
-	PYMODULES += compat/subprocess.py
-else
-	ifeq ($(NO_PYTHON),)
-		ifneq ($(shell $(PYTHON_PATH) -c 'import subprocess;print"OK"' 2>/dev/null),OK)
-			PYMODULES += compat/subprocess.py
-		endif
-	endif
-endif
-
->>>>>>> 0d7a6e4e
 ifndef NO_CURL
 	ifdef CURLDIR
 		# This is still problematic -- gcc does not always want -R.
