--- conflicted
+++ resolved
@@ -276,29 +276,17 @@
 	NEEDS_SSL_WITH_CRYPTO = YesPlease
 	NEEDS_LIBICONV = YesPlease
 	NO_STRLCPY = YesPlease
-<<<<<<< HEAD
-	## fink
-	ifeq ($(shell test -d /sw/lib && echo y),y)
-		BASIC_CFLAGS += -I/sw/include
-		BASIC_LDFLAGS += -L/sw/lib
-	endif
-	## darwinports
-	ifeq ($(shell test -d /opt/local/lib && echo y),y)
-		BASIC_CFLAGS += -I/opt/local/include
-		BASIC_LDFLAGS += -L/opt/local/lib
-=======
 	ifndef NO_FINK
 		ifeq ($(shell test -d /sw/lib && echo y),y)
-			ALL_CFLAGS += -I/sw/include
-			ALL_LDFLAGS += -L/sw/lib
+			BASIC_CFLAGS += -I/sw/include
+			BASIC_LDFLAGS += -L/sw/lib
 		endif
 	endif
 	ifndef NO_DARWIN_PORTS
 		ifeq ($(shell test -d /opt/local/lib && echo y),y)
-			ALL_CFLAGS += -I/opt/local/include
-			ALL_LDFLAGS += -L/opt/local/lib
+			BASIC_CFLAGS += -I/opt/local/include
+			BASIC_LDFLAGS += -L/opt/local/lib
 		endif
->>>>>>> 0d516ada
 	endif
 endif
 ifeq ($(uname_S),SunOS)
