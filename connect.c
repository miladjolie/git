#include "git-compat-util.h"
#include "cache.h"
#include "pkt-line.h"
#include "quote.h"
#include "refs.h"
#include "run-command.h"
#include "remote.h"
#include "connect.h"
#include "url.h"
#include "string-list.h"
#include "sha1-array.h"
#include "transport.h"

static char *server_capabilities;
static const char *parse_feature_value(const char *, const char *, int *);

static int check_ref(const char *name, unsigned int flags)
{
	if (!flags)
		return 1;

	if (!skip_prefix(name, "refs/", &name))
		return 0;

	/* REF_NORMAL means that we don't want the magic fake tag refs */
	if ((flags & REF_NORMAL) && check_refname_format(name, 0))
		return 0;

	/* REF_HEADS means that we want regular branch heads */
	if ((flags & REF_HEADS) && starts_with(name, "heads/"))
		return 1;

	/* REF_TAGS means that we want tags */
	if ((flags & REF_TAGS) && starts_with(name, "tags/"))
		return 1;

	/* All type bits clear means that we are ok with anything */
	return !(flags & ~REF_NORMAL);
}

int check_ref_type(const struct ref *ref, int flags)
{
	return check_ref(ref->name, flags);
}

static void die_initial_contact(int got_at_least_one_head)
{
	if (got_at_least_one_head)
		die("The remote end hung up upon initial contact");
	else
		die("Could not read from remote repository.\n\n"
		    "Please make sure you have the correct access rights\n"
		    "and the repository exists.");
<<<<<<< HEAD
}

static void parse_one_symref_info(struct string_list *symref, const char *val, int len)
{
	char *sym, *target;
	struct string_list_item *item;

	if (!len)
		return; /* just "symref" */
	/* e.g. "symref=HEAD:refs/heads/master" */
	sym = xmemdupz(val, len);
	target = strchr(sym, ':');
	if (!target)
		/* just "symref=something" */
		goto reject;
	*(target++) = '\0';
	if (check_refname_format(sym, REFNAME_ALLOW_ONELEVEL) ||
	    check_refname_format(target, REFNAME_ALLOW_ONELEVEL))
		/* "symref=bogus:pair */
		goto reject;
	item = string_list_append(symref, sym);
	item->util = target;
	return;
reject:
	free(sym);
	return;
}

static void annotate_refs_with_symref_info(struct ref *ref)
{
=======
}

static void parse_one_symref_info(struct string_list *symref, const char *val, int len)
{
	char *sym, *target;
	struct string_list_item *item;

	if (!len)
		return; /* just "symref" */
	/* e.g. "symref=HEAD:refs/heads/master" */
	sym = xmemdupz(val, len);
	target = strchr(sym, ':');
	if (!target)
		/* just "symref=something" */
		goto reject;
	*(target++) = '\0';
	if (check_refname_format(sym, REFNAME_ALLOW_ONELEVEL) ||
	    check_refname_format(target, REFNAME_ALLOW_ONELEVEL))
		/* "symref=bogus:pair */
		goto reject;
	item = string_list_append(symref, sym);
	item->util = target;
	return;
reject:
	free(sym);
	return;
}

static void annotate_refs_with_symref_info(struct ref *ref)
{
>>>>>>> 6ebdac1b
	struct string_list symref = STRING_LIST_INIT_DUP;
	const char *feature_list = server_capabilities;

	while (feature_list) {
		int len;
		const char *val;

		val = parse_feature_value(feature_list, "symref", &len);
		if (!val)
			break;
		parse_one_symref_info(&symref, val, len);
		feature_list = val + 1;
	}
	string_list_sort(&symref);

	for (; ref; ref = ref->next) {
		struct string_list_item *item;
		item = string_list_lookup(&symref, ref->name);
		if (!item)
			continue;
		ref->symref = xstrdup((char *)item->util);
	}
	string_list_clear(&symref, 0);
}

/*
 * Read all the refs from the other end
 */
struct ref **get_remote_heads(int in, char *src_buf, size_t src_len,
			      struct ref **list, unsigned int flags,
			      struct sha1_array *extra_have,
			      struct sha1_array *shallow_points)
{
	struct ref **orig_list = list;
	int got_at_least_one_head = 0;

	*list = NULL;
	for (;;) {
		struct ref *ref;
		struct object_id old_oid;
		char *name;
		int len, name_len;
		char *buffer = packet_buffer;
		const char *arg;

		len = packet_read(in, &src_buf, &src_len,
				  packet_buffer, sizeof(packet_buffer),
				  PACKET_READ_GENTLE_ON_EOF |
				  PACKET_READ_CHOMP_NEWLINE);
		if (len < 0)
			die_initial_contact(got_at_least_one_head);

		if (!len)
			break;

		if (len > 4 && skip_prefix(buffer, "ERR ", &arg))
			die("remote error: %s", arg);

		if (len == GIT_SHA1_HEXSZ + strlen("shallow ") &&
			skip_prefix(buffer, "shallow ", &arg)) {
			if (get_oid_hex(arg, &old_oid))
				die("protocol error: expected shallow sha-1, got '%s'", arg);
			if (!shallow_points)
				die("repository on the other end cannot be shallow");
			sha1_array_append(shallow_points, old_oid.hash);
			continue;
		}

		if (len < GIT_SHA1_HEXSZ + 2 || get_oid_hex(buffer, &old_oid) ||
			buffer[GIT_SHA1_HEXSZ] != ' ')
			die("protocol error: expected sha/ref, got '%s'", buffer);
		name = buffer + GIT_SHA1_HEXSZ + 1;

		name_len = strlen(name);
		if (len != name_len + GIT_SHA1_HEXSZ + 1) {
			free(server_capabilities);
			server_capabilities = xstrdup(name + name_len + 1);
		}

		if (extra_have && !strcmp(name, ".have")) {
			sha1_array_append(extra_have, old_oid.hash);
			continue;
		}

		if (!check_ref(name, flags))
			continue;
		ref = alloc_ref(buffer + GIT_SHA1_HEXSZ + 1);
		oidcpy(&ref->old_oid, &old_oid);
		*list = ref;
		list = &ref->next;
		got_at_least_one_head = 1;
	}

	annotate_refs_with_symref_info(*orig_list);

	return list;
}

static const char *parse_feature_value(const char *feature_list, const char *feature, int *lenp)
{
	int len;

	if (!feature_list)
		return NULL;

	len = strlen(feature);
	while (*feature_list) {
		const char *found = strstr(feature_list, feature);
		if (!found)
			return NULL;
		if (feature_list == found || isspace(found[-1])) {
			const char *value = found + len;
			/* feature with no value (e.g., "thin-pack") */
			if (!*value || isspace(*value)) {
				if (lenp)
					*lenp = 0;
				return value;
			}
			/* feature with a value (e.g., "agent=git/1.2.3") */
			else if (*value == '=') {
				value++;
				if (lenp)
					*lenp = strcspn(value, " \t\n");
				return value;
			}
			/*
			 * otherwise we matched a substring of another feature;
			 * keep looking
			 */
		}
		feature_list = found + 1;
	}
	return NULL;
}

int parse_feature_request(const char *feature_list, const char *feature)
{
	return !!parse_feature_value(feature_list, feature, NULL);
}

const char *server_feature_value(const char *feature, int *len)
{
	return parse_feature_value(server_capabilities, feature, len);
}

int server_supports(const char *feature)
{
	return !!server_feature_value(feature, NULL);
}

enum protocol {
	PROTO_LOCAL = 1,
	PROTO_FILE,
	PROTO_SSH,
	PROTO_GIT
};

int url_is_local_not_ssh(const char *url)
{
	const char *colon = strchr(url, ':');
	const char *slash = strchr(url, '/');
	return !colon || (slash && slash < colon) ||
		has_dos_drive_prefix(url);
}

static const char *prot_name(enum protocol protocol)
{
	switch (protocol) {
		case PROTO_LOCAL:
		case PROTO_FILE:
			return "file";
		case PROTO_SSH:
			return "ssh";
		case PROTO_GIT:
			return "git";
		default:
			return "unknown protocol";
	}
}

static enum protocol get_protocol(const char *name)
{
	if (!strcmp(name, "ssh"))
		return PROTO_SSH;
	if (!strcmp(name, "git"))
		return PROTO_GIT;
	if (!strcmp(name, "git+ssh")) /* deprecated - do not use */
		return PROTO_SSH;
	if (!strcmp(name, "ssh+git")) /* deprecated - do not use */
		return PROTO_SSH;
	if (!strcmp(name, "file"))
		return PROTO_FILE;
	die("I don't handle protocol '%s'", name);
}

static char *host_end(char **hoststart, int removebrackets)
{
	char *host = *hoststart;
	char *end;
	char *start = strstr(host, "@[");
	if (start)
		start++; /* Jump over '@' */
	else
		start = host;
	if (start[0] == '[') {
		end = strchr(start + 1, ']');
		if (end) {
			if (removebrackets) {
				*end = 0;
				memmove(start, start + 1, end - start);
				end++;
			}
		} else
			end = host;
	} else
		end = host;
	return end;
}

#define STR_(s)	# s
#define STR(s)	STR_(s)

static void get_host_and_port(char **host, const char **port)
{
	char *colon, *end;
	end = host_end(host, 1);
	colon = strchr(end, ':');
	if (colon) {
		long portnr = strtol(colon + 1, &end, 10);
		if (end != colon + 1 && *end == '\0' && 0 <= portnr && portnr < 65536) {
			*colon = 0;
			*port = colon + 1;
		} else if (!colon[1]) {
			*colon = 0;
		}
	}
}

static void enable_keepalive(int sockfd)
{
	int ka = 1;

	if (setsockopt(sockfd, SOL_SOCKET, SO_KEEPALIVE, &ka, sizeof(ka)) < 0)
		fprintf(stderr, "unable to set SO_KEEPALIVE on socket: %s\n",
			strerror(errno));
}

#ifndef NO_IPV6

static const char *ai_name(const struct addrinfo *ai)
{
	static char addr[NI_MAXHOST];
	if (getnameinfo(ai->ai_addr, ai->ai_addrlen, addr, sizeof(addr), NULL, 0,
			NI_NUMERICHOST) != 0)
		xsnprintf(addr, sizeof(addr), "(unknown)");

	return addr;
}

/*
 * Returns a connected socket() fd, or else die()s.
 */
static int git_tcp_connect_sock(char *host, int flags)
{
	struct strbuf error_message = STRBUF_INIT;
	int sockfd = -1;
	const char *port = STR(DEFAULT_GIT_PORT);
	struct addrinfo hints, *ai0, *ai;
	int gai;
	int cnt = 0;

	get_host_and_port(&host, &port);
	if (!*port)
		port = "<none>";

	memset(&hints, 0, sizeof(hints));
	if (flags & CONNECT_IPV4)
		hints.ai_family = AF_INET;
	else if (flags & CONNECT_IPV6)
		hints.ai_family = AF_INET6;
	hints.ai_socktype = SOCK_STREAM;
	hints.ai_protocol = IPPROTO_TCP;

	if (flags & CONNECT_VERBOSE)
		fprintf(stderr, "Looking up %s ... ", host);

	gai = getaddrinfo(host, port, &hints, &ai);
	if (gai)
		die("Unable to look up %s (port %s) (%s)", host, port, gai_strerror(gai));

	if (flags & CONNECT_VERBOSE)
		fprintf(stderr, "done.\nConnecting to %s (port %s) ... ", host, port);

	for (ai0 = ai; ai; ai = ai->ai_next, cnt++) {
		sockfd = socket(ai->ai_family,
				ai->ai_socktype, ai->ai_protocol);
		if ((sockfd < 0) ||
		    (connect(sockfd, ai->ai_addr, ai->ai_addrlen) < 0)) {
			strbuf_addf(&error_message, "%s[%d: %s]: errno=%s\n",
				    host, cnt, ai_name(ai), strerror(errno));
			if (0 <= sockfd)
				close(sockfd);
			sockfd = -1;
			continue;
		}
		if (flags & CONNECT_VERBOSE)
			fprintf(stderr, "%s ", ai_name(ai));
		break;
	}

	freeaddrinfo(ai0);

	if (sockfd < 0)
		die("unable to connect to %s:\n%s", host, error_message.buf);

	enable_keepalive(sockfd);

	if (flags & CONNECT_VERBOSE)
		fprintf(stderr, "done.\n");

	strbuf_release(&error_message);

	return sockfd;
}

#else /* NO_IPV6 */

/*
 * Returns a connected socket() fd, or else die()s.
 */
static int git_tcp_connect_sock(char *host, int flags)
{
	struct strbuf error_message = STRBUF_INIT;
	int sockfd = -1;
	const char *port = STR(DEFAULT_GIT_PORT);
	char *ep;
	struct hostent *he;
	struct sockaddr_in sa;
	char **ap;
	unsigned int nport;
	int cnt;

	get_host_and_port(&host, &port);

	if (flags & CONNECT_VERBOSE)
		fprintf(stderr, "Looking up %s ... ", host);

	he = gethostbyname(host);
	if (!he)
		die("Unable to look up %s (%s)", host, hstrerror(h_errno));
	nport = strtoul(port, &ep, 10);
	if ( ep == port || *ep ) {
		/* Not numeric */
		struct servent *se = getservbyname(port,"tcp");
		if ( !se )
			die("Unknown port %s", port);
		nport = se->s_port;
	}

	if (flags & CONNECT_VERBOSE)
		fprintf(stderr, "done.\nConnecting to %s (port %s) ... ", host, port);

	for (cnt = 0, ap = he->h_addr_list; *ap; ap++, cnt++) {
		memset(&sa, 0, sizeof sa);
		sa.sin_family = he->h_addrtype;
		sa.sin_port = htons(nport);
		memcpy(&sa.sin_addr, *ap, he->h_length);

		sockfd = socket(he->h_addrtype, SOCK_STREAM, 0);
		if ((sockfd < 0) ||
		    connect(sockfd, (struct sockaddr *)&sa, sizeof sa) < 0) {
			strbuf_addf(&error_message, "%s[%d: %s]: errno=%s\n",
				host,
				cnt,
				inet_ntoa(*(struct in_addr *)&sa.sin_addr),
				strerror(errno));
			if (0 <= sockfd)
				close(sockfd);
			sockfd = -1;
			continue;
		}
		if (flags & CONNECT_VERBOSE)
			fprintf(stderr, "%s ",
				inet_ntoa(*(struct in_addr *)&sa.sin_addr));
		break;
	}

	if (sockfd < 0)
		die("unable to connect to %s:\n%s", host, error_message.buf);

	enable_keepalive(sockfd);

	if (flags & CONNECT_VERBOSE)
		fprintf(stderr, "done.\n");

	return sockfd;
}

#endif /* NO_IPV6 */


static void git_tcp_connect(int fd[2], char *host, int flags)
{
	int sockfd = git_tcp_connect_sock(host, flags);

	fd[0] = sockfd;
	fd[1] = dup(sockfd);
}


static char *git_proxy_command;

static int git_proxy_command_options(const char *var, const char *value,
		void *cb)
{
	if (!strcmp(var, "core.gitproxy")) {
		const char *for_pos;
		int matchlen = -1;
		int hostlen;
		const char *rhost_name = cb;
		int rhost_len = strlen(rhost_name);

		if (git_proxy_command)
			return 0;
		if (!value)
			return config_error_nonbool(var);
		/* [core]
		 * ;# matches www.kernel.org as well
		 * gitproxy = netcatter-1 for kernel.org
		 * gitproxy = netcatter-2 for sample.xz
		 * gitproxy = netcatter-default
		 */
		for_pos = strstr(value, " for ");
		if (!for_pos)
			/* matches everybody */
			matchlen = strlen(value);
		else {
			hostlen = strlen(for_pos + 5);
			if (rhost_len < hostlen)
				matchlen = -1;
			else if (!strncmp(for_pos + 5,
					  rhost_name + rhost_len - hostlen,
					  hostlen) &&
				 ((rhost_len == hostlen) ||
				  rhost_name[rhost_len - hostlen -1] == '.'))
				matchlen = for_pos - value;
			else
				matchlen = -1;
		}
		if (0 <= matchlen) {
			/* core.gitproxy = none for kernel.org */
			if (matchlen == 4 &&
			    !memcmp(value, "none", 4))
				matchlen = 0;
			git_proxy_command = xmemdupz(value, matchlen);
		}
		return 0;
	}

	return git_default_config(var, value, cb);
}

static int git_use_proxy(const char *host)
{
	git_proxy_command = getenv("GIT_PROXY_COMMAND");
	git_config(git_proxy_command_options, (void*)host);
	return (git_proxy_command && *git_proxy_command);
}

static struct child_process *git_proxy_connect(int fd[2], char *host)
{
	const char *port = STR(DEFAULT_GIT_PORT);
	struct child_process *proxy;

	get_host_and_port(&host, &port);

	proxy = xmalloc(sizeof(*proxy));
	child_process_init(proxy);
	argv_array_push(&proxy->args, git_proxy_command);
	argv_array_push(&proxy->args, host);
	argv_array_push(&proxy->args, port);
	proxy->in = -1;
	proxy->out = -1;
	if (start_command(proxy))
		die("cannot start proxy %s", git_proxy_command);
	fd[0] = proxy->out; /* read from proxy stdout */
	fd[1] = proxy->in;  /* write to proxy stdin */
	return proxy;
}

static char *get_port(char *host)
{
	char *end;
	char *p = strchr(host, ':');

	if (p) {
		long port = strtol(p + 1, &end, 10);
		if (end != p + 1 && *end == '\0' && 0 <= port && port < 65536) {
			*p = '\0';
			return p+1;
		}
	}

	return NULL;
}

/*
 * Extract protocol and relevant parts from the specified connection URL.
 * The caller must free() the returned strings.
 */
static enum protocol parse_connect_url(const char *url_orig, char **ret_host,
				       char **ret_path)
{
	char *url;
	char *host, *path;
	char *end;
	int separator = '/';
	enum protocol protocol = PROTO_LOCAL;

	if (is_url(url_orig))
		url = url_decode(url_orig);
	else
		url = xstrdup(url_orig);

	host = strstr(url, "://");
	if (host) {
		*host = '\0';
		protocol = get_protocol(url);
		host += 3;
	} else {
		host = url;
		if (!url_is_local_not_ssh(url)) {
			protocol = PROTO_SSH;
			separator = ':';
		}
	}

	/*
	 * Don't do destructive transforms as protocol code does
	 * '[]' unwrapping in get_host_and_port()
	 */
	end = host_end(&host, 0);

	if (protocol == PROTO_LOCAL)
		path = end;
	else if (protocol == PROTO_FILE && has_dos_drive_prefix(end))
		path = end; /* "file://$(pwd)" may be "file://C:/projects/repo" */
	else
		path = strchr(end, separator);

	if (!path || !*path)
		die("No path specified. See 'man git-pull' for valid url syntax");

	/*
	 * null-terminate hostname and point path to ~ for URL's like this:
	 *    ssh://host.xz/~user/repo
	 */

	end = path; /* Need to \0 terminate host here */
	if (separator == ':')
		path++; /* path starts after ':' */
	if (protocol == PROTO_GIT || protocol == PROTO_SSH) {
		if (path[1] == '~')
			path++;
	}

	path = xstrdup(path);
	*end = '\0';

	*ret_host = xstrdup(host);
	*ret_path = path;
	free(url);
	return protocol;
}

static struct child_process no_fork = CHILD_PROCESS_INIT;

<<<<<<< HEAD
=======
static const char *get_ssh_command(void)
{
	const char *ssh;

	if ((ssh = getenv("GIT_SSH_COMMAND")))
		return ssh;

	if (!git_config_get_string_const("core.sshcommand", &ssh))
		return ssh;

	return NULL;
}

>>>>>>> 6ebdac1b
/*
 * This returns a dummy child_process if the transport protocol does not
 * need fork(2), or a struct child_process object if it does.  Once done,
 * finish the connection with finish_connect() with the value returned from
 * this function (it is safe to call finish_connect() with NULL to support
 * the former case).
 *
 * If it returns, the connect is successful; it just dies on errors (this
 * will hopefully be changed in a libification effort, to return NULL when
 * the connection failed).
 */
struct child_process *git_connect(int fd[2], const char *url,
				  const char *prog, int flags)
{
	char *hostandport, *path;
	struct child_process *conn = &no_fork;
	enum protocol protocol;
	struct strbuf cmd = STRBUF_INIT;

	/* Without this we cannot rely on waitpid() to tell
	 * what happened to our children.
	 */
	signal(SIGCHLD, SIG_DFL);

	protocol = parse_connect_url(url, &hostandport, &path);
	if ((flags & CONNECT_DIAG_URL) && (protocol != PROTO_SSH)) {
		printf("Diag: url=%s\n", url ? url : "NULL");
		printf("Diag: protocol=%s\n", prot_name(protocol));
		printf("Diag: hostandport=%s\n", hostandport ? hostandport : "NULL");
		printf("Diag: path=%s\n", path ? path : "NULL");
		conn = NULL;
	} else if (protocol == PROTO_GIT) {
		/*
		 * Set up virtual host information based on where we will
		 * connect, unless the user has overridden us in
		 * the environment.
		 */
		char *target_host = getenv("GIT_OVERRIDE_VIRTUAL_HOST");
		if (target_host)
			target_host = xstrdup(target_host);
		else
			target_host = xstrdup(hostandport);

		transport_check_allowed("git");

		/* These underlying connection commands die() if they
		 * cannot connect.
		 */
		if (git_use_proxy(hostandport))
			conn = git_proxy_connect(fd, hostandport);
		else
			git_tcp_connect(fd, hostandport, flags);
		/*
		 * Separate original protocol components prog and path
		 * from extended host header with a NUL byte.
		 *
		 * Note: Do not add any other headers here!  Doing so
		 * will cause older git-daemon servers to crash.
		 */
		packet_write(fd[1],
			     "%s %s%chost=%s%c",
			     prog, path, 0,
			     target_host, 0);
		free(target_host);
	} else {
		conn = xmalloc(sizeof(*conn));
		child_process_init(conn);

		strbuf_addstr(&cmd, prog);
		strbuf_addch(&cmd, ' ');
		sq_quote_buf(&cmd, path);

		/* remove repo-local variables from the environment */
		conn->env = local_repo_env;
		conn->use_shell = 1;
		conn->in = conn->out = -1;
		if (protocol == PROTO_SSH) {
			const char *ssh;
			int putty = 0, tortoiseplink = 0;
			char *ssh_host = hostandport;
			const char *port = NULL;
			transport_check_allowed("ssh");
			get_host_and_port(&ssh_host, &port);

			if (!port)
				port = get_port(ssh_host);

			if (flags & CONNECT_DIAG_URL) {
				printf("Diag: url=%s\n", url ? url : "NULL");
				printf("Diag: protocol=%s\n", prot_name(protocol));
				printf("Diag: userandhost=%s\n", ssh_host ? ssh_host : "NULL");
				printf("Diag: port=%s\n", port ? port : "NONE");
				printf("Diag: path=%s\n", path ? path : "NULL");

				free(hostandport);
				free(path);
				free(conn);
				return NULL;
			}

<<<<<<< HEAD
			ssh = getenv("GIT_SSH_COMMAND");
=======
			ssh = get_ssh_command();
>>>>>>> 6ebdac1b
			if (!ssh) {
				const char *base;
				char *ssh_dup;

				/*
				 * GIT_SSH is the no-shell version of
				 * GIT_SSH_COMMAND (and must remain so for
				 * historical compatibility).
				 */
				conn->use_shell = 0;

				ssh = getenv("GIT_SSH");
				if (!ssh)
					ssh = "ssh";

				ssh_dup = xstrdup(ssh);
				base = basename(ssh_dup);

				tortoiseplink = !strcasecmp(base, "tortoiseplink") ||
					!strcasecmp(base, "tortoiseplink.exe");
				putty = tortoiseplink ||
					!strcasecmp(base, "plink") ||
					!strcasecmp(base, "plink.exe");

				free(ssh_dup);
			}

			argv_array_push(&conn->args, ssh);
			if (flags & CONNECT_IPV4)
				argv_array_push(&conn->args, "-4");
			else if (flags & CONNECT_IPV6)
				argv_array_push(&conn->args, "-6");
			if (tortoiseplink)
				argv_array_push(&conn->args, "-batch");
			if (port) {
				/* P is for PuTTY, p is for OpenSSH */
				argv_array_push(&conn->args, putty ? "-P" : "-p");
				argv_array_push(&conn->args, port);
			}
			argv_array_push(&conn->args, ssh_host);
		} else {
			transport_check_allowed("file");
		}
		argv_array_push(&conn->args, cmd.buf);

		if (start_command(conn))
			die("unable to fork");

		fd[0] = conn->out; /* read from child's stdout */
		fd[1] = conn->in;  /* write to child's stdin */
		strbuf_release(&cmd);
	}
	free(hostandport);
	free(path);
	return conn;
}

int git_connection_is_socket(struct child_process *conn)
{
	return conn == &no_fork;
}

int finish_connect(struct child_process *conn)
{
	int code;
	if (!conn || git_connection_is_socket(conn))
		return 0;

	code = finish_command(conn);
	free(conn);
	return code;
}<|MERGE_RESOLUTION|>--- conflicted
+++ resolved
@@ -51,7 +51,6 @@
 		die("Could not read from remote repository.\n\n"
 		    "Please make sure you have the correct access rights\n"
 		    "and the repository exists.");
-<<<<<<< HEAD
 }
 
 static void parse_one_symref_info(struct string_list *symref, const char *val, int len)
@@ -82,38 +81,6 @@
 
 static void annotate_refs_with_symref_info(struct ref *ref)
 {
-=======
-}
-
-static void parse_one_symref_info(struct string_list *symref, const char *val, int len)
-{
-	char *sym, *target;
-	struct string_list_item *item;
-
-	if (!len)
-		return; /* just "symref" */
-	/* e.g. "symref=HEAD:refs/heads/master" */
-	sym = xmemdupz(val, len);
-	target = strchr(sym, ':');
-	if (!target)
-		/* just "symref=something" */
-		goto reject;
-	*(target++) = '\0';
-	if (check_refname_format(sym, REFNAME_ALLOW_ONELEVEL) ||
-	    check_refname_format(target, REFNAME_ALLOW_ONELEVEL))
-		/* "symref=bogus:pair */
-		goto reject;
-	item = string_list_append(symref, sym);
-	item->util = target;
-	return;
-reject:
-	free(sym);
-	return;
-}
-
-static void annotate_refs_with_symref_info(struct ref *ref)
-{
->>>>>>> 6ebdac1b
 	struct string_list symref = STRING_LIST_INIT_DUP;
 	const char *feature_list = server_capabilities;
 
@@ -691,8 +658,6 @@
 
 static struct child_process no_fork = CHILD_PROCESS_INIT;
 
-<<<<<<< HEAD
-=======
 static const char *get_ssh_command(void)
 {
 	const char *ssh;
@@ -706,7 +671,6 @@
 	return NULL;
 }
 
->>>>>>> 6ebdac1b
 /*
  * This returns a dummy child_process if the transport protocol does not
  * need fork(2), or a struct child_process object if it does.  Once done,
@@ -807,11 +771,7 @@
 				return NULL;
 			}
 
-<<<<<<< HEAD
-			ssh = getenv("GIT_SSH_COMMAND");
-=======
 			ssh = get_ssh_command();
->>>>>>> 6ebdac1b
 			if (!ssh) {
 				const char *base;
 				char *ssh_dup;
