#include "cache.h"
#include "refs.h"
#include "object.h"
#include "tag.h"
#include "dir.h"

/*
 * Make sure "ref" is something reasonable to have under ".git/refs/";
 * We do not like it if:
 *
 * - any path component of it begins with ".", or
 * - it has double dots "..", or
 * - it has ASCII control character, "~", "^", ":" or SP, anywhere, or
 * - it ends with a "/".
 * - it ends with ".lock"
 * - it contains a "\" (backslash)
 */

/* Return true iff ch is not allowed in reference names. */
static inline int bad_ref_char(int ch)
{
	if (((unsigned) ch) <= ' ' || ch == 0x7f ||
	    ch == '~' || ch == '^' || ch == ':' || ch == '\\')
		return 1;
	/* 2.13 Pattern Matching Notation */
	if (ch == '*' || ch == '?' || ch == '[') /* Unsupported */
		return 1;
	return 0;
}

/*
 * Try to read one refname component from the front of refname.  Return
 * the length of the component found, or -1 if the component is not
 * legal.
 */
static int check_refname_component(const char *refname, int flags)
{
	const char *cp;
	char last = '\0';

	for (cp = refname; ; cp++) {
		char ch = *cp;
		if (ch == '\0' || ch == '/')
			break;
		if (bad_ref_char(ch))
			return -1; /* Illegal character in refname. */
		if (last == '.' && ch == '.')
			return -1; /* Refname contains "..". */
		if (last == '@' && ch == '{')
			return -1; /* Refname contains "@{". */
		last = ch;
	}
	if (cp == refname)
		return 0; /* Component has zero length. */
	if (refname[0] == '.') {
		if (!(flags & REFNAME_DOT_COMPONENT))
			return -1; /* Component starts with '.'. */
		/*
		 * Even if leading dots are allowed, don't allow "."
		 * as a component (".." is prevented by a rule above).
		 */
		if (refname[1] == '\0')
			return -1; /* Component equals ".". */
	}
	if (cp - refname >= 5 && !memcmp(cp - 5, ".lock", 5))
		return -1; /* Refname ends with ".lock". */
	return cp - refname;
}

int check_refname_format(const char *refname, int flags)
{
	int component_len, component_count = 0;

	while (1) {
		/* We are at the start of a path component. */
		component_len = check_refname_component(refname, flags);
		if (component_len <= 0) {
			if ((flags & REFNAME_REFSPEC_PATTERN) &&
					refname[0] == '*' &&
					(refname[1] == '\0' || refname[1] == '/')) {
				/* Accept one wildcard as a full refname component. */
				flags &= ~REFNAME_REFSPEC_PATTERN;
				component_len = 1;
			} else {
				return -1;
			}
		}
		component_count++;
		if (refname[component_len] == '\0')
			break;
		/* Skip to next component. */
		refname += component_len + 1;
	}

	if (refname[component_len - 1] == '.')
		return -1; /* Refname ends with '.'. */
	if (!(flags & REFNAME_ALLOW_ONELEVEL) && component_count < 2)
		return -1; /* Refname has only one component. */
	return 0;
}

struct ref_entry;

struct ref_value {
	unsigned char sha1[20];
	unsigned char peeled[20];
};

struct ref_dir {
	int nr, alloc;

	/*
	 * Entries with index 0 <= i < sorted are sorted by name.  New
	 * entries are appended to the list unsorted, and are sorted
	 * only when required; thus we avoid the need to sort the list
	 * after the addition of every reference.
	 */
	int sorted;

	struct ref_entry **entries;
};

/* ISSYMREF=0x01, ISPACKED=0x02, and ISBROKEN=0x04 are public interfaces */
#define REF_KNOWS_PEELED 0x08
#define REF_DIR 0x10

/*
 * A ref_entry represents either a reference or a "subdirectory" of
 * references.  Each directory in the reference namespace is
 * represented by a ref_entry with (flags & REF_DIR) set and
 * containing a subdir member that holds the entries in that
 * directory.  References are represented by a ref_entry with (flags &
 * REF_DIR) unset and a value member that describes the reference's
 * value.  The flag member is at the ref_entry level, but it is also
 * needed to interpret the contents of the value field (in other
 * words, a ref_value object is not very much use without the
 * enclosing ref_entry).
 *
 * Reference names cannot end with slash and directories' names are
 * always stored with a trailing slash (except for the top-level
 * directory, which is always denoted by "").  This has two nice
 * consequences: (1) when the entries in each subdir are sorted
 * lexicographically by name (as they usually are), the references in
 * a whole tree can be generated in lexicographic order by traversing
 * the tree in left-to-right, depth-first order; (2) the names of
 * references and subdirectories cannot conflict, and therefore the
 * presence of an empty subdirectory does not block the creation of a
 * similarly-named reference.  (The fact that reference names with the
 * same leading components can conflict *with each other* is a
 * separate issue that is regulated by is_refname_available().)
 *
 * Please note that the name field contains the fully-qualified
 * reference (or subdirectory) name.  Space could be saved by only
 * storing the relative names.  But that would require the full names
 * to be generated on the fly when iterating in do_for_each_ref(), and
 * would break callback functions, who have always been able to assume
 * that the name strings that they are passed will not be freed during
 * the iteration.
 */
struct ref_entry {
	unsigned char flag; /* ISSYMREF? ISPACKED? */
	union {
		struct ref_value value; /* if not (flags&REF_DIR) */
		struct ref_dir subdir; /* if (flags&REF_DIR) */
	} u;
	/*
	 * The full name of the reference (e.g., "refs/heads/master")
	 * or the full name of the directory with a trailing slash
	 * (e.g., "refs/heads/"):
	 */
	char name[FLEX_ARRAY];
};

static struct ref_entry *create_ref_entry(const char *refname,
					  const unsigned char *sha1, int flag,
					  int check_name)
{
	int len;
	struct ref_entry *ref;

	if (check_name &&
	    check_refname_format(refname, REFNAME_ALLOW_ONELEVEL|REFNAME_DOT_COMPONENT))
		die("Reference has invalid format: '%s'", refname);
	len = strlen(refname) + 1;
	ref = xmalloc(sizeof(struct ref_entry) + len);
	hashcpy(ref->u.value.sha1, sha1);
	hashclr(ref->u.value.peeled);
	memcpy(ref->name, refname, len);
	ref->flag = flag;
	return ref;
}

static void clear_ref_dir(struct ref_dir *dir);

static void free_ref_entry(struct ref_entry *entry)
{
	if (entry->flag & REF_DIR)
		clear_ref_dir(&entry->u.subdir);
	free(entry);
}

/*
 * Add a ref_entry to the end of dir (unsorted).  Entry is always
 * stored directly in dir; no recursion into subdirectories is
 * done.
 */
static void add_entry_to_dir(struct ref_dir *dir, struct ref_entry *entry)
{
	ALLOC_GROW(dir->entries, dir->nr + 1, dir->alloc);
	dir->entries[dir->nr++] = entry;
}

/*
 * Clear and free all entries in dir, recursively.
 */
static void clear_ref_dir(struct ref_dir *dir)
{
	int i;
	for (i = 0; i < dir->nr; i++)
		free_ref_entry(dir->entries[i]);
	free(dir->entries);
	dir->sorted = dir->nr = dir->alloc = 0;
	dir->entries = NULL;
}

/*
 * Create a struct ref_entry object for the specified dirname.
 * dirname is the name of the directory with a trailing slash (e.g.,
 * "refs/heads/") or "" for the top-level directory.
 */
static struct ref_entry *create_dir_entry(const char *dirname)
{
	struct ref_entry *direntry;
	int len = strlen(dirname);
	direntry = xcalloc(1, sizeof(struct ref_entry) + len + 1);
	memcpy(direntry->name, dirname, len + 1);
	direntry->flag = REF_DIR;
	return direntry;
}

static int ref_entry_cmp(const void *a, const void *b)
{
	struct ref_entry *one = *(struct ref_entry **)a;
	struct ref_entry *two = *(struct ref_entry **)b;
	return strcmp(one->name, two->name);
}

static void sort_ref_dir(struct ref_dir *dir);

/*
 * Return the entry with the given refname from the ref_dir
 * (non-recursively), sorting dir if necessary.  Return NULL if no
 * such entry is found.
 */
static struct ref_entry *search_ref_dir(struct ref_dir *dir, const char *refname)
{
	struct ref_entry *e, **r;
	int len;

	if (refname == NULL || !dir->nr)
		return NULL;

	sort_ref_dir(dir);

	len = strlen(refname) + 1;
	e = xmalloc(sizeof(struct ref_entry) + len);
	memcpy(e->name, refname, len);

	r = bsearch(&e, dir->entries, dir->nr, sizeof(*dir->entries), ref_entry_cmp);

	free(e);

	if (r == NULL)
		return NULL;

	return *r;
}

/*
 * If refname is a reference name, find the ref_dir within the dir
 * tree that should hold refname.  If refname is a directory name
 * (i.e., ends in '/'), then return that ref_dir itself.  dir must
 * represent the top-level directory.  Sort ref_dirs and recurse into
 * subdirectories as necessary.  If mkdir is set, then create any
 * missing directories; otherwise, return NULL if the desired
 * directory cannot be found.
 */
static struct ref_dir *find_containing_dir(struct ref_dir *dir,
					   const char *refname, int mkdir)
{
	char *refname_copy = xstrdup(refname);
	char *slash;
	struct ref_entry *entry;
	for (slash = strchr(refname_copy, '/'); slash; slash = strchr(slash + 1, '/')) {
		char tmp = slash[1];
		slash[1] = '\0';
		entry = search_ref_dir(dir, refname_copy);
		if (!entry) {
			if (!mkdir) {
				dir = NULL;
				break;
			}
			entry = create_dir_entry(refname_copy);
			add_entry_to_dir(dir, entry);
		}
		slash[1] = tmp;
		assert(entry->flag & REF_DIR);
		dir = &entry->u.subdir;
	}

	free(refname_copy);
	return dir;
}

/*
 * Find the value entry with the given name in dir, sorting ref_dirs
 * and recursing into subdirectories as necessary.  If the name is not
 * found or it corresponds to a directory entry, return NULL.
 */
static struct ref_entry *find_ref(struct ref_dir *dir, const char *refname)
{
	struct ref_entry *entry;
	dir = find_containing_dir(dir, refname, 0);
	if (!dir)
		return NULL;
	entry = search_ref_dir(dir, refname);
	return (entry && !(entry->flag & REF_DIR)) ? entry : NULL;
}

/*
 * Add a ref_entry to the ref_dir (unsorted), recursing into
 * subdirectories as necessary.  dir must represent the top-level
 * directory.  Return 0 on success.
 */
static int add_ref(struct ref_dir *dir, struct ref_entry *ref)
{
	dir = find_containing_dir(dir, ref->name, 1);
	if (!dir)
		return -1;
	add_entry_to_dir(dir, ref);
	return 0;
}

/*
 * Emit a warning and return true iff ref1 and ref2 have the same name
 * and the same sha1.  Die if they have the same name but different
 * sha1s.
 */
static int is_dup_ref(const struct ref_entry *ref1, const struct ref_entry *ref2)
{
	if (strcmp(ref1->name, ref2->name))
		return 0;

	/* Duplicate name; make sure that they don't conflict: */

	if ((ref1->flag & REF_DIR) || (ref2->flag & REF_DIR))
		/* This is impossible by construction */
		die("Reference directory conflict: %s", ref1->name);

	if (hashcmp(ref1->u.value.sha1, ref2->u.value.sha1))
		die("Duplicated ref, and SHA1s don't match: %s", ref1->name);

	warning("Duplicated ref: %s", ref1->name);
	return 1;
}

/*
 * Sort the entries in dir non-recursively (if they are not already
 * sorted) and remove any duplicate entries.
 */
static void sort_ref_dir(struct ref_dir *dir)
{
	int i, j;
	struct ref_entry *last = NULL;

	/*
	 * This check also prevents passing a zero-length array to qsort(),
	 * which is a problem on some platforms.
	 */
	if (dir->sorted == dir->nr)
		return;

	qsort(dir->entries, dir->nr, sizeof(*dir->entries), ref_entry_cmp);

	/* Remove any duplicates: */
	for (i = 0, j = 0; j < dir->nr; j++) {
		struct ref_entry *entry = dir->entries[j];
		if (last && is_dup_ref(last, entry))
			free_ref_entry(entry);
		else
			last = dir->entries[i++] = entry;
	}
	dir->sorted = dir->nr = i;
}

#define DO_FOR_EACH_INCLUDE_BROKEN 01

static struct ref_entry *current_ref;

static int do_one_ref(const char *base, each_ref_fn fn, int trim,
		      int flags, void *cb_data, struct ref_entry *entry)
{
	int retval;
	if (prefixcmp(entry->name, base))
		return 0;

	if (!(flags & DO_FOR_EACH_INCLUDE_BROKEN)) {
		if (entry->flag & REF_ISBROKEN)
			return 0; /* ignore broken refs e.g. dangling symref */
		if (!has_sha1_file(entry->u.value.sha1)) {
			error("%s does not point to a valid object!", entry->name);
			return 0;
		}
	}
	current_ref = entry;
	retval = fn(entry->name + trim, entry->u.value.sha1, entry->flag, cb_data);
	current_ref = NULL;
	return retval;
}

/*
 * Call fn for each reference in dir that has index in the range
 * offset <= index < dir->nr.  Recurse into subdirectories that are in
 * that index range, sorting them before iterating.  This function
 * does not sort dir itself; it should be sorted beforehand.
 */
static int do_for_each_ref_in_dir(struct ref_dir *dir, int offset,
				  const char *base,
				  each_ref_fn fn, int trim, int flags, void *cb_data)
{
	int i;
	assert(dir->sorted == dir->nr);
	for (i = offset; i < dir->nr; i++) {
		struct ref_entry *entry = dir->entries[i];
		int retval;
		if (entry->flag & REF_DIR) {
			sort_ref_dir(&entry->u.subdir);
			retval = do_for_each_ref_in_dir(&entry->u.subdir, 0,
							base, fn, trim, flags, cb_data);
		} else {
			retval = do_one_ref(base, fn, trim, flags, cb_data, entry);
		}
		if (retval)
			return retval;
	}
	return 0;
}

/*
 * Call fn for each reference in the union of dir1 and dir2, in order
 * by refname.  Recurse into subdirectories.  If a value entry appears
 * in both dir1 and dir2, then only process the version that is in
 * dir2.  The input dirs must already be sorted, but subdirs will be
 * sorted as needed.
 */
static int do_for_each_ref_in_dirs(struct ref_dir *dir1,
				   struct ref_dir *dir2,
				   const char *base, each_ref_fn fn, int trim,
				   int flags, void *cb_data)
{
	int retval;
	int i1 = 0, i2 = 0;

	assert(dir1->sorted == dir1->nr);
	assert(dir2->sorted == dir2->nr);
	while (1) {
		struct ref_entry *e1, *e2;
		int cmp;
		if (i1 == dir1->nr) {
			return do_for_each_ref_in_dir(dir2, i2,
						      base, fn, trim, flags, cb_data);
		}
		if (i2 == dir2->nr) {
			return do_for_each_ref_in_dir(dir1, i1,
						      base, fn, trim, flags, cb_data);
		}
		e1 = dir1->entries[i1];
		e2 = dir2->entries[i2];
		cmp = strcmp(e1->name, e2->name);
		if (cmp == 0) {
			if ((e1->flag & REF_DIR) && (e2->flag & REF_DIR)) {
				/* Both are directories; descend them in parallel. */
				sort_ref_dir(&e1->u.subdir);
				sort_ref_dir(&e2->u.subdir);
				retval = do_for_each_ref_in_dirs(
						&e1->u.subdir, &e2->u.subdir,
						base, fn, trim, flags, cb_data);
				i1++;
				i2++;
			} else if (!(e1->flag & REF_DIR) && !(e2->flag & REF_DIR)) {
				/* Both are references; ignore the one from dir1. */
				retval = do_one_ref(base, fn, trim, flags, cb_data, e2);
				i1++;
				i2++;
			} else {
				die("conflict between reference and directory: %s",
				    e1->name);
			}
		} else {
			struct ref_entry *e;
			if (cmp < 0) {
				e = e1;
				i1++;
			} else {
				e = e2;
				i2++;
			}
			if (e->flag & REF_DIR) {
				sort_ref_dir(&e->u.subdir);
				retval = do_for_each_ref_in_dir(
						&e->u.subdir, 0,
						base, fn, trim, flags, cb_data);
			} else {
				retval = do_one_ref(base, fn, trim, flags, cb_data, e);
			}
		}
		if (retval)
			return retval;
	}
	if (i1 < dir1->nr)
		return do_for_each_ref_in_dir(dir1, i1,
					      base, fn, trim, flags, cb_data);
	if (i2 < dir2->nr)
		return do_for_each_ref_in_dir(dir2, i2,
					      base, fn, trim, flags, cb_data);
	return 0;
}

/*
 * Return true iff refname1 and refname2 conflict with each other.
 * Two reference names conflict if one of them exactly matches the
 * leading components of the other; e.g., "foo/bar" conflicts with
 * both "foo" and with "foo/bar/baz" but not with "foo/bar" or
 * "foo/barbados".
 */
static int names_conflict(const char *refname1, const char *refname2)
{
	for (; *refname1 && *refname1 == *refname2; refname1++, refname2++)
		;
	return (*refname1 == '\0' && *refname2 == '/')
		|| (*refname1 == '/' && *refname2 == '\0');
}

struct name_conflict_cb {
	const char *refname;
	const char *oldrefname;
	const char *conflicting_refname;
};

static int name_conflict_fn(const char *existingrefname, const unsigned char *sha1,
			    int flags, void *cb_data)
{
	struct name_conflict_cb *data = (struct name_conflict_cb *)cb_data;
	if (data->oldrefname && !strcmp(data->oldrefname, existingrefname))
		return 0;
	if (names_conflict(data->refname, existingrefname)) {
		data->conflicting_refname = existingrefname;
		return 1;
	}
	return 0;
}

/*
 * Return true iff a reference named refname could be created without
 * conflicting with the name of an existing reference in array.  If
 * oldrefname is non-NULL, ignore potential conflicts with oldrefname
 * (e.g., because oldrefname is scheduled for deletion in the same
 * operation).
 */
static int is_refname_available(const char *refname, const char *oldrefname,
				struct ref_dir *dir)
{
	struct name_conflict_cb data;
	data.refname = refname;
	data.oldrefname = oldrefname;
	data.conflicting_refname = NULL;

	sort_ref_dir(dir);
	if (do_for_each_ref_in_dir(dir, 0, "", name_conflict_fn,
				   0, DO_FOR_EACH_INCLUDE_BROKEN,
				   &data)) {
		error("'%s' exists; cannot create '%s'",
		      data.conflicting_refname, refname);
		return 0;
	}
	return 1;
}

/*
 * Future: need to be in "struct repository"
 * when doing a full libification.
 */
static struct ref_cache {
	struct ref_cache *next;
	char did_loose;
	char did_packed;
	struct ref_dir loose;
	struct ref_dir packed;
	/* The submodule name, or "" for the main repo. */
	char name[FLEX_ARRAY];
} *ref_cache;

static void clear_packed_ref_cache(struct ref_cache *refs)
{
	if (refs->did_packed)
		clear_ref_dir(&refs->packed);
	refs->did_packed = 0;
}

static void clear_loose_ref_cache(struct ref_cache *refs)
{
	if (refs->did_loose)
		clear_ref_dir(&refs->loose);
	refs->did_loose = 0;
}

static struct ref_cache *create_ref_cache(const char *submodule)
{
	int len;
	struct ref_cache *refs;
	if (!submodule)
		submodule = "";
	len = strlen(submodule) + 1;
	refs = xcalloc(1, sizeof(struct ref_cache) + len);
	memcpy(refs->name, submodule, len);
	return refs;
}

/*
 * Return a pointer to a ref_cache for the specified submodule. For
 * the main repository, use submodule==NULL. The returned structure
 * will be allocated and initialized but not necessarily populated; it
 * should not be freed.
 */
static struct ref_cache *get_ref_cache(const char *submodule)
{
	struct ref_cache *refs = ref_cache;
	if (!submodule)
		submodule = "";
	while (refs) {
		if (!strcmp(submodule, refs->name))
			return refs;
		refs = refs->next;
	}

	refs = create_ref_cache(submodule);
	refs->next = ref_cache;
	ref_cache = refs;
	return refs;
}

void invalidate_ref_cache(const char *submodule)
{
	struct ref_cache *refs = get_ref_cache(submodule);
	clear_packed_ref_cache(refs);
	clear_loose_ref_cache(refs);
}

/*
 * Parse one line from a packed-refs file.  Write the SHA1 to sha1.
 * Return a pointer to the refname within the line (null-terminated),
 * or NULL if there was a problem.
 */
static const char *parse_ref_line(char *line, unsigned char *sha1)
{
	/*
	 * 42: the answer to everything.
	 *
	 * In this case, it happens to be the answer to
	 *  40 (length of sha1 hex representation)
	 *  +1 (space in between hex and name)
	 *  +1 (newline at the end of the line)
	 */
	int len = strlen(line) - 42;

	if (len <= 0)
		return NULL;
	if (get_sha1_hex(line, sha1) < 0)
		return NULL;
	if (!isspace(line[40]))
		return NULL;
	line += 41;
	if (isspace(*line))
		return NULL;
	if (line[len] != '\n')
		return NULL;
	line[len] = 0;

	return line;
}

static void read_packed_refs(FILE *f, struct ref_dir *dir)
{
	struct ref_entry *last = NULL;
	char refline[PATH_MAX];
	int flag = REF_ISPACKED;

	while (fgets(refline, sizeof(refline), f)) {
		unsigned char sha1[20];
		const char *refname;
		static const char header[] = "# pack-refs with:";

		if (!strncmp(refline, header, sizeof(header)-1)) {
			const char *traits = refline + sizeof(header) - 1;
			if (strstr(traits, " peeled "))
				flag |= REF_KNOWS_PEELED;
			/* perhaps other traits later as well */
			continue;
		}

		refname = parse_ref_line(refline, sha1);
		if (refname) {
			last = create_ref_entry(refname, sha1, flag, 1);
			add_ref(dir, last);
			continue;
		}
		if (last &&
		    refline[0] == '^' &&
		    strlen(refline) == 42 &&
		    refline[41] == '\n' &&
		    !get_sha1_hex(refline + 1, sha1))
			hashcpy(last->u.value.peeled, sha1);
	}
}

static struct ref_dir *get_packed_refs(struct ref_cache *refs)
{
	if (!refs->did_packed) {
		const char *packed_refs_file;
		FILE *f;

		if (*refs->name)
			packed_refs_file = git_path_submodule(refs->name, "packed-refs");
		else
			packed_refs_file = git_path("packed-refs");
		f = fopen(packed_refs_file, "r");
		if (f) {
			read_packed_refs(f, &refs->packed);
			fclose(f);
		}
		refs->did_packed = 1;
	}
	return &refs->packed;
}

void add_packed_ref(const char *refname, const unsigned char *sha1)
{
	add_ref(get_packed_refs(get_ref_cache(NULL)),
			create_ref_entry(refname, sha1, REF_ISPACKED, 1));
}

static void get_ref_dir(struct ref_cache *refs, const char *base,
			struct ref_dir *dir)
{
	DIR *d;
	const char *path;

	if (*refs->name)
		path = git_path_submodule(refs->name, "%s", base);
	else
		path = git_path("%s", base);

	d = opendir(path);
	if (d) {
		struct dirent *de;
		int baselen = strlen(base);
		char *refname = xmalloc(baselen + 257);

		memcpy(refname, base, baselen);
		if (baselen && base[baselen-1] != '/')
			refname[baselen++] = '/';

		while ((de = readdir(d)) != NULL) {
			unsigned char sha1[20];
			struct stat st;
			int flag;
			int namelen;
			const char *refdir;

			if (de->d_name[0] == '.')
				continue;
			namelen = strlen(de->d_name);
			if (namelen > 255)
				continue;
			if (has_extension(de->d_name, ".lock"))
				continue;
			memcpy(refname + baselen, de->d_name, namelen+1);
			refdir = *refs->name
				? git_path_submodule(refs->name, "%s", refname)
				: git_path("%s", refname);
			if (stat(refdir, &st) < 0)
				continue;
			if (S_ISDIR(st.st_mode)) {
				get_ref_dir(refs, refname, dir);
				continue;
			}
			if (*refs->name) {
				hashclr(sha1);
				flag = 0;
				if (resolve_gitlink_ref(refs->name, refname, sha1) < 0) {
					hashclr(sha1);
					flag |= REF_ISBROKEN;
				}
			} else if (read_ref_full(refname, sha1, 1, &flag)) {
				hashclr(sha1);
				flag |= REF_ISBROKEN;
			}
			add_ref(dir, create_ref_entry(refname, sha1, flag, 1));
		}
		free(refname);
		closedir(d);
	}
}

<<<<<<< HEAD
static struct ref_dir *get_loose_refs(struct ref_cache *refs)
=======
struct warn_if_dangling_data {
	FILE *fp;
	const char *refname;
	const char *msg_fmt;
};

static int warn_if_dangling_symref(const char *refname, const unsigned char *sha1,
				   int flags, void *cb_data)
{
	struct warn_if_dangling_data *d = cb_data;
	const char *resolves_to;
	unsigned char junk[20];

	if (!(flags & REF_ISSYMREF))
		return 0;

	resolves_to = resolve_ref_unsafe(refname, junk, 0, NULL);
	if (!resolves_to || strcmp(resolves_to, d->refname))
		return 0;

	fprintf(d->fp, d->msg_fmt, refname);
	fputc('\n', d->fp);
	return 0;
}

void warn_dangling_symref(FILE *fp, const char *msg_fmt, const char *refname)
{
	struct warn_if_dangling_data data;

	data.fp = fp;
	data.refname = refname;
	data.msg_fmt = msg_fmt;
	for_each_rawref(warn_if_dangling_symref, &data);
}

static struct ref_array *get_loose_refs(struct ref_cache *refs)
>>>>>>> 4470ef94
{
	if (!refs->did_loose) {
		get_ref_dir(refs, "refs", &refs->loose);
		refs->did_loose = 1;
	}
	return &refs->loose;
}

/* We allow "recursive" symbolic refs. Only within reason, though */
#define MAXDEPTH 5
#define MAXREFLEN (1024)

/*
 * Called by resolve_gitlink_ref_recursive() after it failed to read
 * from the loose refs in ref_cache refs. Find <refname> in the
 * packed-refs file for the submodule.
 */
static int resolve_gitlink_packed_ref(struct ref_cache *refs,
				      const char *refname, unsigned char *sha1)
{
	struct ref_entry *ref;
	struct ref_dir *dir = get_packed_refs(refs);

	ref = find_ref(dir, refname);
	if (ref == NULL)
		return -1;

	memcpy(sha1, ref->u.value.sha1, 20);
	return 0;
}

static int resolve_gitlink_ref_recursive(struct ref_cache *refs,
					 const char *refname, unsigned char *sha1,
					 int recursion)
{
	int fd, len;
	char buffer[128], *p;
	char *path;

	if (recursion > MAXDEPTH || strlen(refname) > MAXREFLEN)
		return -1;
	path = *refs->name
		? git_path_submodule(refs->name, "%s", refname)
		: git_path("%s", refname);
	fd = open(path, O_RDONLY);
	if (fd < 0)
		return resolve_gitlink_packed_ref(refs, refname, sha1);

	len = read(fd, buffer, sizeof(buffer)-1);
	close(fd);
	if (len < 0)
		return -1;
	while (len && isspace(buffer[len-1]))
		len--;
	buffer[len] = 0;

	/* Was it a detached head or an old-fashioned symlink? */
	if (!get_sha1_hex(buffer, sha1))
		return 0;

	/* Symref? */
	if (strncmp(buffer, "ref:", 4))
		return -1;
	p = buffer + 4;
	while (isspace(*p))
		p++;

	return resolve_gitlink_ref_recursive(refs, p, sha1, recursion+1);
}

int resolve_gitlink_ref(const char *path, const char *refname, unsigned char *sha1)
{
	int len = strlen(path), retval;
	char *submodule;
	struct ref_cache *refs;

	while (len && path[len-1] == '/')
		len--;
	if (!len)
		return -1;
	submodule = xstrndup(path, len);
	refs = get_ref_cache(submodule);
	free(submodule);

	retval = resolve_gitlink_ref_recursive(refs, refname, sha1, 0);
	return retval;
}

/*
 * Try to read ref from the packed references.  On success, set sha1
 * and return 0; otherwise, return -1.
 */
static int get_packed_ref(const char *refname, unsigned char *sha1)
{
	struct ref_dir *packed = get_packed_refs(get_ref_cache(NULL));
	struct ref_entry *entry = find_ref(packed, refname);
	if (entry) {
		hashcpy(sha1, entry->u.value.sha1);
		return 0;
	}
	return -1;
}

const char *resolve_ref_unsafe(const char *refname, unsigned char *sha1, int reading, int *flag)
{
	int depth = MAXDEPTH;
	ssize_t len;
	char buffer[256];
	static char refname_buffer[256];

	if (flag)
		*flag = 0;

	if (check_refname_format(refname, REFNAME_ALLOW_ONELEVEL))
		return NULL;

	for (;;) {
		char path[PATH_MAX];
		struct stat st;
		char *buf;
		int fd;

		if (--depth < 0)
			return NULL;

		git_snpath(path, sizeof(path), "%s", refname);

		if (lstat(path, &st) < 0) {
			if (errno != ENOENT)
				return NULL;
			/*
			 * The loose reference file does not exist;
			 * check for a packed reference.
			 */
			if (!get_packed_ref(refname, sha1)) {
				if (flag)
					*flag |= REF_ISPACKED;
				return refname;
			}
			/* The reference is not a packed reference, either. */
			if (reading) {
				return NULL;
			} else {
				hashclr(sha1);
				return refname;
			}
		}

		/* Follow "normalized" - ie "refs/.." symlinks by hand */
		if (S_ISLNK(st.st_mode)) {
			len = readlink(path, buffer, sizeof(buffer)-1);
			if (len < 0)
				return NULL;
			buffer[len] = 0;
			if (!prefixcmp(buffer, "refs/") &&
					!check_refname_format(buffer, 0)) {
				strcpy(refname_buffer, buffer);
				refname = refname_buffer;
				if (flag)
					*flag |= REF_ISSYMREF;
				continue;
			}
		}

		/* Is it a directory? */
		if (S_ISDIR(st.st_mode)) {
			errno = EISDIR;
			return NULL;
		}

		/*
		 * Anything else, just open it and try to use it as
		 * a ref
		 */
		fd = open(path, O_RDONLY);
		if (fd < 0)
			return NULL;
		len = read_in_full(fd, buffer, sizeof(buffer)-1);
		close(fd);
		if (len < 0)
			return NULL;
		while (len && isspace(buffer[len-1]))
			len--;
		buffer[len] = '\0';

		/*
		 * Is it a symbolic ref?
		 */
		if (prefixcmp(buffer, "ref:"))
			break;
		if (flag)
			*flag |= REF_ISSYMREF;
		buf = buffer + 4;
		while (isspace(*buf))
			buf++;
		if (check_refname_format(buf, REFNAME_ALLOW_ONELEVEL)) {
			if (flag)
				*flag |= REF_ISBROKEN;
			return NULL;
		}
		refname = strcpy(refname_buffer, buf);
	}
	/* Please note that FETCH_HEAD has a second line containing other data. */
	if (get_sha1_hex(buffer, sha1) || (buffer[40] != '\0' && !isspace(buffer[40]))) {
		if (flag)
			*flag |= REF_ISBROKEN;
		return NULL;
	}
	return refname;
}

char *resolve_refdup(const char *ref, unsigned char *sha1, int reading, int *flag)
{
	const char *ret = resolve_ref_unsafe(ref, sha1, reading, flag);
	return ret ? xstrdup(ret) : NULL;
}

/* The argument to filter_refs */
struct ref_filter {
	const char *pattern;
	each_ref_fn *fn;
	void *cb_data;
};

int read_ref_full(const char *refname, unsigned char *sha1, int reading, int *flags)
{
	if (resolve_ref_unsafe(refname, sha1, reading, flags))
		return 0;
	return -1;
}

int read_ref(const char *refname, unsigned char *sha1)
{
	return read_ref_full(refname, sha1, 1, NULL);
}

int ref_exists(const char *refname)
{
	unsigned char sha1[20];
	return !!resolve_ref_unsafe(refname, sha1, 1, NULL);
}

static int filter_refs(const char *refname, const unsigned char *sha1, int flags,
		       void *data)
{
	struct ref_filter *filter = (struct ref_filter *)data;
	if (fnmatch(filter->pattern, refname, 0))
		return 0;
	return filter->fn(refname, sha1, flags, filter->cb_data);
}

int peel_ref(const char *refname, unsigned char *sha1)
{
	int flag;
	unsigned char base[20];
	struct object *o;

	if (current_ref && (current_ref->name == refname
		|| !strcmp(current_ref->name, refname))) {
		if (current_ref->flag & REF_KNOWS_PEELED) {
			hashcpy(sha1, current_ref->u.value.peeled);
			return 0;
		}
		hashcpy(base, current_ref->u.value.sha1);
		goto fallback;
	}

	if (read_ref_full(refname, base, 1, &flag))
		return -1;

	if ((flag & REF_ISPACKED)) {
		struct ref_dir *dir = get_packed_refs(get_ref_cache(NULL));
		struct ref_entry *r = find_ref(dir, refname);

		if (r != NULL && r->flag & REF_KNOWS_PEELED) {
			hashcpy(sha1, r->u.value.peeled);
			return 0;
		}
	}

fallback:
	o = parse_object(base);
	if (o && o->type == OBJ_TAG) {
		o = deref_tag(o, refname, 0);
		if (o) {
			hashcpy(sha1, o->sha1);
			return 0;
		}
	}
	return -1;
}

struct warn_if_dangling_data {
	FILE *fp;
	const char *refname;
	const char *msg_fmt;
};

static int warn_if_dangling_symref(const char *refname, const unsigned char *sha1,
				   int flags, void *cb_data)
{
	struct warn_if_dangling_data *d = cb_data;
	const char *resolves_to;
	unsigned char junk[20];

	if (!(flags & REF_ISSYMREF))
		return 0;

	resolves_to = resolve_ref_unsafe(refname, junk, 0, NULL);
	if (!resolves_to || strcmp(resolves_to, d->refname))
		return 0;

	fprintf(d->fp, d->msg_fmt, refname);
	return 0;
}

void warn_dangling_symref(FILE *fp, const char *msg_fmt, const char *refname)
{
	struct warn_if_dangling_data data;

	data.fp = fp;
	data.refname = refname;
	data.msg_fmt = msg_fmt;
	for_each_rawref(warn_if_dangling_symref, &data);
}

static int do_for_each_ref(const char *submodule, const char *base, each_ref_fn fn,
			   int trim, int flags, void *cb_data)
{
	struct ref_cache *refs = get_ref_cache(submodule);
	struct ref_dir *packed_dir = get_packed_refs(refs);
	struct ref_dir *loose_dir = get_loose_refs(refs);
	int retval = 0;

	if (base && *base) {
		packed_dir = find_containing_dir(packed_dir, base, 0);
		loose_dir = find_containing_dir(loose_dir, base, 0);
	}

	if (packed_dir && loose_dir) {
		sort_ref_dir(packed_dir);
		sort_ref_dir(loose_dir);
		retval = do_for_each_ref_in_dirs(
				packed_dir, loose_dir,
				base, fn, trim, flags, cb_data);
	} else if (packed_dir) {
		sort_ref_dir(packed_dir);
		retval = do_for_each_ref_in_dir(
				packed_dir, 0,
				base, fn, trim, flags, cb_data);
	} else if (loose_dir) {
		sort_ref_dir(loose_dir);
		retval = do_for_each_ref_in_dir(
				loose_dir, 0,
				base, fn, trim, flags, cb_data);
	}

	return retval;
}

static int do_head_ref(const char *submodule, each_ref_fn fn, void *cb_data)
{
	unsigned char sha1[20];
	int flag;

	if (submodule) {
		if (resolve_gitlink_ref(submodule, "HEAD", sha1) == 0)
			return fn("HEAD", sha1, 0, cb_data);

		return 0;
	}

	if (!read_ref_full("HEAD", sha1, 1, &flag))
		return fn("HEAD", sha1, flag, cb_data);

	return 0;
}

int head_ref(each_ref_fn fn, void *cb_data)
{
	return do_head_ref(NULL, fn, cb_data);
}

int head_ref_submodule(const char *submodule, each_ref_fn fn, void *cb_data)
{
	return do_head_ref(submodule, fn, cb_data);
}

int for_each_ref(each_ref_fn fn, void *cb_data)
{
	return do_for_each_ref(NULL, "", fn, 0, 0, cb_data);
}

int for_each_ref_submodule(const char *submodule, each_ref_fn fn, void *cb_data)
{
	return do_for_each_ref(submodule, "", fn, 0, 0, cb_data);
}

int for_each_ref_in(const char *prefix, each_ref_fn fn, void *cb_data)
{
	return do_for_each_ref(NULL, prefix, fn, strlen(prefix), 0, cb_data);
}

int for_each_ref_in_submodule(const char *submodule, const char *prefix,
		each_ref_fn fn, void *cb_data)
{
	return do_for_each_ref(submodule, prefix, fn, strlen(prefix), 0, cb_data);
}

int for_each_tag_ref(each_ref_fn fn, void *cb_data)
{
	return for_each_ref_in("refs/tags/", fn, cb_data);
}

int for_each_tag_ref_submodule(const char *submodule, each_ref_fn fn, void *cb_data)
{
	return for_each_ref_in_submodule(submodule, "refs/tags/", fn, cb_data);
}

int for_each_branch_ref(each_ref_fn fn, void *cb_data)
{
	return for_each_ref_in("refs/heads/", fn, cb_data);
}

int for_each_branch_ref_submodule(const char *submodule, each_ref_fn fn, void *cb_data)
{
	return for_each_ref_in_submodule(submodule, "refs/heads/", fn, cb_data);
}

int for_each_remote_ref(each_ref_fn fn, void *cb_data)
{
	return for_each_ref_in("refs/remotes/", fn, cb_data);
}

int for_each_remote_ref_submodule(const char *submodule, each_ref_fn fn, void *cb_data)
{
	return for_each_ref_in_submodule(submodule, "refs/remotes/", fn, cb_data);
}

int for_each_replace_ref(each_ref_fn fn, void *cb_data)
{
	return do_for_each_ref(NULL, "refs/replace/", fn, 13, 0, cb_data);
}

int head_ref_namespaced(each_ref_fn fn, void *cb_data)
{
	struct strbuf buf = STRBUF_INIT;
	int ret = 0;
	unsigned char sha1[20];
	int flag;

	strbuf_addf(&buf, "%sHEAD", get_git_namespace());
	if (!read_ref_full(buf.buf, sha1, 1, &flag))
		ret = fn(buf.buf, sha1, flag, cb_data);
	strbuf_release(&buf);

	return ret;
}

int for_each_namespaced_ref(each_ref_fn fn, void *cb_data)
{
	struct strbuf buf = STRBUF_INIT;
	int ret;
	strbuf_addf(&buf, "%srefs/", get_git_namespace());
	ret = do_for_each_ref(NULL, buf.buf, fn, 0, 0, cb_data);
	strbuf_release(&buf);
	return ret;
}

int for_each_glob_ref_in(each_ref_fn fn, const char *pattern,
	const char *prefix, void *cb_data)
{
	struct strbuf real_pattern = STRBUF_INIT;
	struct ref_filter filter;
	int ret;

	if (!prefix && prefixcmp(pattern, "refs/"))
		strbuf_addstr(&real_pattern, "refs/");
	else if (prefix)
		strbuf_addstr(&real_pattern, prefix);
	strbuf_addstr(&real_pattern, pattern);

	if (!has_glob_specials(pattern)) {
		/* Append implied '/' '*' if not present. */
		if (real_pattern.buf[real_pattern.len - 1] != '/')
			strbuf_addch(&real_pattern, '/');
		/* No need to check for '*', there is none. */
		strbuf_addch(&real_pattern, '*');
	}

	filter.pattern = real_pattern.buf;
	filter.fn = fn;
	filter.cb_data = cb_data;
	ret = for_each_ref(filter_refs, &filter);

	strbuf_release(&real_pattern);
	return ret;
}

int for_each_glob_ref(each_ref_fn fn, const char *pattern, void *cb_data)
{
	return for_each_glob_ref_in(fn, pattern, NULL, cb_data);
}

int for_each_rawref(each_ref_fn fn, void *cb_data)
{
	return do_for_each_ref(NULL, "", fn, 0,
			       DO_FOR_EACH_INCLUDE_BROKEN, cb_data);
}

const char *prettify_refname(const char *name)
{
	return name + (
		!prefixcmp(name, "refs/heads/") ? 11 :
		!prefixcmp(name, "refs/tags/") ? 10 :
		!prefixcmp(name, "refs/remotes/") ? 13 :
		0);
}

const char *ref_rev_parse_rules[] = {
	"%.*s",
	"refs/%.*s",
	"refs/tags/%.*s",
	"refs/heads/%.*s",
	"refs/remotes/%.*s",
	"refs/remotes/%.*s/HEAD",
	NULL
};

int refname_match(const char *abbrev_name, const char *full_name, const char **rules)
{
	const char **p;
	const int abbrev_name_len = strlen(abbrev_name);

	for (p = rules; *p; p++) {
		if (!strcmp(full_name, mkpath(*p, abbrev_name_len, abbrev_name))) {
			return 1;
		}
	}

	return 0;
}

static struct ref_lock *verify_lock(struct ref_lock *lock,
	const unsigned char *old_sha1, int mustexist)
{
	if (read_ref_full(lock->ref_name, lock->old_sha1, mustexist, NULL)) {
		error("Can't verify ref %s", lock->ref_name);
		unlock_ref(lock);
		return NULL;
	}
	if (hashcmp(lock->old_sha1, old_sha1)) {
		error("Ref %s is at %s but expected %s", lock->ref_name,
			sha1_to_hex(lock->old_sha1), sha1_to_hex(old_sha1));
		unlock_ref(lock);
		return NULL;
	}
	return lock;
}

static int remove_empty_directories(const char *file)
{
	/* we want to create a file but there is a directory there;
	 * if that is an empty directory (or a directory that contains
	 * only empty directories), remove them.
	 */
	struct strbuf path;
	int result;

	strbuf_init(&path, 20);
	strbuf_addstr(&path, file);

	result = remove_dir_recursively(&path, REMOVE_DIR_EMPTY_ONLY);

	strbuf_release(&path);

	return result;
}

/*
 * *string and *len will only be substituted, and *string returned (for
 * later free()ing) if the string passed in is a magic short-hand form
 * to name a branch.
 */
static char *substitute_branch_name(const char **string, int *len)
{
	struct strbuf buf = STRBUF_INIT;
	int ret = interpret_branch_name(*string, &buf);

	if (ret == *len) {
		size_t size;
		*string = strbuf_detach(&buf, &size);
		*len = size;
		return (char *)*string;
	}

	return NULL;
}

int dwim_ref(const char *str, int len, unsigned char *sha1, char **ref)
{
	char *last_branch = substitute_branch_name(&str, &len);
	const char **p, *r;
	int refs_found = 0;

	*ref = NULL;
	for (p = ref_rev_parse_rules; *p; p++) {
		char fullref[PATH_MAX];
		unsigned char sha1_from_ref[20];
		unsigned char *this_result;
		int flag;

		this_result = refs_found ? sha1_from_ref : sha1;
		mksnpath(fullref, sizeof(fullref), *p, len, str);
		r = resolve_ref_unsafe(fullref, this_result, 1, &flag);
		if (r) {
			if (!refs_found++)
				*ref = xstrdup(r);
			if (!warn_ambiguous_refs)
				break;
		} else if ((flag & REF_ISSYMREF) && strcmp(fullref, "HEAD")) {
			warning("ignoring dangling symref %s.", fullref);
		} else if ((flag & REF_ISBROKEN) && strchr(fullref, '/')) {
			warning("ignoring broken ref %s.", fullref);
		}
	}
	free(last_branch);
	return refs_found;
}

int dwim_log(const char *str, int len, unsigned char *sha1, char **log)
{
	char *last_branch = substitute_branch_name(&str, &len);
	const char **p;
	int logs_found = 0;

	*log = NULL;
	for (p = ref_rev_parse_rules; *p; p++) {
		struct stat st;
		unsigned char hash[20];
		char path[PATH_MAX];
		const char *ref, *it;

		mksnpath(path, sizeof(path), *p, len, str);
		ref = resolve_ref_unsafe(path, hash, 1, NULL);
		if (!ref)
			continue;
		if (!stat(git_path("logs/%s", path), &st) &&
		    S_ISREG(st.st_mode))
			it = path;
		else if (strcmp(ref, path) &&
			 !stat(git_path("logs/%s", ref), &st) &&
			 S_ISREG(st.st_mode))
			it = ref;
		else
			continue;
		if (!logs_found++) {
			*log = xstrdup(it);
			hashcpy(sha1, hash);
		}
		if (!warn_ambiguous_refs)
			break;
	}
	free(last_branch);
	return logs_found;
}

static struct ref_lock *lock_ref_sha1_basic(const char *refname,
					    const unsigned char *old_sha1,
					    int flags, int *type_p)
{
	char *ref_file;
	const char *orig_refname = refname;
	struct ref_lock *lock;
	int last_errno = 0;
	int type, lflags;
	int mustexist = (old_sha1 && !is_null_sha1(old_sha1));
	int missing = 0;

	lock = xcalloc(1, sizeof(struct ref_lock));
	lock->lock_fd = -1;

	refname = resolve_ref_unsafe(refname, lock->old_sha1, mustexist, &type);
	if (!refname && errno == EISDIR) {
		/* we are trying to lock foo but we used to
		 * have foo/bar which now does not exist;
		 * it is normal for the empty directory 'foo'
		 * to remain.
		 */
		ref_file = git_path("%s", orig_refname);
		if (remove_empty_directories(ref_file)) {
			last_errno = errno;
			error("there are still refs under '%s'", orig_refname);
			goto error_return;
		}
		refname = resolve_ref_unsafe(orig_refname, lock->old_sha1, mustexist, &type);
	}
	if (type_p)
	    *type_p = type;
	if (!refname) {
		last_errno = errno;
		error("unable to resolve reference %s: %s",
			orig_refname, strerror(errno));
		goto error_return;
	}
	missing = is_null_sha1(lock->old_sha1);
	/* When the ref did not exist and we are creating it,
	 * make sure there is no existing ref that is packed
	 * whose name begins with our refname, nor a ref whose
	 * name is a proper prefix of our refname.
	 */
	if (missing &&
	     !is_refname_available(refname, NULL, get_packed_refs(get_ref_cache(NULL)))) {
		last_errno = ENOTDIR;
		goto error_return;
	}

	lock->lk = xcalloc(1, sizeof(struct lock_file));

	lflags = LOCK_DIE_ON_ERROR;
	if (flags & REF_NODEREF) {
		refname = orig_refname;
		lflags |= LOCK_NODEREF;
	}
	lock->ref_name = xstrdup(refname);
	lock->orig_ref_name = xstrdup(orig_refname);
	ref_file = git_path("%s", refname);
	if (missing)
		lock->force_write = 1;
	if ((flags & REF_NODEREF) && (type & REF_ISSYMREF))
		lock->force_write = 1;

	if (safe_create_leading_directories(ref_file)) {
		last_errno = errno;
		error("unable to create directory for %s", ref_file);
		goto error_return;
	}

	lock->lock_fd = hold_lock_file_for_update(lock->lk, ref_file, lflags);
	return old_sha1 ? verify_lock(lock, old_sha1, mustexist) : lock;

 error_return:
	unlock_ref(lock);
	errno = last_errno;
	return NULL;
}

struct ref_lock *lock_ref_sha1(const char *refname, const unsigned char *old_sha1)
{
	char refpath[PATH_MAX];
	if (check_refname_format(refname, 0))
		return NULL;
	strcpy(refpath, mkpath("refs/%s", refname));
	return lock_ref_sha1_basic(refpath, old_sha1, 0, NULL);
}

struct ref_lock *lock_any_ref_for_update(const char *refname,
					 const unsigned char *old_sha1, int flags)
{
	if (check_refname_format(refname, REFNAME_ALLOW_ONELEVEL))
		return NULL;
	return lock_ref_sha1_basic(refname, old_sha1, flags, NULL);
}

struct repack_without_ref_sb {
	const char *refname;
	int fd;
};

static int repack_without_ref_fn(const char *refname, const unsigned char *sha1,
				 int flags, void *cb_data)
{
	struct repack_without_ref_sb *data = cb_data;
	char line[PATH_MAX + 100];
	int len;

	if (!strcmp(data->refname, refname))
		return 0;
	len = snprintf(line, sizeof(line), "%s %s\n",
		       sha1_to_hex(sha1), refname);
	/* this should not happen but just being defensive */
	if (len > sizeof(line))
		die("too long a refname '%s'", refname);
	write_or_die(data->fd, line, len);
	return 0;
}

static struct lock_file packlock;

static int repack_without_ref(const char *refname)
{
	struct repack_without_ref_sb data;
	struct ref_dir *packed = get_packed_refs(get_ref_cache(NULL));
	if (find_ref(packed, refname) == NULL)
		return 0;
	data.refname = refname;
	data.fd = hold_lock_file_for_update(&packlock, git_path("packed-refs"), 0);
	if (data.fd < 0) {
		unable_to_lock_error(git_path("packed-refs"), errno);
		return error("cannot delete '%s' from packed refs", refname);
	}
	do_for_each_ref_in_dir(packed, 0, "", repack_without_ref_fn, 0, 0, &data);
	return commit_lock_file(&packlock);
}

int delete_ref(const char *refname, const unsigned char *sha1, int delopt)
{
	struct ref_lock *lock;
	int err, i = 0, ret = 0, flag = 0;

	lock = lock_ref_sha1_basic(refname, sha1, 0, &flag);
	if (!lock)
		return 1;
	if (!(flag & REF_ISPACKED) || flag & REF_ISSYMREF) {
		/* loose */
		const char *path;

		if (!(delopt & REF_NODEREF)) {
			i = strlen(lock->lk->filename) - 5; /* .lock */
			lock->lk->filename[i] = 0;
			path = lock->lk->filename;
		} else {
			path = git_path("%s", refname);
		}
		err = unlink_or_warn(path);
		if (err && errno != ENOENT)
			ret = 1;

		if (!(delopt & REF_NODEREF))
			lock->lk->filename[i] = '.';
	}
	/* removing the loose one could have resurrected an earlier
	 * packed one.  Also, if it was not loose we need to repack
	 * without it.
	 */
	ret |= repack_without_ref(refname);

	unlink_or_warn(git_path("logs/%s", lock->ref_name));
	invalidate_ref_cache(NULL);
	unlock_ref(lock);
	return ret;
}

/*
 * People using contrib's git-new-workdir have .git/logs/refs ->
 * /some/other/path/.git/logs/refs, and that may live on another device.
 *
 * IOW, to avoid cross device rename errors, the temporary renamed log must
 * live into logs/refs.
 */
#define TMP_RENAMED_LOG  "logs/refs/.tmp-renamed-log"

int rename_ref(const char *oldrefname, const char *newrefname, const char *logmsg)
{
	unsigned char sha1[20], orig_sha1[20];
	int flag = 0, logmoved = 0;
	struct ref_lock *lock;
	struct stat loginfo;
	int log = !lstat(git_path("logs/%s", oldrefname), &loginfo);
	const char *symref = NULL;
	struct ref_cache *refs = get_ref_cache(NULL);

	if (log && S_ISLNK(loginfo.st_mode))
		return error("reflog for %s is a symlink", oldrefname);

	symref = resolve_ref_unsafe(oldrefname, orig_sha1, 1, &flag);
	if (flag & REF_ISSYMREF)
		return error("refname %s is a symbolic ref, renaming it is not supported",
			oldrefname);
	if (!symref)
		return error("refname %s not found", oldrefname);

	if (!is_refname_available(newrefname, oldrefname, get_packed_refs(refs)))
		return 1;

	if (!is_refname_available(newrefname, oldrefname, get_loose_refs(refs)))
		return 1;

	if (log && rename(git_path("logs/%s", oldrefname), git_path(TMP_RENAMED_LOG)))
		return error("unable to move logfile logs/%s to "TMP_RENAMED_LOG": %s",
			oldrefname, strerror(errno));

	if (delete_ref(oldrefname, orig_sha1, REF_NODEREF)) {
		error("unable to delete old %s", oldrefname);
		goto rollback;
	}

	if (!read_ref_full(newrefname, sha1, 1, &flag) &&
	    delete_ref(newrefname, sha1, REF_NODEREF)) {
		if (errno==EISDIR) {
			if (remove_empty_directories(git_path("%s", newrefname))) {
				error("Directory not empty: %s", newrefname);
				goto rollback;
			}
		} else {
			error("unable to delete existing %s", newrefname);
			goto rollback;
		}
	}

	if (log && safe_create_leading_directories(git_path("logs/%s", newrefname))) {
		error("unable to create directory for %s", newrefname);
		goto rollback;
	}

 retry:
	if (log && rename(git_path(TMP_RENAMED_LOG), git_path("logs/%s", newrefname))) {
		if (errno==EISDIR || errno==ENOTDIR) {
			/*
			 * rename(a, b) when b is an existing
			 * directory ought to result in ISDIR, but
			 * Solaris 5.8 gives ENOTDIR.  Sheesh.
			 */
			if (remove_empty_directories(git_path("logs/%s", newrefname))) {
				error("Directory not empty: logs/%s", newrefname);
				goto rollback;
			}
			goto retry;
		} else {
			error("unable to move logfile "TMP_RENAMED_LOG" to logs/%s: %s",
				newrefname, strerror(errno));
			goto rollback;
		}
	}
	logmoved = log;

	lock = lock_ref_sha1_basic(newrefname, NULL, 0, NULL);
	if (!lock) {
		error("unable to lock %s for update", newrefname);
		goto rollback;
	}
	lock->force_write = 1;
	hashcpy(lock->old_sha1, orig_sha1);
	if (write_ref_sha1(lock, orig_sha1, logmsg)) {
		error("unable to write current sha1 into %s", newrefname);
		goto rollback;
	}

	return 0;

 rollback:
	lock = lock_ref_sha1_basic(oldrefname, NULL, 0, NULL);
	if (!lock) {
		error("unable to lock %s for rollback", oldrefname);
		goto rollbacklog;
	}

	lock->force_write = 1;
	flag = log_all_ref_updates;
	log_all_ref_updates = 0;
	if (write_ref_sha1(lock, orig_sha1, NULL))
		error("unable to write current sha1 into %s", oldrefname);
	log_all_ref_updates = flag;

 rollbacklog:
	if (logmoved && rename(git_path("logs/%s", newrefname), git_path("logs/%s", oldrefname)))
		error("unable to restore logfile %s from %s: %s",
			oldrefname, newrefname, strerror(errno));
	if (!logmoved && log &&
	    rename(git_path(TMP_RENAMED_LOG), git_path("logs/%s", oldrefname)))
		error("unable to restore logfile %s from "TMP_RENAMED_LOG": %s",
			oldrefname, strerror(errno));

	return 1;
}

int close_ref(struct ref_lock *lock)
{
	if (close_lock_file(lock->lk))
		return -1;
	lock->lock_fd = -1;
	return 0;
}

int commit_ref(struct ref_lock *lock)
{
	if (commit_lock_file(lock->lk))
		return -1;
	lock->lock_fd = -1;
	return 0;
}

void unlock_ref(struct ref_lock *lock)
{
	/* Do not free lock->lk -- atexit() still looks at them */
	if (lock->lk)
		rollback_lock_file(lock->lk);
	free(lock->ref_name);
	free(lock->orig_ref_name);
	free(lock);
}

/*
 * copy the reflog message msg to buf, which has been allocated sufficiently
 * large, while cleaning up the whitespaces.  Especially, convert LF to space,
 * because reflog file is one line per entry.
 */
static int copy_msg(char *buf, const char *msg)
{
	char *cp = buf;
	char c;
	int wasspace = 1;

	*cp++ = '\t';
	while ((c = *msg++)) {
		if (wasspace && isspace(c))
			continue;
		wasspace = isspace(c);
		if (wasspace)
			c = ' ';
		*cp++ = c;
	}
	while (buf < cp && isspace(cp[-1]))
		cp--;
	*cp++ = '\n';
	return cp - buf;
}

int log_ref_setup(const char *refname, char *logfile, int bufsize)
{
	int logfd, oflags = O_APPEND | O_WRONLY;

	git_snpath(logfile, bufsize, "logs/%s", refname);
	if (log_all_ref_updates &&
	    (!prefixcmp(refname, "refs/heads/") ||
	     !prefixcmp(refname, "refs/remotes/") ||
	     !prefixcmp(refname, "refs/notes/") ||
	     !strcmp(refname, "HEAD"))) {
		if (safe_create_leading_directories(logfile) < 0)
			return error("unable to create directory for %s",
				     logfile);
		oflags |= O_CREAT;
	}

	logfd = open(logfile, oflags, 0666);
	if (logfd < 0) {
		if (!(oflags & O_CREAT) && errno == ENOENT)
			return 0;

		if ((oflags & O_CREAT) && errno == EISDIR) {
			if (remove_empty_directories(logfile)) {
				return error("There are still logs under '%s'",
					     logfile);
			}
			logfd = open(logfile, oflags, 0666);
		}

		if (logfd < 0)
			return error("Unable to append to %s: %s",
				     logfile, strerror(errno));
	}

	adjust_shared_perm(logfile);
	close(logfd);
	return 0;
}

static int log_ref_write(const char *refname, const unsigned char *old_sha1,
			 const unsigned char *new_sha1, const char *msg)
{
	int logfd, result, written, oflags = O_APPEND | O_WRONLY;
	unsigned maxlen, len;
	int msglen;
	char log_file[PATH_MAX];
	char *logrec;
	const char *committer;

	if (log_all_ref_updates < 0)
		log_all_ref_updates = !is_bare_repository();

	result = log_ref_setup(refname, log_file, sizeof(log_file));
	if (result)
		return result;

	logfd = open(log_file, oflags);
	if (logfd < 0)
		return 0;
	msglen = msg ? strlen(msg) : 0;
	committer = git_committer_info(0);
	maxlen = strlen(committer) + msglen + 100;
	logrec = xmalloc(maxlen);
	len = sprintf(logrec, "%s %s %s\n",
		      sha1_to_hex(old_sha1),
		      sha1_to_hex(new_sha1),
		      committer);
	if (msglen)
		len += copy_msg(logrec + len - 1, msg) - 1;
	written = len <= maxlen ? write_in_full(logfd, logrec, len) : -1;
	free(logrec);
	if (close(logfd) != 0 || written != len)
		return error("Unable to append to %s", log_file);
	return 0;
}

static int is_branch(const char *refname)
{
	return !strcmp(refname, "HEAD") || !prefixcmp(refname, "refs/heads/");
}

int write_ref_sha1(struct ref_lock *lock,
	const unsigned char *sha1, const char *logmsg)
{
	static char term = '\n';
	struct object *o;

	if (!lock)
		return -1;
	if (!lock->force_write && !hashcmp(lock->old_sha1, sha1)) {
		unlock_ref(lock);
		return 0;
	}
	o = parse_object(sha1);
	if (!o) {
		error("Trying to write ref %s with nonexistent object %s",
			lock->ref_name, sha1_to_hex(sha1));
		unlock_ref(lock);
		return -1;
	}
	if (o->type != OBJ_COMMIT && is_branch(lock->ref_name)) {
		error("Trying to write non-commit object %s to branch %s",
			sha1_to_hex(sha1), lock->ref_name);
		unlock_ref(lock);
		return -1;
	}
	if (write_in_full(lock->lock_fd, sha1_to_hex(sha1), 40) != 40 ||
	    write_in_full(lock->lock_fd, &term, 1) != 1
		|| close_ref(lock) < 0) {
		error("Couldn't write %s", lock->lk->filename);
		unlock_ref(lock);
		return -1;
	}
	clear_loose_ref_cache(get_ref_cache(NULL));
	if (log_ref_write(lock->ref_name, lock->old_sha1, sha1, logmsg) < 0 ||
	    (strcmp(lock->ref_name, lock->orig_ref_name) &&
	     log_ref_write(lock->orig_ref_name, lock->old_sha1, sha1, logmsg) < 0)) {
		unlock_ref(lock);
		return -1;
	}
	if (strcmp(lock->orig_ref_name, "HEAD") != 0) {
		/*
		 * Special hack: If a branch is updated directly and HEAD
		 * points to it (may happen on the remote side of a push
		 * for example) then logically the HEAD reflog should be
		 * updated too.
		 * A generic solution implies reverse symref information,
		 * but finding all symrefs pointing to the given branch
		 * would be rather costly for this rare event (the direct
		 * update of a branch) to be worth it.  So let's cheat and
		 * check with HEAD only which should cover 99% of all usage
		 * scenarios (even 100% of the default ones).
		 */
		unsigned char head_sha1[20];
		int head_flag;
		const char *head_ref;
		head_ref = resolve_ref_unsafe("HEAD", head_sha1, 1, &head_flag);
		if (head_ref && (head_flag & REF_ISSYMREF) &&
		    !strcmp(head_ref, lock->ref_name))
			log_ref_write("HEAD", lock->old_sha1, sha1, logmsg);
	}
	if (commit_ref(lock)) {
		error("Couldn't set %s", lock->ref_name);
		unlock_ref(lock);
		return -1;
	}
	unlock_ref(lock);
	return 0;
}

int create_symref(const char *ref_target, const char *refs_heads_master,
		  const char *logmsg)
{
	const char *lockpath;
	char ref[1000];
	int fd, len, written;
	char *git_HEAD = git_pathdup("%s", ref_target);
	unsigned char old_sha1[20], new_sha1[20];

	if (logmsg && read_ref(ref_target, old_sha1))
		hashclr(old_sha1);

	if (safe_create_leading_directories(git_HEAD) < 0)
		return error("unable to create directory for %s", git_HEAD);

#ifndef NO_SYMLINK_HEAD
	if (prefer_symlink_refs) {
		unlink(git_HEAD);
		if (!symlink(refs_heads_master, git_HEAD))
			goto done;
		fprintf(stderr, "no symlink - falling back to symbolic ref\n");
	}
#endif

	len = snprintf(ref, sizeof(ref), "ref: %s\n", refs_heads_master);
	if (sizeof(ref) <= len) {
		error("refname too long: %s", refs_heads_master);
		goto error_free_return;
	}
	lockpath = mkpath("%s.lock", git_HEAD);
	fd = open(lockpath, O_CREAT | O_EXCL | O_WRONLY, 0666);
	if (fd < 0) {
		error("Unable to open %s for writing", lockpath);
		goto error_free_return;
	}
	written = write_in_full(fd, ref, len);
	if (close(fd) != 0 || written != len) {
		error("Unable to write to %s", lockpath);
		goto error_unlink_return;
	}
	if (rename(lockpath, git_HEAD) < 0) {
		error("Unable to create %s", git_HEAD);
		goto error_unlink_return;
	}
	if (adjust_shared_perm(git_HEAD)) {
		error("Unable to fix permissions on %s", lockpath);
	error_unlink_return:
		unlink_or_warn(lockpath);
	error_free_return:
		free(git_HEAD);
		return -1;
	}

#ifndef NO_SYMLINK_HEAD
	done:
#endif
	if (logmsg && !read_ref(refs_heads_master, new_sha1))
		log_ref_write(ref_target, old_sha1, new_sha1, logmsg);

	free(git_HEAD);
	return 0;
}

static char *ref_msg(const char *line, const char *endp)
{
	const char *ep;
	line += 82;
	ep = memchr(line, '\n', endp - line);
	if (!ep)
		ep = endp;
	return xmemdupz(line, ep - line);
}

int read_ref_at(const char *refname, unsigned long at_time, int cnt,
		unsigned char *sha1, char **msg,
		unsigned long *cutoff_time, int *cutoff_tz, int *cutoff_cnt)
{
	const char *logfile, *logdata, *logend, *rec, *lastgt, *lastrec;
	char *tz_c;
	int logfd, tz, reccnt = 0;
	struct stat st;
	unsigned long date;
	unsigned char logged_sha1[20];
	void *log_mapped;
	size_t mapsz;

	logfile = git_path("logs/%s", refname);
	logfd = open(logfile, O_RDONLY, 0);
	if (logfd < 0)
		die_errno("Unable to read log '%s'", logfile);
	fstat(logfd, &st);
	if (!st.st_size)
		die("Log %s is empty.", logfile);
	mapsz = xsize_t(st.st_size);
	log_mapped = xmmap(NULL, mapsz, PROT_READ, MAP_PRIVATE, logfd, 0);
	logdata = log_mapped;
	close(logfd);

	lastrec = NULL;
	rec = logend = logdata + st.st_size;
	while (logdata < rec) {
		reccnt++;
		if (logdata < rec && *(rec-1) == '\n')
			rec--;
		lastgt = NULL;
		while (logdata < rec && *(rec-1) != '\n') {
			rec--;
			if (*rec == '>')
				lastgt = rec;
		}
		if (!lastgt)
			die("Log %s is corrupt.", logfile);
		date = strtoul(lastgt + 1, &tz_c, 10);
		if (date <= at_time || cnt == 0) {
			tz = strtoul(tz_c, NULL, 10);
			if (msg)
				*msg = ref_msg(rec, logend);
			if (cutoff_time)
				*cutoff_time = date;
			if (cutoff_tz)
				*cutoff_tz = tz;
			if (cutoff_cnt)
				*cutoff_cnt = reccnt - 1;
			if (lastrec) {
				if (get_sha1_hex(lastrec, logged_sha1))
					die("Log %s is corrupt.", logfile);
				if (get_sha1_hex(rec + 41, sha1))
					die("Log %s is corrupt.", logfile);
				if (hashcmp(logged_sha1, sha1)) {
					warning("Log %s has gap after %s.",
						logfile, show_date(date, tz, DATE_RFC2822));
				}
			}
			else if (date == at_time) {
				if (get_sha1_hex(rec + 41, sha1))
					die("Log %s is corrupt.", logfile);
			}
			else {
				if (get_sha1_hex(rec + 41, logged_sha1))
					die("Log %s is corrupt.", logfile);
				if (hashcmp(logged_sha1, sha1)) {
					warning("Log %s unexpectedly ended on %s.",
						logfile, show_date(date, tz, DATE_RFC2822));
				}
			}
			munmap(log_mapped, mapsz);
			return 0;
		}
		lastrec = rec;
		if (cnt > 0)
			cnt--;
	}

	rec = logdata;
	while (rec < logend && *rec != '>' && *rec != '\n')
		rec++;
	if (rec == logend || *rec == '\n')
		die("Log %s is corrupt.", logfile);
	date = strtoul(rec + 1, &tz_c, 10);
	tz = strtoul(tz_c, NULL, 10);
	if (get_sha1_hex(logdata, sha1))
		die("Log %s is corrupt.", logfile);
	if (is_null_sha1(sha1)) {
		if (get_sha1_hex(logdata + 41, sha1))
			die("Log %s is corrupt.", logfile);
	}
	if (msg)
		*msg = ref_msg(logdata, logend);
	munmap(log_mapped, mapsz);

	if (cutoff_time)
		*cutoff_time = date;
	if (cutoff_tz)
		*cutoff_tz = tz;
	if (cutoff_cnt)
		*cutoff_cnt = reccnt;
	return 1;
}

int for_each_recent_reflog_ent(const char *refname, each_reflog_ent_fn fn, long ofs, void *cb_data)
{
	const char *logfile;
	FILE *logfp;
	struct strbuf sb = STRBUF_INIT;
	int ret = 0;

	logfile = git_path("logs/%s", refname);
	logfp = fopen(logfile, "r");
	if (!logfp)
		return -1;

	if (ofs) {
		struct stat statbuf;
		if (fstat(fileno(logfp), &statbuf) ||
		    statbuf.st_size < ofs ||
		    fseek(logfp, -ofs, SEEK_END) ||
		    strbuf_getwholeline(&sb, logfp, '\n')) {
			fclose(logfp);
			strbuf_release(&sb);
			return -1;
		}
	}

	while (!strbuf_getwholeline(&sb, logfp, '\n')) {
		unsigned char osha1[20], nsha1[20];
		char *email_end, *message;
		unsigned long timestamp;
		int tz;

		/* old SP new SP name <email> SP time TAB msg LF */
		if (sb.len < 83 || sb.buf[sb.len - 1] != '\n' ||
		    get_sha1_hex(sb.buf, osha1) || sb.buf[40] != ' ' ||
		    get_sha1_hex(sb.buf + 41, nsha1) || sb.buf[81] != ' ' ||
		    !(email_end = strchr(sb.buf + 82, '>')) ||
		    email_end[1] != ' ' ||
		    !(timestamp = strtoul(email_end + 2, &message, 10)) ||
		    !message || message[0] != ' ' ||
		    (message[1] != '+' && message[1] != '-') ||
		    !isdigit(message[2]) || !isdigit(message[3]) ||
		    !isdigit(message[4]) || !isdigit(message[5]))
			continue; /* corrupt? */
		email_end[1] = '\0';
		tz = strtol(message + 1, NULL, 10);
		if (message[6] != '\t')
			message += 6;
		else
			message += 7;
		ret = fn(osha1, nsha1, sb.buf + 82, timestamp, tz, message,
			 cb_data);
		if (ret)
			break;
	}
	fclose(logfp);
	strbuf_release(&sb);
	return ret;
}

int for_each_reflog_ent(const char *refname, each_reflog_ent_fn fn, void *cb_data)
{
	return for_each_recent_reflog_ent(refname, fn, 0, cb_data);
}

static int do_for_each_reflog(const char *base, each_ref_fn fn, void *cb_data)
{
	DIR *d = opendir(git_path("logs/%s", base));
	int retval = 0;

	if (d) {
		struct dirent *de;
		int baselen = strlen(base);
		char *log = xmalloc(baselen + 257);

		memcpy(log, base, baselen);
		if (baselen && base[baselen-1] != '/')
			log[baselen++] = '/';

		while ((de = readdir(d)) != NULL) {
			struct stat st;
			int namelen;

			if (de->d_name[0] == '.')
				continue;
			namelen = strlen(de->d_name);
			if (namelen > 255)
				continue;
			if (has_extension(de->d_name, ".lock"))
				continue;
			memcpy(log + baselen, de->d_name, namelen+1);
			if (stat(git_path("logs/%s", log), &st) < 0)
				continue;
			if (S_ISDIR(st.st_mode)) {
				retval = do_for_each_reflog(log, fn, cb_data);
			} else {
				unsigned char sha1[20];
				if (read_ref_full(log, sha1, 0, NULL))
					retval = error("bad ref for %s", log);
				else
					retval = fn(log, sha1, 0, cb_data);
			}
			if (retval)
				break;
		}
		free(log);
		closedir(d);
	}
	else if (*base)
		return errno;
	return retval;
}

int for_each_reflog(each_ref_fn fn, void *cb_data)
{
	return do_for_each_reflog("", fn, cb_data);
}

int update_ref(const char *action, const char *refname,
		const unsigned char *sha1, const unsigned char *oldval,
		int flags, enum action_on_err onerr)
{
	static struct ref_lock *lock;
	lock = lock_any_ref_for_update(refname, oldval, flags);
	if (!lock) {
		const char *str = "Cannot lock the ref '%s'.";
		switch (onerr) {
		case MSG_ON_ERR: error(str, refname); break;
		case DIE_ON_ERR: die(str, refname); break;
		case QUIET_ON_ERR: break;
		}
		return 1;
	}
	if (write_ref_sha1(lock, sha1, action) < 0) {
		const char *str = "Cannot update the ref '%s'.";
		switch (onerr) {
		case MSG_ON_ERR: error(str, refname); break;
		case DIE_ON_ERR: die(str, refname); break;
		case QUIET_ON_ERR: break;
		}
		return 1;
	}
	return 0;
}

struct ref *find_ref_by_name(const struct ref *list, const char *name)
{
	for ( ; list; list = list->next)
		if (!strcmp(list->name, name))
			return (struct ref *)list;
	return NULL;
}

/*
 * generate a format suitable for scanf from a ref_rev_parse_rules
 * rule, that is replace the "%.*s" spec with a "%s" spec
 */
static void gen_scanf_fmt(char *scanf_fmt, const char *rule)
{
	char *spec;

	spec = strstr(rule, "%.*s");
	if (!spec || strstr(spec + 4, "%.*s"))
		die("invalid rule in ref_rev_parse_rules: %s", rule);

	/* copy all until spec */
	strncpy(scanf_fmt, rule, spec - rule);
	scanf_fmt[spec - rule] = '\0';
	/* copy new spec */
	strcat(scanf_fmt, "%s");
	/* copy remaining rule */
	strcat(scanf_fmt, spec + 4);

	return;
}

char *shorten_unambiguous_ref(const char *refname, int strict)
{
	int i;
	static char **scanf_fmts;
	static int nr_rules;
	char *short_name;

	/* pre generate scanf formats from ref_rev_parse_rules[] */
	if (!nr_rules) {
		size_t total_len = 0;

		/* the rule list is NULL terminated, count them first */
		for (; ref_rev_parse_rules[nr_rules]; nr_rules++)
			/* no +1 because strlen("%s") < strlen("%.*s") */
			total_len += strlen(ref_rev_parse_rules[nr_rules]);

		scanf_fmts = xmalloc(nr_rules * sizeof(char *) + total_len);

		total_len = 0;
		for (i = 0; i < nr_rules; i++) {
			scanf_fmts[i] = (char *)&scanf_fmts[nr_rules]
					+ total_len;
			gen_scanf_fmt(scanf_fmts[i], ref_rev_parse_rules[i]);
			total_len += strlen(ref_rev_parse_rules[i]);
		}
	}

	/* bail out if there are no rules */
	if (!nr_rules)
		return xstrdup(refname);

	/* buffer for scanf result, at most refname must fit */
	short_name = xstrdup(refname);

	/* skip first rule, it will always match */
	for (i = nr_rules - 1; i > 0 ; --i) {
		int j;
		int rules_to_fail = i;
		int short_name_len;

		if (1 != sscanf(refname, scanf_fmts[i], short_name))
			continue;

		short_name_len = strlen(short_name);

		/*
		 * in strict mode, all (except the matched one) rules
		 * must fail to resolve to a valid non-ambiguous ref
		 */
		if (strict)
			rules_to_fail = nr_rules;

		/*
		 * check if the short name resolves to a valid ref,
		 * but use only rules prior to the matched one
		 */
		for (j = 0; j < rules_to_fail; j++) {
			const char *rule = ref_rev_parse_rules[j];
			char refname[PATH_MAX];

			/* skip matched rule */
			if (i == j)
				continue;

			/*
			 * the short name is ambiguous, if it resolves
			 * (with this previous rule) to a valid ref
			 * read_ref() returns 0 on success
			 */
			mksnpath(refname, sizeof(refname),
				 rule, short_name_len, short_name);
			if (ref_exists(refname))
				break;
		}

		/*
		 * short name is non-ambiguous if all previous rules
		 * haven't resolved to a valid ref
		 */
		if (j == rules_to_fail)
			return short_name;
	}

	free(short_name);
	return xstrdup(refname);
}<|MERGE_RESOLUTION|>--- conflicted
+++ resolved
@@ -812,46 +812,7 @@
 	}
 }
 
-<<<<<<< HEAD
 static struct ref_dir *get_loose_refs(struct ref_cache *refs)
-=======
-struct warn_if_dangling_data {
-	FILE *fp;
-	const char *refname;
-	const char *msg_fmt;
-};
-
-static int warn_if_dangling_symref(const char *refname, const unsigned char *sha1,
-				   int flags, void *cb_data)
-{
-	struct warn_if_dangling_data *d = cb_data;
-	const char *resolves_to;
-	unsigned char junk[20];
-
-	if (!(flags & REF_ISSYMREF))
-		return 0;
-
-	resolves_to = resolve_ref_unsafe(refname, junk, 0, NULL);
-	if (!resolves_to || strcmp(resolves_to, d->refname))
-		return 0;
-
-	fprintf(d->fp, d->msg_fmt, refname);
-	fputc('\n', d->fp);
-	return 0;
-}
-
-void warn_dangling_symref(FILE *fp, const char *msg_fmt, const char *refname)
-{
-	struct warn_if_dangling_data data;
-
-	data.fp = fp;
-	data.refname = refname;
-	data.msg_fmt = msg_fmt;
-	for_each_rawref(warn_if_dangling_symref, &data);
-}
-
-static struct ref_array *get_loose_refs(struct ref_cache *refs)
->>>>>>> 4470ef94
 {
 	if (!refs->did_loose) {
 		get_ref_dir(refs, "refs", &refs->loose);
@@ -1165,6 +1126,7 @@
 		return 0;
 
 	fprintf(d->fp, d->msg_fmt, refname);
+	fputc('\n', d->fp);
 	return 0;
 }
 
