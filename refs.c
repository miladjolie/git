--- conflicted
+++ resolved
@@ -361,11 +361,7 @@
 					flag |= REF_ISBROKEN;
 				}
 			} else
-<<<<<<< HEAD
-				if (!resolve_ref(refname, sha1, 1, &flag)) {
-=======
-				if (read_ref_full(ref, sha1, 1, &flag)) {
->>>>>>> b9177dfc
+				if (read_ref_full(refname, sha1, 1, &flag)) {
 					hashclr(sha1);
 					flag |= REF_ISBROKEN;
 				}
@@ -626,15 +622,9 @@
 	void *cb_data;
 };
 
-<<<<<<< HEAD
-int read_ref(const char *refname, unsigned char *sha1)
-{
-	if (resolve_ref(refname, sha1, 1, NULL))
-=======
-int read_ref_full(const char *ref, unsigned char *sha1, int reading, int *flags)
-{
-	if (resolve_ref(ref, sha1, reading, flags))
->>>>>>> b9177dfc
+int read_ref_full(const char *refname, unsigned char *sha1, int reading, int *flags)
+{
+	if (resolve_ref(refname, sha1, reading, flags))
 		return 0;
 	return -1;
 }
@@ -688,11 +678,7 @@
 		goto fallback;
 	}
 
-<<<<<<< HEAD
-	if (!resolve_ref(refname, base, 1, &flag))
-=======
-	if (read_ref_full(ref, base, 1, &flag))
->>>>>>> b9177dfc
+	if (read_ref_full(refname, base, 1, &flag))
 		return -1;
 
 	if ((flag & REF_ISPACKED)) {
@@ -1457,12 +1443,8 @@
 		goto rollback;
 	}
 
-<<<<<<< HEAD
-	if (resolve_ref(newrefname, sha1, 1, &flag) && delete_ref(newrefname, sha1, REF_NODEREF)) {
-=======
-	if (!read_ref_full(newref, sha1, 1, &flag) &&
-	    delete_ref(newref, sha1, REF_NODEREF)) {
->>>>>>> b9177dfc
+	if (!read_ref_full(newrefname, sha1, 1, &flag) &&
+	    delete_ref(newrefname, sha1, REF_NODEREF)) {
 		if (errno==EISDIR) {
 			if (remove_empty_directories(git_path("%s", newrefname))) {
 				error("Directory not empty: %s", newrefname);
