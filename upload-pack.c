#include "cache.h"
#include "refs.h"
#include "pkt-line.h"
#include "sideband.h"
#include "tag.h"
#include "object.h"
#include "commit.h"
#include "exec_cmd.h"
#include "diff.h"
#include "revision.h"
#include "list-objects.h"

static const char upload_pack_usage[] = "git-upload-pack [--strict] [--timeout=nn] <dir>";

/* bits #0..7 in revision.h, #8..10 in commit.c */
#define THEY_HAVE	(1u << 11)
#define OUR_REF		(1u << 12)
#define WANTED		(1u << 13)
#define COMMON_KNOWN	(1u << 14)
#define REACHABLE	(1u << 15)

#define SHALLOW		(1u << 16)
#define NOT_SHALLOW	(1u << 17)
#define CLIENT_SHALLOW	(1u << 18)

static unsigned long oldest_have;

static int multi_ack, nr_our_refs;
static int use_thin_pack, use_ofs_delta, no_progress;
static struct object_array have_obj;
static struct object_array want_obj;
static unsigned int timeout;
/* 0 for no sideband,
 * otherwise maximum packet size (up to 65520 bytes).
 */
static int use_sideband;

static void reset_timeout(void)
{
	alarm(timeout);
}

static int strip(char *line, int len)
{
	if (len && line[len-1] == '\n')
		line[--len] = 0;
	return len;
}

static ssize_t send_client_data(int fd, const char *data, ssize_t sz)
{
	if (use_sideband)
		return send_sideband(1, fd, data, sz, use_sideband);
	if (fd == 3)
		/* emergency quit */
		fd = 2;
	if (fd == 2) {
		/* XXX: are we happy to lose stuff here? */
		xwrite(fd, data, sz);
		return sz;
	}
	return safe_write(fd, data, sz);
}

FILE *pack_pipe = NULL;
static void show_commit(struct commit *commit)
{
	if (commit->object.flags & BOUNDARY)
		fputc('-', pack_pipe);
	if (fputs(sha1_to_hex(commit->object.sha1), pack_pipe) < 0)
		die("broken output pipe");
	fputc('\n', pack_pipe);
	fflush(pack_pipe);
	free(commit->buffer);
	commit->buffer = NULL;
}

static void show_object(struct object_array_entry *p)
{
	/* An object with name "foo\n0000000..." can be used to
	 * confuse downstream git-pack-objects very badly.
	 */
	const char *ep = strchr(p->name, '\n');
	if (ep) {
		fprintf(pack_pipe, "%s %.*s\n", sha1_to_hex(p->item->sha1),
		       (int) (ep - p->name),
		       p->name);
	}
	else
		fprintf(pack_pipe, "%s %s\n",
				sha1_to_hex(p->item->sha1), p->name);
}

static void show_edge(struct commit *commit)
{
	fprintf(pack_pipe, "-%s\n", sha1_to_hex(commit->object.sha1));
}

static void do_rev_list(void *create_full_pack)
{
	int i;
	struct rev_info revs;

	if (create_full_pack)
		use_thin_pack = 0; /* no point doing it */
	init_revisions(&revs, NULL);
	revs.tag_objects = 1;
	revs.tree_objects = 1;
	revs.blob_objects = 1;
	if (use_thin_pack)
		revs.edge_hint = 1;

	if (create_full_pack) {
		const char *args[] = {"rev-list", "--all", NULL};
		setup_revisions(2, args, &revs, NULL);
	} else {
		for (i = 0; i < want_obj.nr; i++) {
			struct object *o = want_obj.objects[i].item;
			/* why??? */
			o->flags &= ~UNINTERESTING;
			add_pending_object(&revs, o, NULL);
		}
		for (i = 0; i < have_obj.nr; i++) {
			struct object *o = have_obj.objects[i].item;
			o->flags |= UNINTERESTING;
			add_pending_object(&revs, o, NULL);
		}
		setup_revisions(0, NULL, &revs, NULL);
	}
	prepare_revision_walk(&revs);
	mark_edges_uninteresting(revs.commits, &revs, show_edge);
	traverse_commit_list(&revs, show_commit, show_object);
	fflush(pack_pipe);
	fclose(pack_pipe);
}

static void create_pack_file(void)
{
#ifndef __MINGW32__
	/* Pipes between rev-list to pack-objects, pack-objects to us
	 * and pack-objects error stream for progress bar.
	 */
	int lp_pipe[2], pu_pipe[2], pe_pipe[2];
	pid_t pid_rev_list, pid_pack_objects;
	int create_full_pack = (nr_our_refs == want_obj.nr && !have_obj.nr);
	char data[8193], progress[128];
	char abort_msg[] = "aborting due to possible repository "
		"corruption on the remote side.";
	int buffered = -1;

	if (pipe(lp_pipe) < 0)
		die("git-upload-pack: unable to create pipe");
	pid_rev_list = fork();
	if (pid_rev_list < 0)
		die("git-upload-pack: unable to fork git-rev-list");

	if (!pid_rev_list) {
		pack_pipe = fdopen(lp_pipe[1], "w");
		do_rev_list(create_full_pack);
		exit(0);
	}

	if (pipe(pu_pipe) < 0)
		die("git-upload-pack: unable to create pipe");
	if (pipe(pe_pipe) < 0)
		die("git-upload-pack: unable to create pipe");
	pid_pack_objects = fork();
	if (pid_pack_objects < 0) {
		/* daemon sets things up to ignore TERM */
		kill(pid_rev_list, SIGKILL);
		die("git-upload-pack: unable to fork git-pack-objects");
	}
	if (!pid_pack_objects) {
		const char *argv[10];
		int i = 0;

		dup2(lp_pipe[0], 0);
		dup2(pu_pipe[1], 1);
		dup2(pe_pipe[1], 2);

		close(lp_pipe[0]);
		close(lp_pipe[1]);
		close(pu_pipe[0]);
		close(pu_pipe[1]);
		close(pe_pipe[0]);
		close(pe_pipe[1]);

		argv[i++] = "pack-objects";
		argv[i++] = "--stdout";
		if (!no_progress)
			argv[i++] = "--progress";
		if (use_ofs_delta)
			argv[i++] = "--delta-base-offset";
		argv[i++] = NULL;

		execv_git_cmd(argv);
		kill(pid_rev_list, SIGKILL);
		die("git-upload-pack: unable to exec git-pack-objects");
	}

	close(lp_pipe[0]);
	close(lp_pipe[1]);

	/* We read from pe_pipe[0] to capture stderr output for
	 * progress bar, and pu_pipe[0] to capture the pack data.
	 */
	close(pe_pipe[1]);
	close(pu_pipe[1]);

	while (1) {
		const char *who;
		struct pollfd pfd[2];
		pid_t pid;
		int status;
		ssize_t sz;
		int pe, pu, pollsize;

		reset_timeout();

		pollsize = 0;
		pe = pu = -1;

		if (0 <= pu_pipe[0]) {
			pfd[pollsize].fd = pu_pipe[0];
			pfd[pollsize].events = POLLIN;
			pu = pollsize;
			pollsize++;
		}
		if (0 <= pe_pipe[0]) {
			pfd[pollsize].fd = pe_pipe[0];
			pfd[pollsize].events = POLLIN;
			pe = pollsize;
			pollsize++;
		}

		if (pollsize) {
			if (poll(pfd, pollsize, -1) < 0) {
				if (errno != EINTR) {
					error("poll failed, resuming: %s",
					      strerror(errno));
					sleep(1);
				}
				continue;
			}
			if (0 <= pu && (pfd[pu].revents & (POLLIN|POLLHUP))) {
				/* Data ready; we keep the last byte
				 * to ourselves in case we detect
				 * broken rev-list, so that we can
				 * leave the stream corrupted.  This
				 * is unfortunate -- unpack-objects
				 * would happily accept a valid pack
				 * data with trailing garbage, so
				 * appending garbage after we pass all
				 * the pack data is not good enough to
				 * signal breakage to downstream.
				 */
				char *cp = data;
				ssize_t outsz = 0;
				if (0 <= buffered) {
					*cp++ = buffered;
					outsz++;
				}
				sz = xread(pu_pipe[0], cp,
					  sizeof(data) - outsz);
				if (0 < sz)
						;
				else if (sz == 0) {
					close(pu_pipe[0]);
					pu_pipe[0] = -1;
				}
				else
					goto fail;
				sz += outsz;
				if (1 < sz) {
					buffered = data[sz-1] & 0xFF;
					sz--;
				}
				else
					buffered = -1;
				sz = send_client_data(1, data, sz);
				if (sz < 0)
					goto fail;
			}
			if (0 <= pe && (pfd[pe].revents & (POLLIN|POLLHUP))) {
				/* Status ready; we ship that in the side-band
				 * or dump to the standard error.
				 */
				sz = xread(pe_pipe[0], progress,
					  sizeof(progress));
				if (0 < sz)
					send_client_data(2, progress, sz);
				else if (sz == 0) {
					close(pe_pipe[0]);
					pe_pipe[0] = -1;
				}
				else
					goto fail;
			}
		}

		/* See if the children are still there */
		if (pid_rev_list || pid_pack_objects) {
			pid = waitpid(-1, &status, WNOHANG);
			if (!pid)
				continue;
			who = ((pid == pid_rev_list) ? "git-rev-list" :
			       (pid == pid_pack_objects) ? "git-pack-objects" :
			       NULL);
			if (!who) {
				if (pid < 0) {
					error("git-upload-pack: %s",
					      strerror(errno));
					goto fail;
				}
				error("git-upload-pack: we weren't "
				      "waiting for %d", pid);
				continue;
			}
			if (!WIFEXITED(status) || WEXITSTATUS(status) > 0) {
				error("git-upload-pack: %s died with error.",
				      who);
				goto fail;
			}
			if (pid == pid_rev_list)
				pid_rev_list = 0;
			if (pid == pid_pack_objects)
				pid_pack_objects = 0;
			if (pid_rev_list || pid_pack_objects)
				continue;
		}

		/* both died happily */
		if (pollsize)
			continue;

		/* flush the data */
		if (0 <= buffered) {
			data[0] = buffered;
			sz = send_client_data(1, data, 1);
			if (sz < 0)
				goto fail;
			fprintf(stderr, "flushed.\n");
		}
		if (use_sideband)
			packet_flush(1);
		return;
	}
 fail:
	if (pid_pack_objects)
		kill(pid_pack_objects, SIGKILL);
	if (pid_rev_list)
		kill(pid_rev_list, SIGKILL);
	send_client_data(3, abort_msg, sizeof(abort_msg));
	die("git-upload-pack: %s", abort_msg);
#else
	/* Pipes between rev-list to pack-objects, pack-objects to us. */
	int lp_pipe[2], pu_pipe[2];
	pid_t pid_pack_objects;
	int create_full_pack = (nr_our_refs == want_obj.nr && !have_obj.nr);
	char data[8193];
	char abort_msg[] = "aborting due to possible repository "
		"corruption on the remote side.";
	int buffered = -1;
	ssize_t sz;
	char *cp;
	const char* argv[] = { "pack-objects", "--stdout", "-q",
		      use_ofs_delta ? "--delta-base-offset" : NULL,
		      NULL };

	if (pipe(lp_pipe) < 0)
		die("git-upload-pack: unable to create pipe");
	pack_pipe = fdopen(lp_pipe[1], "w");
	if (_beginthread(do_rev_list, 0, create_full_pack ? &create_full_pack : NULL) < 0)
		die("git-upload-pack: unable to run rev-list: %s", strerror(errno));

	if (pipe(pu_pipe) < 0)
		die("git-upload-pack: unable to create pipe");

	pid_pack_objects = spawnv_git_cmd(argv, lp_pipe, pu_pipe);
	if (pid_pack_objects < 0)
		die("git-upload-pack: unable to run git-pack-objects");

	/* We read from pu_pipe[0] to capture the pack data. */

	while ((sz = xread(pu_pipe[0], data+1, sizeof(data)-1)) > 0) {
		cp = data+1;
		/* Data ready; we keep the last byte to ourselves in case we
		 * detect broken rev-list, so that we can leave the stream
		 * corrupted.  This is unfortunate -- unpack-objects would
		 * happily accept a valid pack data with trailing garbage, so
		 * appending garbage after we pass all the pack data is not
		 * good enough to signal breakage to downstream.
		 */
		if (0 <= buffered) {
			*--cp = buffered;
			sz++;
		}
		if (1 < sz) {
			buffered = cp[sz-1] & 0xFF;
			sz--;
		}
		else
			buffered = -1;
		sz = send_client_data(1, cp, sz);
		if (sz < 0)
			goto fail;
	}
	if (sz == 0) {
		close(pu_pipe[0]);
		pu_pipe[0] = -1;
	}
	else
		goto fail;

	/* flush the data */
	if (0 <= buffered) {
		data[0] = buffered;
		sz = send_client_data(1, data, 1);
		if (sz < 0)
			goto fail;
		fprintf(stderr, "flushed.\n");
	}
	if (use_sideband)
		packet_flush(1);
	if (waitpid(pid_pack_objects, NULL, 0) < 0)
		die("git-upload-pack: waiting for pack-objects: %s",
			strerror(errno));
	return;

 fail:
	kill(pid_pack_objects, SIGKILL);
	send_client_data(3, abort_msg, sizeof(abort_msg));
	die("git-upload-pack: %s", abort_msg);
#endif
}

static int got_sha1(char *hex, unsigned char *sha1)
{
	struct object *o;
	int we_knew_they_have = 0;

	if (get_sha1_hex(hex, sha1))
		die("git-upload-pack: expected SHA1 object, got '%s'", hex);
	if (!has_sha1_file(sha1))
		return -1;

	o = lookup_object(sha1);
	if (!(o && o->parsed))
		o = parse_object(sha1);
	if (!o)
		die("oops (%s)", sha1_to_hex(sha1));
	if (o->type == OBJ_COMMIT) {
		struct commit_list *parents;
		struct commit *commit = (struct commit *)o;
		if (o->flags & THEY_HAVE)
			we_knew_they_have = 1;
		else
			o->flags |= THEY_HAVE;
		if (!oldest_have || (commit->date < oldest_have))
			oldest_have = commit->date;
		for (parents = commit->parents;
		     parents;
		     parents = parents->next)
			parents->item->object.flags |= THEY_HAVE;
	}
	if (!we_knew_they_have) {
		add_object_array(o, NULL, &have_obj);
		return 1;
	}
	return 0;
}

static int reachable(struct commit *want)
{
	struct commit_list *work = NULL;

	insert_by_date(want, &work);
	while (work) {
		struct commit_list *list = work->next;
		struct commit *commit = work->item;
		free(work);
		work = list;

		if (commit->object.flags & THEY_HAVE) {
			want->object.flags |= COMMON_KNOWN;
			break;
		}
		if (!commit->object.parsed)
			parse_object(commit->object.sha1);
		if (commit->object.flags & REACHABLE)
			continue;
		commit->object.flags |= REACHABLE;
		if (commit->date < oldest_have)
			continue;
		for (list = commit->parents; list; list = list->next) {
			struct commit *parent = list->item;
			if (!(parent->object.flags & REACHABLE))
				insert_by_date(parent, &work);
		}
	}
	want->object.flags |= REACHABLE;
	clear_commit_marks(want, REACHABLE);
	free_commit_list(work);
	return (want->object.flags & COMMON_KNOWN);
}

static int ok_to_give_up(void)
{
	int i;

	if (!have_obj.nr)
		return 0;

	for (i = 0; i < want_obj.nr; i++) {
		struct object *want = want_obj.objects[i].item;

		if (want->flags & COMMON_KNOWN)
			continue;
		want = deref_tag(want, "a want line", 0);
		if (!want || want->type != OBJ_COMMIT) {
			/* no way to tell if this is reachable by
			 * looking at the ancestry chain alone, so
			 * leave a note to ourselves not to worry about
			 * this object anymore.
			 */
			want_obj.objects[i].item->flags |= COMMON_KNOWN;
			continue;
		}
		if (!reachable((struct commit *)want))
			return 0;
	}
	return 1;
}

static int get_common_commits(void)
{
	static char line[1000];
	unsigned char sha1[20];
	char hex[41], last_hex[41];
	int len;

	track_object_refs = 0;
	save_commit_buffer = 0;

	for(;;) {
		len = packet_read_line(0, line, sizeof(line));
		reset_timeout();

		if (!len) {
			if (have_obj.nr == 0 || multi_ack)
				packet_write(1, "NAK\n");
			continue;
		}
		len = strip(line, len);
		if (!prefixcmp(line, "have ")) {
			switch (got_sha1(line+5, sha1)) {
			case -1: /* they have what we do not */
				if (multi_ack && ok_to_give_up())
					packet_write(1, "ACK %s continue\n",
						     sha1_to_hex(sha1));
				break;
			default:
				memcpy(hex, sha1_to_hex(sha1), 41);
				if (multi_ack) {
					const char *msg = "ACK %s continue\n";
					packet_write(1, msg, hex);
					memcpy(last_hex, hex, 41);
				}
				else if (have_obj.nr == 1)
					packet_write(1, "ACK %s\n", hex);
				break;
			}
			continue;
		}
		if (!strcmp(line, "done")) {
			if (have_obj.nr > 0) {
				if (multi_ack)
					packet_write(1, "ACK %s\n", last_hex);
				return 0;
			}
			packet_write(1, "NAK\n");
			return -1;
		}
		die("git-upload-pack: expected SHA1 list, got '%s'", line);
	}
}

static void receive_needs(void)
{
	struct object_array shallows = {0, 0, NULL};
	static char line[1000];
	int len, depth = 0;

	for (;;) {
		struct object *o;
		unsigned char sha1_buf[20];
		len = packet_read_line(0, line, sizeof(line));
		reset_timeout();
		if (!len)
			break;

		if (!prefixcmp(line, "shallow ")) {
			unsigned char sha1[20];
			struct object *object;
			use_thin_pack = 0;
			if (get_sha1(line + 8, sha1))
				die("invalid shallow line: %s", line);
			object = parse_object(sha1);
			if (!object)
				die("did not find object for %s", line);
			object->flags |= CLIENT_SHALLOW;
			add_object_array(object, NULL, &shallows);
			continue;
		}
		if (!prefixcmp(line, "deepen ")) {
			char *end;
			use_thin_pack = 0;
			depth = strtol(line + 7, &end, 0);
			if (end == line + 7 || depth <= 0)
				die("Invalid deepen: %s", line);
			continue;
		}
		if (prefixcmp(line, "want ") ||
		    get_sha1_hex(line+5, sha1_buf))
			die("git-upload-pack: protocol error, "
			    "expected to get sha, not '%s'", line);
		if (strstr(line+45, "multi_ack"))
			multi_ack = 1;
		if (strstr(line+45, "thin-pack"))
			use_thin_pack = 1;
		if (strstr(line+45, "ofs-delta"))
			use_ofs_delta = 1;
#ifndef __MINGW32__
		if (strstr(line+45, "side-band-64k"))
			use_sideband = LARGE_PACKET_MAX;
		else if (strstr(line+45, "side-band"))
			use_sideband = DEFAULT_PACKET_MAX;
<<<<<<< HEAD
#endif
=======
		if (strstr(line+45, "no-progress"))
			no_progress = 1;
>>>>>>> 5ced0572

		/* We have sent all our refs already, and the other end
		 * should have chosen out of them; otherwise they are
		 * asking for nonsense.
		 *
		 * Hmph.  We may later want to allow "want" line that
		 * asks for something like "master~10" (symbolic)...
		 * would it make sense?  I don't know.
		 */
		o = lookup_object(sha1_buf);
		if (!o || !(o->flags & OUR_REF))
			die("git-upload-pack: not our ref %s", line+5);
		if (!(o->flags & WANTED)) {
			o->flags |= WANTED;
			add_object_array(o, NULL, &want_obj);
		}
	}
	if (depth == 0 && shallows.nr == 0)
		return;
	if (depth > 0) {
		struct commit_list *result, *backup;
		int i;
		backup = result = get_shallow_commits(&want_obj, depth,
			SHALLOW, NOT_SHALLOW);
		while (result) {
			struct object *object = &result->item->object;
			if (!(object->flags & (CLIENT_SHALLOW|NOT_SHALLOW))) {
				packet_write(1, "shallow %s",
						sha1_to_hex(object->sha1));
				register_shallow(object->sha1);
			}
			result = result->next;
		}
		free_commit_list(backup);
		for (i = 0; i < shallows.nr; i++) {
			struct object *object = shallows.objects[i].item;
			if (object->flags & NOT_SHALLOW) {
				struct commit_list *parents;
				packet_write(1, "unshallow %s",
					sha1_to_hex(object->sha1));
				object->flags &= ~CLIENT_SHALLOW;
				/* make sure the real parents are parsed */
				unregister_shallow(object->sha1);
				object->parsed = 0;
				parse_commit((struct commit *)object);
				parents = ((struct commit *)object)->parents;
				while (parents) {
					add_object_array(&parents->item->object,
							NULL, &want_obj);
					parents = parents->next;
				}
			}
			/* make sure commit traversal conforms to client */
			register_shallow(object->sha1);
		}
		packet_flush(1);
	} else
		if (shallows.nr > 0) {
			int i;
			for (i = 0; i < shallows.nr; i++)
				register_shallow(shallows.objects[i].item->sha1);
		}
	free(shallows.objects);
}

static int send_ref(const char *refname, const unsigned char *sha1, int flag, void *cb_data)
{
	static const char *capabilities = "multi_ack thin-pack side-band"
		" side-band-64k ofs-delta shallow no-progress";
	struct object *o = parse_object(sha1);

	if (!o)
		die("git-upload-pack: cannot find object %s:", sha1_to_hex(sha1));

	if (capabilities)
		packet_write(1, "%s %s%c%s\n", sha1_to_hex(sha1), refname,
			0, capabilities);
	else
		packet_write(1, "%s %s\n", sha1_to_hex(sha1), refname);
	capabilities = NULL;
	if (!(o->flags & OUR_REF)) {
		o->flags |= OUR_REF;
		nr_our_refs++;
	}
	if (o->type == OBJ_TAG) {
		o = deref_tag(o, refname, 0);
		packet_write(1, "%s %s^{}\n", sha1_to_hex(o->sha1), refname);
	}
	return 0;
}

static void upload_pack(void)
{
	reset_timeout();
	head_ref(send_ref, NULL);
	for_each_ref(send_ref, NULL);
	packet_flush(1);
	receive_needs();
	if (want_obj.nr) {
		get_common_commits();
		create_pack_file();
	}
}

int main(int argc, char **argv)
{
	char *dir;
	int i;
	int strict = 0;

	for (i = 1; i < argc; i++) {
		char *arg = argv[i];

		if (arg[0] != '-')
			break;
		if (!strcmp(arg, "--strict")) {
			strict = 1;
			continue;
		}
		if (!prefixcmp(arg, "--timeout=")) {
			timeout = atoi(arg+10);
			continue;
		}
		if (!strcmp(arg, "--")) {
			i++;
			break;
		}
	}
	
	if (i != argc-1)
		usage(upload_pack_usage);
	dir = argv[i];

	if (!enter_repo(dir, strict))
		die("'%s': unable to chdir or not a git archive", dir);
	if (is_repository_shallow())
		die("attempt to fetch/clone from a shallow repository");
	upload_pack();
	return 0;
}<|MERGE_RESOLUTION|>--- conflicted
+++ resolved
@@ -363,9 +363,8 @@
 	int buffered = -1;
 	ssize_t sz;
 	char *cp;
-	const char* argv[] = { "pack-objects", "--stdout", "-q",
-		      use_ofs_delta ? "--delta-base-offset" : NULL,
-		      NULL };
+	const char *argv[10];
+	int i = 0;
 
 	if (pipe(lp_pipe) < 0)
 		die("git-upload-pack: unable to create pipe");
@@ -375,6 +374,15 @@
 
 	if (pipe(pu_pipe) < 0)
 		die("git-upload-pack: unable to create pipe");
+
+	argv[i++] = "pack-objects";
+	argv[i++] = "--stdout";
+	argv[i++] = "-q";
+	if (!no_progress)
+		argv[i++] = "--progress";
+	if (use_ofs_delta)
+		argv[i++] = "--delta-base-offset";
+	argv[i++] = NULL;
 
 	pid_pack_objects = spawnv_git_cmd(argv, lp_pipe, pu_pipe);
 	if (pid_pack_objects < 0)
@@ -635,12 +643,9 @@
 			use_sideband = LARGE_PACKET_MAX;
 		else if (strstr(line+45, "side-band"))
 			use_sideband = DEFAULT_PACKET_MAX;
-<<<<<<< HEAD
 #endif
-=======
 		if (strstr(line+45, "no-progress"))
 			no_progress = 1;
->>>>>>> 5ced0572
 
 		/* We have sent all our refs already, and the other end
 		 * should have chosen out of them; otherwise they are
