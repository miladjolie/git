#include <signal.h>
#include <sys/wait.h>
#include <sys/poll.h>
#include "cache.h"
#include "refs.h"
#include "pkt-line.h"
#include "tag.h"
#include "object.h"
#include "commit.h"
#include "exec_cmd.h"

static const char upload_pack_usage[] = "git-upload-pack [--strict] [--timeout=nn] <dir>";

<<<<<<< HEAD
#define THEY_HAVE (1U << 0)
#define OUR_REF (1U << 1)
#define WANTED (1U << 2)
=======
/* bits #0..7 in revision.h, #8..10 in commit.c */
#define THEY_HAVE	(1u << 11)
#define OUR_REF		(1u << 12)
#define WANTED		(1u << 13)
#define COMMON_KNOWN	(1u << 14)
#define REACHABLE	(1u << 15)

static unsigned long oldest_have = 0;

>>>>>>> 937a515a
static int multi_ack = 0, nr_our_refs = 0;
static int use_thin_pack = 0;
static struct object_array have_obj;
static struct object_array want_obj;
static unsigned int timeout = 0;
static int use_sideband = 0;

static void reset_timeout(void)
{
	alarm(timeout);
}

static int strip(char *line, int len)
{
	if (len && line[len-1] == '\n')
		line[--len] = 0;
	return len;
}

#define PACKET_MAX 1000
static ssize_t send_client_data(int fd, const char *data, ssize_t sz)
{
	ssize_t ssz;
	const char *p;

	if (!data) {
		if (!use_sideband)
			return 0;
		packet_flush(1);
	}

	if (!use_sideband) {
		if (fd == 3)
			/* emergency quit */
			fd = 2;
		if (fd == 2) {
			xwrite(fd, data, sz);
			return sz;
		}
		return safe_write(fd, data, sz);
	}
	p = data;
	ssz = sz;
	while (sz) {
		unsigned n;
		char hdr[5];

		n = sz;
		if (PACKET_MAX - 5 < n)
			n = PACKET_MAX - 5;
		sprintf(hdr, "%04x", n + 5);
		hdr[4] = fd;
		safe_write(1, hdr, 5);
		safe_write(1, p, n);
		p += n;
		sz -= n;
	}
	return ssz;
}

static void create_pack_file(void)
{
	/* Pipes between rev-list to pack-objects, pack-objects to us
	 * and pack-objects error stream for progress bar.
	 */
	int lp_pipe[2], pu_pipe[2], pe_pipe[2];
	pid_t pid_rev_list, pid_pack_objects;
	int create_full_pack = (nr_our_refs == want_obj.nr && !have_obj.nr);
	char data[8193], progress[128];
	char abort_msg[] = "aborting due to possible repository "
		"corruption on the remote side.";
	int buffered = -1;

	if (pipe(lp_pipe) < 0)
		die("git-upload-pack: unable to create pipe");
	pid_rev_list = fork();
	if (pid_rev_list < 0)
		die("git-upload-pack: unable to fork git-rev-list");

	if (!pid_rev_list) {
		int i;
		int args;
		const char **argv;
		const char **p;
		char *buf;

		if (create_full_pack) {
			args = 10;
			use_thin_pack = 0; /* no point doing it */
		}
		else
			args = have_obj.nr + want_obj.nr + 5;
		p = xmalloc(args * sizeof(char *));
		argv = (const char **) p;
		buf = xmalloc(args * 45);

		dup2(lp_pipe[1], 1);
		close(0);
		close(lp_pipe[0]);
		close(lp_pipe[1]);
		*p++ = "rev-list";
		*p++ = use_thin_pack ? "--objects-edge" : "--objects";
		if (create_full_pack)
			*p++ = "--all";
		else {
			for (i = 0; i < want_obj.nr; i++) {
				struct object *o = want_obj.objects[i].item;
				*p++ = buf;
				memcpy(buf, sha1_to_hex(o->sha1), 41);
				buf += 41;
			}
		}
		if (!create_full_pack)
			for (i = 0; i < have_obj.nr; i++) {
				struct object *o = have_obj.objects[i].item;
				*p++ = buf;
				*buf++ = '^';
				memcpy(buf, sha1_to_hex(o->sha1), 41);
				buf += 41;
			}
		*p++ = NULL;
		execv_git_cmd(argv);
		die("git-upload-pack: unable to exec git-rev-list");
	}

	if (pipe(pu_pipe) < 0)
		die("git-upload-pack: unable to create pipe");
	if (pipe(pe_pipe) < 0)
		die("git-upload-pack: unable to create pipe");
	pid_pack_objects = fork();
	if (pid_pack_objects < 0) {
		/* daemon sets things up to ignore TERM */
		kill(pid_rev_list, SIGKILL);
		die("git-upload-pack: unable to fork git-pack-objects");
	}
	if (!pid_pack_objects) {
		dup2(lp_pipe[0], 0);
		dup2(pu_pipe[1], 1);
		dup2(pe_pipe[1], 2);

		close(lp_pipe[0]);
		close(lp_pipe[1]);
		close(pu_pipe[0]);
		close(pu_pipe[1]);
		close(pe_pipe[0]);
		close(pe_pipe[1]);
		execl_git_cmd("pack-objects", "--stdout", "--progress", NULL);
		kill(pid_rev_list, SIGKILL);
		die("git-upload-pack: unable to exec git-pack-objects");
	}

	close(lp_pipe[0]);
	close(lp_pipe[1]);

	/* We read from pe_pipe[0] to capture stderr output for
	 * progress bar, and pu_pipe[0] to capture the pack data.
	 */
	close(pe_pipe[1]);
	close(pu_pipe[1]);

	while (1) {
		const char *who;
		struct pollfd pfd[2];
		pid_t pid;
		int status;
		ssize_t sz;
		int pe, pu, pollsize;

		reset_timeout();

		pollsize = 0;
		pe = pu = -1;

		if (0 <= pu_pipe[0]) {
			pfd[pollsize].fd = pu_pipe[0];
			pfd[pollsize].events = POLLIN;
			pu = pollsize;
			pollsize++;
		}
		if (0 <= pe_pipe[0]) {
			pfd[pollsize].fd = pe_pipe[0];
			pfd[pollsize].events = POLLIN;
			pe = pollsize;
			pollsize++;
		}

		if (pollsize) {
			if (poll(pfd, pollsize, -1) < 0) {
				if (errno != EINTR) {
					error("poll failed, resuming: %s",
					      strerror(errno));
					sleep(1);
				}
				continue;
			}
			if (0 <= pu && (pfd[pu].revents & (POLLIN|POLLHUP))) {
				/* Data ready; we keep the last byte
				 * to ourselves in case we detect
				 * broken rev-list, so that we can
				 * leave the stream corrupted.  This
				 * is unfortunate -- unpack-objects
				 * would happily accept a valid pack
				 * data with trailing garbage, so
				 * appending garbage after we pass all
				 * the pack data is not good enough to
				 * signal breakage to downstream.
				 */
				char *cp = data;
				ssize_t outsz = 0;
				if (0 <= buffered) {
					*cp++ = buffered;
					outsz++;
				}
				sz = read(pu_pipe[0], cp,
					  sizeof(data) - outsz);
				if (0 < sz)
						;
				else if (sz == 0) {
					close(pu_pipe[0]);
					pu_pipe[0] = -1;
				}
				else
					goto fail;
				sz += outsz;
				if (1 < sz) {
					buffered = data[sz-1] & 0xFF;
					sz--;
				}
				else
					buffered = -1;
				sz = send_client_data(1, data, sz);
				if (sz < 0)
					goto fail;
			}
			if (0 <= pe && (pfd[pe].revents & (POLLIN|POLLHUP))) {
				/* Status ready; we ship that in the side-band
				 * or dump to the standard error.
				 */
				sz = read(pe_pipe[0], progress,
					  sizeof(progress));
				if (0 < sz)
					send_client_data(2, progress, sz);
				else if (sz == 0) {
					close(pe_pipe[0]);
					pe_pipe[0] = -1;
				}
				else
					goto fail;
			}
		}

		/* See if the children are still there */
		if (pid_rev_list || pid_pack_objects) {
			pid = waitpid(-1, &status, WNOHANG);
			if (!pid)
				continue;
			who = ((pid == pid_rev_list) ? "git-rev-list" :
			       (pid == pid_pack_objects) ? "git-pack-objects" :
			       NULL);
			if (!who) {
				if (pid < 0) {
					error("git-upload-pack: %s",
					      strerror(errno));
					goto fail;
				}
				error("git-upload-pack: we weren't "
				      "waiting for %d", pid);
				continue;
			}
			if (!WIFEXITED(status) || WEXITSTATUS(status) > 0) {
				error("git-upload-pack: %s died with error.",
				      who);
				goto fail;
			}
			if (pid == pid_rev_list)
				pid_rev_list = 0;
			if (pid == pid_pack_objects)
				pid_pack_objects = 0;
			if (pid_rev_list || pid_pack_objects)
				continue;
		}

		/* both died happily */
		if (pollsize)
			continue;

		/* flush the data */
		if (0 <= buffered) {
			data[0] = buffered;
			sz = send_client_data(1, data, 1);
			if (sz < 0)
				goto fail;
			fprintf(stderr, "flushed.\n");
		}
		send_client_data(1, NULL, 0);
		return;
	}
 fail:
	if (pid_pack_objects)
		kill(pid_pack_objects, SIGKILL);
	if (pid_rev_list)
		kill(pid_rev_list, SIGKILL);
	send_client_data(3, abort_msg, sizeof(abort_msg));
	die("git-upload-pack: %s", abort_msg);
}

static int got_sha1(char *hex, unsigned char *sha1)
{
	struct object *o;
<<<<<<< HEAD
=======
	int we_knew_they_have = 0;
>>>>>>> 937a515a

	if (get_sha1_hex(hex, sha1))
		die("git-upload-pack: expected SHA1 object, got '%s'", hex);
	if (!has_sha1_file(sha1))
<<<<<<< HEAD
		return 0;
=======
		return -1;
>>>>>>> 937a515a

	o = lookup_object(sha1);
	if (!(o && o->parsed))
		o = parse_object(sha1);
	if (!o)
		die("oops (%s)", sha1_to_hex(sha1));
	if (o->type == OBJ_COMMIT) {
		struct commit_list *parents;
<<<<<<< HEAD
		if (o->flags & THEY_HAVE)
			return 0;
		o->flags |= THEY_HAVE;
		for (parents = ((struct commit*)o)->parents;
		     parents;
		     parents = parents->next)
			parents->item->object.flags |= THEY_HAVE;
=======
		struct commit *commit = (struct commit *)o;
		if (o->flags & THEY_HAVE)
			we_knew_they_have = 1;
		else
			o->flags |= THEY_HAVE;
		if (!oldest_have || (commit->date < oldest_have))
			oldest_have = commit->date;
		for (parents = commit->parents;
		     parents;
		     parents = parents->next)
			parents->item->object.flags |= THEY_HAVE;
	}
	if (!we_knew_they_have) {
		add_object_array(o, NULL, &have_obj);
		return 1;
	}
	return 0;
}

static int reachable(struct commit *want)
{
	struct commit_list *work = NULL;

	insert_by_date(want, &work);
	while (work) {
		struct commit_list *list = work->next;
		struct commit *commit = work->item;
		free(work);
		work = list;

		if (commit->object.flags & THEY_HAVE) {
			want->object.flags |= COMMON_KNOWN;
			break;
		}
		if (!commit->object.parsed)
			parse_object(commit->object.sha1);
		if (commit->object.flags & REACHABLE)
			continue;
		commit->object.flags |= REACHABLE;
		if (commit->date < oldest_have)
			continue;
		for (list = commit->parents; list; list = list->next) {
			struct commit *parent = list->item;
			if (!(parent->object.flags & REACHABLE))
				insert_by_date(parent, &work);
		}
	}
	want->object.flags |= REACHABLE;
	clear_commit_marks(want, REACHABLE);
	free_commit_list(work);
	return (want->object.flags & COMMON_KNOWN);
}

static int ok_to_give_up(void)
{
	int i;

	if (!have_obj.nr)
		return 0;

	for (i = 0; i < want_obj.nr; i++) {
		struct object *want = want_obj.objects[i].item;

		if (want->flags & COMMON_KNOWN)
			continue;
		want = deref_tag(want, "a want line", 0);
		if (!want || want->type != OBJ_COMMIT) {
			/* no way to tell if this is reachable by
			 * looking at the ancestry chain alone, so
			 * leave a note to ourselves not to worry about
			 * this object anymore.
			 */
			want_obj.objects[i].item->flags |= COMMON_KNOWN;
			continue;
		}
		if (!reachable((struct commit *)want))
			return 0;
>>>>>>> 937a515a
	}
	add_object_array(o, NULL, &have_obj);
	return 1;
}

static int get_common_commits(void)
{
	static char line[1000];
	unsigned char sha1[20];
	char hex[41], last_hex[41];
	int len;

	track_object_refs = 0;
	save_commit_buffer = 0;

	for(;;) {
		len = packet_read_line(0, line, sizeof(line));
		reset_timeout();

		if (!len) {
			if (have_obj.nr == 0 || multi_ack)
				packet_write(1, "NAK\n");
			continue;
		}
		len = strip(line, len);
		if (!strncmp(line, "have ", 5)) {
<<<<<<< HEAD
			if (got_sha1(line+5, sha1) &&
			    (multi_ack || have_obj.nr == 1)) {
				packet_write(1, "ACK %s%s\n",
					     sha1_to_hex(sha1),
					     multi_ack ?  " continue" : "");
				if (multi_ack)
					memcpy(last_sha1, sha1, 20);
=======
			switch (got_sha1(line+5, sha1)) {
			case -1: /* they have what we do not */
				if (multi_ack && ok_to_give_up())
					packet_write(1, "ACK %s continue\n",
						     sha1_to_hex(sha1));
				break;
			default:
				memcpy(hex, sha1_to_hex(sha1), 41);
				if (multi_ack) {
					const char *msg = "ACK %s continue\n";
					packet_write(1, msg, hex);
					memcpy(last_hex, hex, 41);
				}
				else if (have_obj.nr == 1)
					packet_write(1, "ACK %s\n", hex);
				break;
>>>>>>> 937a515a
			}
			continue;
		}
		if (!strcmp(line, "done")) {
			if (have_obj.nr > 0) {
				if (multi_ack)
					packet_write(1, "ACK %s\n", last_hex);
				return 0;
			}
			packet_write(1, "NAK\n");
			return -1;
		}
		die("git-upload-pack: expected SHA1 list, got '%s'", line);
	}
}

static void receive_needs(void)
{
	static char line[1000];
	int len;

	for (;;) {
		struct object *o;
		unsigned char sha1_buf[20];
		len = packet_read_line(0, line, sizeof(line));
		reset_timeout();
		if (!len)
			return;

		if (strncmp("want ", line, 5) ||
		    get_sha1_hex(line+5, sha1_buf))
			die("git-upload-pack: protocol error, "
			    "expected to get sha, not '%s'", line);
		if (strstr(line+45, "multi_ack"))
			multi_ack = 1;
		if (strstr(line+45, "thin-pack"))
			use_thin_pack = 1;
		if (strstr(line+45, "side-band"))
			use_sideband = 1;

		/* We have sent all our refs already, and the other end
		 * should have chosen out of them; otherwise they are
		 * asking for nonsense.
		 *
		 * Hmph.  We may later want to allow "want" line that
		 * asks for something like "master~10" (symbolic)...
		 * would it make sense?  I don't know.
		 */
		o = lookup_object(sha1_buf);
		if (!o || !(o->flags & OUR_REF))
			die("git-upload-pack: not our ref %s", line+5);
		if (!(o->flags & WANTED)) {
			o->flags |= WANTED;
			add_object_array(o, NULL, &want_obj);
		}
	}
}

static int send_ref(const char *refname, const unsigned char *sha1)
{
	static const char *capabilities = "multi_ack thin-pack side-band";
	struct object *o = parse_object(sha1);

	if (!o)
		die("git-upload-pack: cannot find object %s:", sha1_to_hex(sha1));

	if (capabilities)
		packet_write(1, "%s %s%c%s\n", sha1_to_hex(sha1), refname,
			0, capabilities);
	else
		packet_write(1, "%s %s\n", sha1_to_hex(sha1), refname);
	capabilities = NULL;
	if (!(o->flags & OUR_REF)) {
		o->flags |= OUR_REF;
		nr_our_refs++;
	}
	if (o->type == OBJ_TAG) {
		o = deref_tag(o, refname, 0);
		packet_write(1, "%s %s^{}\n", sha1_to_hex(o->sha1), refname);
	}
	return 0;
}

static int upload_pack(void)
{
	reset_timeout();
	head_ref(send_ref);
	for_each_ref(send_ref);
	packet_flush(1);
	receive_needs();
	if (!want_obj.nr)
		return 0;
	get_common_commits();
	create_pack_file();
	return 0;
}

int main(int argc, char **argv)
{
	char *dir;
	int i;
	int strict = 0;

	for (i = 1; i < argc; i++) {
		char *arg = argv[i];

		if (arg[0] != '-')
			break;
		if (!strcmp(arg, "--strict")) {
			strict = 1;
			continue;
		}
		if (!strncmp(arg, "--timeout=", 10)) {
			timeout = atoi(arg+10);
			continue;
		}
		if (!strcmp(arg, "--")) {
			i++;
			break;
		}
	}
	
	if (i != argc-1)
		usage(upload_pack_usage);
	dir = argv[i];

	if (!enter_repo(dir, strict))
		die("'%s': unable to chdir or not a git archive", dir);

	upload_pack();
	return 0;
}<|MERGE_RESOLUTION|>--- conflicted
+++ resolved
@@ -11,11 +11,6 @@
 
 static const char upload_pack_usage[] = "git-upload-pack [--strict] [--timeout=nn] <dir>";
 
-<<<<<<< HEAD
-#define THEY_HAVE (1U << 0)
-#define OUR_REF (1U << 1)
-#define WANTED (1U << 2)
-=======
 /* bits #0..7 in revision.h, #8..10 in commit.c */
 #define THEY_HAVE	(1u << 11)
 #define OUR_REF		(1u << 12)
@@ -25,7 +20,6 @@
 
 static unsigned long oldest_have = 0;
 
->>>>>>> 937a515a
 static int multi_ack = 0, nr_our_refs = 0;
 static int use_thin_pack = 0;
 static struct object_array have_obj;
@@ -335,19 +329,12 @@
 static int got_sha1(char *hex, unsigned char *sha1)
 {
 	struct object *o;
-<<<<<<< HEAD
-=======
 	int we_knew_they_have = 0;
->>>>>>> 937a515a
 
 	if (get_sha1_hex(hex, sha1))
 		die("git-upload-pack: expected SHA1 object, got '%s'", hex);
 	if (!has_sha1_file(sha1))
-<<<<<<< HEAD
-		return 0;
-=======
 		return -1;
->>>>>>> 937a515a
 
 	o = lookup_object(sha1);
 	if (!(o && o->parsed))
@@ -356,15 +343,6 @@
 		die("oops (%s)", sha1_to_hex(sha1));
 	if (o->type == OBJ_COMMIT) {
 		struct commit_list *parents;
-<<<<<<< HEAD
-		if (o->flags & THEY_HAVE)
-			return 0;
-		o->flags |= THEY_HAVE;
-		for (parents = ((struct commit*)o)->parents;
-		     parents;
-		     parents = parents->next)
-			parents->item->object.flags |= THEY_HAVE;
-=======
 		struct commit *commit = (struct commit *)o;
 		if (o->flags & THEY_HAVE)
 			we_knew_they_have = 1;
@@ -442,9 +420,7 @@
 		}
 		if (!reachable((struct commit *)want))
 			return 0;
->>>>>>> 937a515a
-	}
-	add_object_array(o, NULL, &have_obj);
+	}
 	return 1;
 }
 
@@ -469,15 +445,6 @@
 		}
 		len = strip(line, len);
 		if (!strncmp(line, "have ", 5)) {
-<<<<<<< HEAD
-			if (got_sha1(line+5, sha1) &&
-			    (multi_ack || have_obj.nr == 1)) {
-				packet_write(1, "ACK %s%s\n",
-					     sha1_to_hex(sha1),
-					     multi_ack ?  " continue" : "");
-				if (multi_ack)
-					memcpy(last_sha1, sha1, 20);
-=======
 			switch (got_sha1(line+5, sha1)) {
 			case -1: /* they have what we do not */
 				if (multi_ack && ok_to_give_up())
@@ -494,7 +461,6 @@
 				else if (have_obj.nr == 1)
 					packet_write(1, "ACK %s\n", hex);
 				break;
->>>>>>> 937a515a
 			}
 			continue;
 		}
